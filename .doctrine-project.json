{
    "active": true,
    "name": "Object Relational Mapper",
    "shortName": "ORM",
    "slug": "orm",
    "docsSlug": "doctrine-orm",
    "versions": [
        {
            "name": "4.0",
            "branchName": "4.0.x",
            "slug": "latest",
<<<<<<< HEAD
=======
            "upcoming": true
        },
        {
            "name": "3.2",
            "branchName": "3.2.x",
            "slug": "3.2",
            "upcoming": true
        },
        {
            "name": "3.1",
            "branchName": "3.1.x",
            "slug": "3.1",
            "current": true
        },
        {
            "name": "3.0",
            "branchName": "3.0.x",
            "slug": "3.0",
            "maintained": false
        },
        {
            "name": "2.20",
            "branchName": "2.20.x",
            "slug": "2.20",
>>>>>>> a809a71a
            "upcoming": true
        },
        {
            "name": "3.1",
            "branchName": "3.1.x",
            "slug": "3.1",
            "upcoming": true
        },
        {
            "name": "3.0",
            "branchName": "3.0.x",
            "slug": "3.0",
            "current": true
        },
        {
            "name": "2.19",
            "branchName": "2.19.x",
            "slug": "2.19",
            "maintained": true
        },
        {
            "name": "2.18",
            "branchName": "2.18.x",
            "slug": "2.18",
<<<<<<< HEAD
            "maintained": true
=======
            "maintained": false
>>>>>>> a809a71a
        },
        {
            "name": "2.17",
            "branchName": "2.17.x",
            "slug": "2.17",
            "maintained": false
        },
        {
            "name": "2.16",
            "branchName": "2.16.x",
            "slug": "2.16",
            "maintained": false
        },
        {
            "name": "2.15",
            "branchName": "2.15.x",
            "slug": "2.15",
            "maintained": false
        },
        {
            "name": "2.14",
            "branchName": "2.14.x",
            "slug": "2.14",
            "maintained": false
        },
        {
            "name": "2.13",
            "branchName": "2.13.x",
            "slug": "2.13",
            "maintained": false
        },
        {
            "name": "2.12",
            "branchName": "2.12.x",
            "slug": "2.12",
            "maintained": false
        },
        {
            "name": "2.11",
            "branchName": "2.11.x",
            "slug": "2.11",
            "maintained": false
        },
        {
            "name": "2.10",
            "branchName": "2.10.x",
            "slug": "2.10",
            "maintained": false
        },
        {
            "name": "2.9",
            "branchName": "2.9.x",
            "slug": "2.9",
            "maintained": false
        },
        {
            "name": "2.8",
            "branchName": "2.8.x",
            "slug": "2.8",
            "maintained": false
        },
        {
            "name": "2.7",
            "branchName": "2.7",
            "slug": "2.7",
            "maintained": false
        },
        {
            "name": "2.6",
            "branchName": "2.6",
            "slug": "2.6",
            "maintained": false
        },
        {
            "name": "2.5",
            "branchName": "2.5",
            "slug": "2.5",
            "maintained": false
        },
        {
            "name": "2.4",
            "branchName": "2.4",
            "slug": "2.4",
            "maintained": false
        }
    ]
}<|MERGE_RESOLUTION|>--- conflicted
+++ resolved
@@ -9,8 +9,6 @@
             "name": "4.0",
             "branchName": "4.0.x",
             "slug": "latest",
-<<<<<<< HEAD
-=======
             "upcoming": true
         },
         {
@@ -35,20 +33,7 @@
             "name": "2.20",
             "branchName": "2.20.x",
             "slug": "2.20",
->>>>>>> a809a71a
             "upcoming": true
-        },
-        {
-            "name": "3.1",
-            "branchName": "3.1.x",
-            "slug": "3.1",
-            "upcoming": true
-        },
-        {
-            "name": "3.0",
-            "branchName": "3.0.x",
-            "slug": "3.0",
-            "current": true
         },
         {
             "name": "2.19",
@@ -60,11 +45,7 @@
             "name": "2.18",
             "branchName": "2.18.x",
             "slug": "2.18",
-<<<<<<< HEAD
-            "maintained": true
-=======
             "maintained": false
->>>>>>> a809a71a
         },
         {
             "name": "2.17",
