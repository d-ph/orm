--- conflicted
+++ resolved
@@ -40,25 +40,14 @@
         extension:
           - "pdo_sqlite"
         include:
-<<<<<<< HEAD
-          - php-version: "8.1"
+          - php-version: "8.2"
             dbal-version: "3@dev"
             extension: "pdo_sqlite"
           - php-version: "8.1"
             dbal-version: "4@dev"
             extension: "pdo_sqlite"
-          - php-version: "8.1"
-            dbal-version: "3@dev"
-=======
-          - php-version: "8.0"
-            dbal-version: "2.13"
-            extension: "pdo_sqlite"
-          - php-version: "8.2"
-            dbal-version: "3@dev"
-            extension: "pdo_sqlite"
           - php-version: "8.2"
             dbal-version: "default"
->>>>>>> 75340b68
             extension: "sqlite3"
 
     steps:
@@ -116,21 +105,12 @@
         postgres-version:
           - "15"
         include:
-<<<<<<< HEAD
-        - php-version: "8.1"
+        - php-version: "8.2"
           dbal-version: "4@dev"
           postgres-version: "14"
         - php-version: "8.2"
-          dbal-version: "3@dev"
-          postgres-version: "14"
-=======
-          - php-version: "8.0"
-            dbal-version: "2.13"
-            postgres-version: "14"
-          - php-version: "8.2"
-            dbal-version: "default"
-            postgres-version: "9.6"
->>>>>>> 75340b68
+          dbal-version: "default"
+          postgres-version: "9.6"
 
     services:
       postgres:
@@ -187,32 +167,13 @@
           - "8.2"
         dbal-version:
           - "default"
-<<<<<<< HEAD
+          - "3@dev"
           - "4@dev"
-=======
-          - "3@dev"
->>>>>>> 75340b68
         mariadb-version:
           - "10.9"
         extension:
           - "mysqli"
           - "pdo_mysql"
-        include:
-<<<<<<< HEAD
-          - php-version: "8.2"
-            dbal-version: "3@dev"
-            mariadb-version: "10.6"
-            extension: "pdo_mysql"
-          - php-version: "8.2"
-            dbal-version: "3@dev"
-            mariadb-version: "10.6"
-            extension: "mysqli"
-=======
-          - php-version: "8.0"
-            dbal-version: "2.13"
-            mariadb-version: "10.6"
-            extension: "pdo_mysql"
->>>>>>> 75340b68
 
     services:
       mariadb:
