--- conflicted
+++ resolved
@@ -73,11 +73,7 @@
     strategy:
       matrix:
         php-version:
-<<<<<<< HEAD
-          - "8.0"
-=======
-          - "8.1"
->>>>>>> f81980e1
+          - "8.1"
         dbal-version:
           - "default"
         postgres-version:
@@ -134,11 +130,7 @@
     strategy:
       matrix:
         php-version:
-<<<<<<< HEAD
-          - "8.0"
-=======
-          - "8.1"
->>>>>>> f81980e1
+          - "8.1"
         dbal-version:
           - "default"
         mariadb-version:
@@ -199,11 +191,7 @@
     strategy:
       matrix:
         php-version:
-<<<<<<< HEAD
-          - "8.0"
-=======
-          - "8.1"
->>>>>>> f81980e1
+          - "8.1"
         dbal-version:
           - "default"
         mysql-version:
