name: "Automatic Releases"

on:
  milestone:
    types:
      - "closed"

jobs:
  release:
    name: "Git tag, release & create merge-up PR"
    runs-on: "ubuntu-20.04"

    steps:
      - name: "Checkout"
        uses: "actions/checkout@v2"

      - name: "Release"
        # revert to v1 when
        # https://github.com/laminas/automatic-releases/issues/166 is fixed
<<<<<<< HEAD
        uses: "laminas/automatic-releases@1.11.1"
=======
        uses: "docker://ghcr.io/laminas/automatic-releases:1.11.1"
>>>>>>> 73fa465c
        with:
          args: "laminas:automatic-releases:release"
        env:
          "GITHUB_TOKEN": ${{ secrets.ORGANIZATION_ADMIN_TOKEN }}
          "SIGNING_SECRET_KEY": ${{ secrets.SIGNING_SECRET_KEY }}
          "GIT_AUTHOR_NAME": ${{ secrets.GIT_AUTHOR_NAME }}
          "GIT_AUTHOR_EMAIL": ${{ secrets.GIT_AUTHOR_EMAIL }}
          "SHELL_VERBOSITY": "3"

      - name: "Create Merge-Up Pull Request"
        # revert to v1 when
        # https://github.com/laminas/automatic-releases/issues/166 is fixed
<<<<<<< HEAD
        uses: "laminas/automatic-releases@1.11.1"
=======
        uses: "docker://ghcr.io/laminas/automatic-releases:1.11.1"
>>>>>>> 73fa465c
        with:
          args: "laminas:automatic-releases:create-merge-up-pull-request"
        env:
          "GITHUB_TOKEN": ${{ secrets.GITHUB_TOKEN }}
          "SIGNING_SECRET_KEY": ${{ secrets.SIGNING_SECRET_KEY }}
          "GIT_AUTHOR_NAME": ${{ secrets.GIT_AUTHOR_NAME }}
          "GIT_AUTHOR_EMAIL": ${{ secrets.GIT_AUTHOR_EMAIL }}

      - name: "Create new milestones"
        # revert to v1 when
        # https://github.com/laminas/automatic-releases/issues/166 is fixed
<<<<<<< HEAD
        uses: "laminas/automatic-releases@1.11.1"
=======
        uses: "docker://ghcr.io/laminas/automatic-releases:1.11.1"
>>>>>>> 73fa465c
        with:
          args: "laminas:automatic-releases:create-milestones"
        env:
          "GITHUB_TOKEN": ${{ secrets.GITHUB_TOKEN }}
          "SIGNING_SECRET_KEY": ${{ secrets.SIGNING_SECRET_KEY }}
          "GIT_AUTHOR_NAME": ${{ secrets.GIT_AUTHOR_NAME }}
          "GIT_AUTHOR_EMAIL": ${{ secrets.GIT_AUTHOR_EMAIL }}<|MERGE_RESOLUTION|>--- conflicted
+++ resolved
@@ -17,11 +17,7 @@
       - name: "Release"
         # revert to v1 when
         # https://github.com/laminas/automatic-releases/issues/166 is fixed
-<<<<<<< HEAD
-        uses: "laminas/automatic-releases@1.11.1"
-=======
         uses: "docker://ghcr.io/laminas/automatic-releases:1.11.1"
->>>>>>> 73fa465c
         with:
           args: "laminas:automatic-releases:release"
         env:
@@ -34,11 +30,7 @@
       - name: "Create Merge-Up Pull Request"
         # revert to v1 when
         # https://github.com/laminas/automatic-releases/issues/166 is fixed
-<<<<<<< HEAD
-        uses: "laminas/automatic-releases@1.11.1"
-=======
         uses: "docker://ghcr.io/laminas/automatic-releases:1.11.1"
->>>>>>> 73fa465c
         with:
           args: "laminas:automatic-releases:create-merge-up-pull-request"
         env:
@@ -50,11 +42,7 @@
       - name: "Create new milestones"
         # revert to v1 when
         # https://github.com/laminas/automatic-releases/issues/166 is fixed
-<<<<<<< HEAD
-        uses: "laminas/automatic-releases@1.11.1"
-=======
         uses: "docker://ghcr.io/laminas/automatic-releases:1.11.1"
->>>>>>> 73fa465c
         with:
           args: "laminas:automatic-releases:create-milestones"
         env:
