--- conflicted
+++ resolved
@@ -21,18 +21,12 @@
           - "8.1"
         dbal-version:
           - "default"
-<<<<<<< HEAD
-=======
         persistence-version:
           - "default"
         include:
           - php-version: "8.1"
-            dbal-version: "2.13"
-            persistence-version: "default"
-          - php-version: "8.1"
             dbal-version: "default"
             persistence-version: "'3.0.x-dev as 2.4.0'"
->>>>>>> 21f339e6
 
     steps:
       - name: "Checkout code"
@@ -59,19 +53,7 @@
 
       - name: "Run a static analysis with phpstan/phpstan"
         run: "vendor/bin/phpstan analyse"
-        if: "${{ matrix.dbal-version == 'default' && matrix.persistence-version == 'default'}}"
 
-<<<<<<< HEAD
-=======
-      - name: "Run a static analysis with phpstan/phpstan"
-        run: "vendor/bin/phpstan analyse -c phpstan-dbal2.neon"
-        if: "${{ matrix.dbal-version == '2.13' }}"
-
-      - name: "Run a static analysis with phpstan/phpstan"
-        run: "vendor/bin/phpstan analyse -c phpstan-persistence3.neon"
-        if: "${{ matrix.dbal-version == 'default' && matrix.persistence-version != 'default'}}"
-
->>>>>>> 21f339e6
   static-analysis-psalm:
     name: "Static Analysis with Psalm"
     runs-on: "ubuntu-20.04"
