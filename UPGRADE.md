<<<<<<< HEAD
# Upgrade to 3.0

## Removed `getEntityManager()` in `Doctrine\ORM\Event\OnClearEventArgs` and `Doctrine\ORM\Event\*FlushEventArgs`

Use `getObjectManager()` instead.

## BC BREAK: Removed `Doctrine\ORM\Mapping\ClassMetadataInfo` class

Use `Doctrine\ORM\Mapping\ClassMetadata` instead.

## BC BREAK: Removed `Doctrine\ORM\Event\LifecycleEventArgs` class.

Use one of the dedicated event classes instead:

* `Doctrine\ORM\Event\PrePersistEventArgs`
* `Doctrine\ORM\Event\PreUpdateEventArgs`
* `Doctrine\ORM\Event\PreRemoveEventArgs`
* `Doctrine\ORM\Event\PostPersistEventArgs`
* `Doctrine\ORM\Event\PostUpdateEventArgs`
* `Doctrine\ORM\Event\PostRemoveEventArgs`
* `Doctrine\ORM\Event\PostLoadEventArgs`

## BC BREAK: Removed `AttributeDriver::$entityAnnotationClasses` and `AttributeDriver::getReader()`

* If you need to change the behavior of `AttributeDriver::isTransient()`,
  override that method instead.
* The attribute reader is internal to the driver and should not be accessed from outside.

## BC BREAK: Removed `Doctrine\ORM\Query\AST\InExpression`

The AST parser will create a `InListExpression` or a `InSubselectExpression` when
encountering an `IN ()` DQL expression instead of a generic `InExpression`.

As a consequence, `SqlWalker::walkInExpression()` has been replaced by
`SqlWalker::walkInListExpression()` and `SqlWalker::walkInSubselectExpression()`.

## BC BREAK: Changed `EntityManagerInterface#refresh($entity)`, `EntityManagerDecorator#refresh($entity)` and `UnitOfWork#refresh($entity)` signatures

The new signatures of these methods add an optional `LockMode|int|null $lockMode`
param with default `null` value (no lock).

## BC Break: Removed AnnotationDriver

The annotation driver and anything related to annotation has been removed.
Please migrate to another mapping driver.

The `Doctrine\ORM\Mapping\Annotation` maker interface has been removed in favor of the new
`Doctrine\ORM\Mapping\MappingAttribute` interface.

## BC BREAK: Removed `EntityManager::create()`

The constructor of `EntityManager` is now public and must be used instead of the `create()` method.
However, the constructor expects a `Connection` while `create()` accepted an array with connection parameters.
You can pass that array to DBAL's `Doctrine\DBAL\DriverManager::getConnection()` method to bootstrap the
connection.

## BC BREAK: Removed `QueryBuilder` methods and constants.

The following `QueryBuilder` constants and methods have been removed:

1. `SELECT`,
2. `DELETE`,
3. `UPDATE`,
4. `STATE_DIRTY`,
5. `STATE_CLEAN`,
6. `getState()`,
7. `getType()`.

## BC BREAK: Omitting only the alias argument for `QueryBuilder::update` and `QueryBuilder::delete` is not supported anymore

When building an UPDATE or DELETE query and when passing a class/type to the function, the alias argument must not be omitted.

### Before

```php
$qb = $em->createQueryBuilder()
    ->delete('User u')
    ->where('u.id = :user_id')
    ->setParameter('user_id', 1);
```

### After

```php
$qb = $em->createQueryBuilder()
    ->delete('User', 'u')
    ->where('u.id = :user_id')
    ->setParameter('user_id', 1);
```

## BC BREAK: Split output walkers and tree walkers

`SqlWalker` and its child classes don't implement the `TreeWalker` interface
anymore.

The following methods have been removed from the `TreeWalker` interface and
from the `TreeWalkerAdapter` and `TreeWalkerChain` classes:

* `setQueryComponent()`
* `walkSelectClause()`
* `walkFromClause()`
* `walkFunction()`
* `walkOrderByClause()`
* `walkOrderByItem()`
* `walkHavingClause()`
* `walkJoin()`
* `walkSelectExpression()`
* `walkQuantifiedExpression()`
* `walkSubselect()`
* `walkSubselectFromClause()`
* `walkSimpleSelectClause()`
* `walkSimpleSelectExpression()`
* `walkAggregateExpression()`
* `walkGroupByClause()`
* `walkGroupByItem()`
* `walkDeleteClause()`
* `walkUpdateClause()`
* `walkUpdateItem()`
* `walkWhereClause()`
* `walkConditionalExpression()`
* `walkConditionalTerm()`
* `walkConditionalFactor()`
* `walkConditionalPrimary()`
* `walkExistsExpression()`
* `walkCollectionMemberExpression()`
* `walkEmptyCollectionComparisonExpression()`
* `walkNullComparisonExpression()`
* `walkInExpression()`
* `walkInstanceOfExpression()`
* `walkLiteral()`
* `walkBetweenExpression()`
* `walkLikeExpression()`
* `walkStateFieldPathExpression()`
* `walkComparisonExpression()`
* `walkInputParameter()`
* `walkArithmeticExpression()`
* `walkArithmeticTerm()`
* `walkStringPrimary()`
* `walkArithmeticFactor()`
* `walkSimpleArithmeticExpression()`
* `walkPathExpression()`
* `walkResultVariable()`
* `getExecutor()`

The following changes have been made to the abstract `TreeWalkerAdapter` class:

* The method `setQueryComponent()` is now protected.
* The method `_getQueryComponents()` has been removed in favor of
  `getQueryComponents()`.

## BC BREAK: Removed identity columns emulation through sequences

If the platform you are using does not support identity columns, you should
switch to the `SEQUENCE` strategy.

## BC BREAK: Made setters parameters mandatory

The following methods require an argument when being called. Pass `null`
instead of omitting the argument.

* `Doctrine\ORM\Event\OnClassMetadataNotFoundEventArgs::setFoundMetadata()`
* `Doctrine\ORM\AbstractQuery::setHydrationCacheProfile()`
* `Doctrine\ORM\AbstractQuery::setResultCache()`
* `Doctrine\ORM\AbstractQuery::setResultCacheProfile()`

## BC BREAK: New argument to `NamingStrategy::joinColumnName()`

### Before

```php
<?php
class MyStrategy implements NamingStrategy
{
    /**
     * @param string $propertyName A property name.
     */
    public function joinColumnName($propertyName): string
    {
        // …
    }
}
```

### After

The `class-string` type for `$className` can be inherited from the signature of
the interface.

```php
<?php
class MyStrategy implements NamingStrategy
{
    /**
     * {@inheritdoc}
     */
    public function joinColumnName(string $propertyName, string $className): string
    {
        // …
    }
}
```

## BC BREAK: Remove `StaticPHPDriver` and `DriverChain`

Use `Doctrine\Persistence\Mapping\Driver\StaticPHPDriver` and
`Doctrine\Persistence\Mapping\Driver\MappingDriverChain` from
`doctrine/persistence` instead.

## BC BREAK: `UnderscoreNamingStrategy` is number aware only

The second argument to `UnderscoreNamingStrategy::__construct()` was dropped,
the strategy can no longer be unaware of numbers.

## BC BREAK: Remove `Doctrine\ORM\Proxy\Autoloader`

Use `Doctrine\Common\Proxy\Autoloader` instead.

## BC BREAK: Remove `Doctrine\ORM\Tools\DisconnectedClassMetadataFactory`

No replacement is provided.

## BC BREAK: Remove support for `Type::canRequireSQLConversion()`

This feature was deprecated in DBAL 3.3.0 and will be removed in DBAL 4.0.
The value conversion methods are now called regardless of the type.

The `MappingException::sqlConversionNotAllowedForIdentifiers()` method has been removed
as no longer relevant.

## BC Break: Removed the `doctrine` binary.

The documentation explains how the console tools can be bootstrapped for
standalone usage:

https://www.doctrine-project.org/projects/doctrine-orm/en/stable/reference/tools.html

The method `ConsoleRunner::printCliConfigTemplate()` has been removed as well
because it was only useful in the context of the `doctrine` binary.

## BC Break: Removed `EntityManagerHelper` and related logic

All console commands require a `$entityManagerProvider` to be passed via the
constructor. Commands won't try to get the entity manager from a previously
registered `em` console helper.

The following classes have been removed:

* `Doctrine\ORM\Tools\Console\EntityManagerProvider\HelperSetManagerProvider`
* `Doctrine\ORM\Tools\Console\Helper\EntityManagerHelper`

The following breaking changes have been applied to `Doctrine\ORM\Tools\Console\ConsoleRunner`:

* The method `createHelperSet()` has been removed.
* The methods `run()` and `createApplication()` don't accept an instance of
  `HelperSet` as first argument anymore.
* The method `addCommands()` requires an instance of `EntityManagerProvider`
  as second argument now.

## BC Break: `Exception\ORMException` is no longer a class, but an interface

All methods in `Doctrine\ORM\ORMException` have been extracted to dedicated exceptions.

 * `missingMappingDriverImpl()` => `Exception\MissingMappingDriverImplementation::create()`
 * `unrecognizedField()` => `Persisters\Exception\UnrecognizedField::byName()`
 * `unexpectedAssociationValue()` => `Exception\UnexpectedAssociationValue::create()`
 * `invalidOrientation()` => `Persisters\Exception\InvalidOrientation::fromClassNameAndField()`
 * `entityManagerClosed()` => `Exception\EntityManagerClosed::create()`
 * `invalidHydrationMode()` => `Exception\InvalidHydrationMode::fromMode()`
 * `mismatchedEventManager()` => `Exception\MismatchedEventManager::create()`
 * `findByRequiresParameter()` => `Repository\Exception\InvalidMagicMethodCall::onMissingParameter()`
 * `invalidMagicCall()` => `Repository\Exception\InvalidMagicMethodCall::becauseFieldNotFoundIn()`
 * `invalidFindByInverseAssociation()` => `Repository\Exception\InvalidFindByCall::fromInverseSideUsage()`
 * `invalidResultCacheDriver()` => `Cache\Exception\InvalidResultCacheDriver::create()`
 * `notSupported()` => `Exception\NotSupported::create()`
 * `queryCacheNotConfigured()` => `QueryCacheNotConfigured::create()`
 * `metadataCacheNotConfigured()` => `Cache\Exception\MetadataCacheNotConfigured::create()`
 * `queryCacheUsesNonPersistentCache()` => `Cache\Exception\QueryCacheUsesNonPersistentCache::fromDriver()`
 * `metadataCacheUsesNonPersistentCache()` => `Cache\Exception\MetadataCacheUsesNonPersistentCache::fromDriver()`
 * `proxyClassesAlwaysRegenerating()` => `Exception\ProxyClassesAlwaysRegenerating::create()`
 * `invalidEntityRepository()` => `Exception\InvalidEntityRepository::fromClassName()`
 * `missingIdentifierField()` => `Exception\MissingIdentifierField::fromFieldAndClass()`
 * `unrecognizedIdentifierFields()` => `Exception\UnrecognizedIdentifierFields::fromClassAndFieldNames()`
 * `cantUseInOperatorOnCompositeKeys()` => `Persisters\Exception\CantUseInOperatorOnCompositeKeys::create()`

## BC Break: `CacheException` is no longer a class, but an interface

All methods in `Doctrine\ORM\Cache\CacheException` have been extracted to dedicated exceptions.

 * `updateReadOnlyCollection()` => `Cache\Exception\CannotUpdateReadOnlyCollection::fromEntityAndField()`
 * `updateReadOnlyEntity()` => `Cache\Exception\CannotUpdateReadOnlyEntity::fromEntity()`
 * `nonCacheableEntity()` => `Cache\Exception\NonCacheableEntity::fromEntity()`
 * `nonCacheableEntityAssociation()` => `Cache\Exception\NonCacheableEntityAssociation::fromEntityAndField()`


## BC Break: Missing type declaration added for identifier generators

Although undocumented, it was possible to configure a custom repository
class that implements `ObjectRepository` but does not extend the
`EntityRepository` base class. Repository classes have to extend
`EntityRepository` now.

## BC BREAK: Removed support for entity namespace alias

- `EntityManager::getRepository()` no longer accepts the entity namespace alias
  notation.
- `Configuration::addEntityNamespace()` and
  `Configuration::getEntityNamespace()` have been removed.

## BC BREAK: Remove helper methods from `AbstractCollectionPersister`

The following protected methods of
`Doctrine\ORM\Cache\Persister\Collection\AbstractCollectionPersister`
have been removed.

* `evictCollectionCache()`
* `evictElementCache()`

## BC BREAK: `Doctrine\ORM\Query\TreeWalkerChainIterator`

This class has been removed without replacement.

## BC BREAK: Remove quoting methods from `ClassMetadata`

The following methods have been removed from the class metadata because
quoting is handled by implementations of `Doctrine\ORM\Mapping\QuoteStrategy`:

* `getQuotedIdentifierColumnNames()`
* `getQuotedColumnName()`
* `getQuotedTableName()`
* `getQuotedJoinTableName()`

## BC BREAK: Remove ability to merge detached entities

Merge semantics was a poor fit for the PHP "share-nothing" architecture.
In addition to that, merging caused multiple issues with data integrity
in the managed entity graph, which was constantly spawning more edge-case
bugs/scenarios.

The method `UnitOfWork::merge()` has been removed. The method
`EntityManager::merge()` will throw an exception on each call.

## BC BREAK: Removed ability to partially flush/commit entity manager and unit of work

The following methods don't accept a single entity or an array of entities anymore:

* `Doctrine\ORM\EntityManager::flush()`
* `Doctrine\ORM\Decorator\EntityManagerDecorator::flush()`
* `Doctrine\ORM\UnitOfWork::commit()`

The semantics of `flush()` and `commit()` will remain the same, but the change
tracking will be performed on all entities managed by the unit of work, and not
just on the provided entities, as the parameter is now completely ignored.

## BC BREAK: Removed ability to partially clear entity manager and unit of work

* Passing an argument other than `null` to `EntityManager::clear()` will raise
  an exception.
* The unit of work cannot be cleared partially anymore. Passing an argument to
  `UnitOfWork::clear()` does not have any effect anymore; the unit of work is
  cleared completely.
* The method `EntityRepository::clear()` has been removed.
* The methods `getEntityClass()` and `clearsAllEntities()` have been removed
  from `OnClearEventArgs`.

## BC BREAK: Remove support for Doctrine Cache

The Doctrine Cache library is not supported anymore. The following methods
have been removed from `Doctrine\ORM\Configuration`:

* `getQueryCacheImpl()`
* `setQueryCacheImpl()`
* `getHydrationCacheImpl()`
* `setHydrationCacheImpl()`
* `getMetadataCacheImpl()`
* `setMetadataCacheImpl()`

The methods have been replaced by PSR-6 compatible counterparts
(just strip the `Impl` suffix from the old name to get the new one).

## BC BREAK: Remove `Doctrine\ORM\Configuration::newDefaultAnnotationDriver`

This functionality has been moved to the new `DoctrineSetup` class. Call
`Doctrine\ORM\Tools\DoctrineSetup::createDefaultAnnotationDriver()` to create
a new annotation driver.

## BC BREAK: Remove `Doctrine\ORM\Tools\Setup`

In our effort to migrate from Doctrine Cache to PSR-6, the `Setup` class which
accepted a Doctrine Cache instance in each method has been removed.

The replacement is `Doctrine\ORM\Tools\DoctrineSetup` which accepts a PSR-6
cache instead.

## BC BREAK: Removed named queries

All APIs related to named queries have been removed.

## BC BREAK: Remove old cache accessors and mutators from query classes

The following methods have been removed from `AbstractQuery`:

* `setResultCacheDriver()`
* `getResultCacheDriver()`
* `useResultCache()`
* `getResultCacheLifetime()`
* `getResultCacheId()`

The following methods have been removed from `Query`:

* `setQueryCacheDriver()`
* `getQueryCacheDriver()`

## BC BREAK: Remove `Doctrine\ORM\Cache\MultiGetRegion`

The interface has been merged into `Doctrine\ORM\Cache\Region`.

## BC BREAK: Rename `AbstractIdGenerator::generate()` to `generateId()`

* Implementations of `AbstractIdGenerator` have to implement the method
  `generateId()`.
* The method `generate()` has been removed from `AbstractIdGenerator`.

## BC BREAK: Remove cache settings inspection

Doctrine does not provide its own cache implementation anymore and relies on
the PSR-6 standard instead. As a consequence, we cannot determine anymore
whether a given cache adapter is suitable for a production environment.
Because of that, functionality that aims to do so has been removed:

* `Configuration::ensureProductionSettings()`
* the `orm:ensure-production-settings` console command

## BC BREAK: PSR-6-based second level cache

The second level cache has been reworked to consume a PSR-6 cache. Using a
Doctrine Cache instance is not supported anymore.

* `DefaultCacheFactory`: The constructor expects a PSR-6 cache item pool as
  second argument now.
* `DefaultMultiGetRegion`: This class has been removed.
* `DefaultRegion`:
    * The constructor expects a PSR-6 cache item pool as second argument now.
    * The protected `$cache` property is removed.
    * The properties `$name` and `$lifetime` as well as the constant
      `REGION_KEY_SEPARATOR` and the method `getCacheEntryKey()` are
      `private` now.
    * The method `getCache()` has been removed.


## BC Break: Remove `Doctrine\ORM\Mapping\Driver\PHPDriver`

Use `StaticPHPDriver` instead when you want to programmatically configure
entity metadata.

## BC BREAK: Remove `Doctrine\ORM\EntityManagerInterface#transactional()`

This method has been replaced by `Doctrine\ORM\EntityManagerInterface#wrapInTransaction()`.

## BC BREAK: Removed support for schema emulation.

The ORM no longer attempts to emulate schemas on SQLite.

## BC BREAK: Remove `Setup::registerAutoloadDirectory()`

Use Composer's autoloader instead.

## BC BREAK: Remove YAML mapping drivers.

If your code relies on `YamlDriver` or `SimpleYamlDriver`, you **MUST** migrate to
attribute, annotation or XML drivers instead.

You can use the `orm:convert-mapping` command to convert your metadata mapping to XML
_before_ upgrading to 3.0:

```sh
php doctrine orm:convert-mapping xml /path/to/mapping-path-converted-to-xml
```

## BC BREAK: Remove code generators and related console commands

These console commands have been removed:

* `orm:convert-d1-schema`
* `orm:convert-mapping`
* `orm:generate:entities`
* `orm:generate-repositories`

These classes have been deprecated:

* `Doctrine\ORM\Tools\ConvertDoctrine1Schema`
* `Doctrine\ORM\Tools\EntityGenerator`
* `Doctrine\ORM\Tools\EntityRepositoryGenerator`

The entire `Doctrine\ORM\Tools\Export` namespace has been removed as well.

## BC BREAK: Removed `Doctrine\ORM\Version`

Use Composer's runtime API if you _really_ need to check the version of the ORM package at runtime.

## BC BREAK: EntityRepository::count() signature change

The argument `$criteria` of `Doctrine\ORM\EntityRepository::count()` is now
optional. Overrides in child classes should be made compatible.

## BC BREAK: changes in exception hierarchy

- `Doctrine\ORM\ORMException` has been removed
- `Doctrine\ORM\Exception\ORMException` is now an interface

## Variadic methods now use native variadics
The following methods were using `func_get_args()` to simulate a variadic argument:
- `Doctrine\ORM\Query\Expr#andX()`
- `Doctrine\ORM\Query\Expr#orX()`
- `Doctrine\ORM\QueryBuilder#select()`
- `Doctrine\ORM\QueryBuilder#addSelect()`
- `Doctrine\ORM\QueryBuilder#where()`
- `Doctrine\ORM\QueryBuilder#andWhere()`
- `Doctrine\ORM\QueryBuilder#orWhere()`
- `Doctrine\ORM\QueryBuilder#groupBy()`
- `Doctrine\ORM\QueryBuilder#andGroupBy()`
- `Doctrine\ORM\QueryBuilder#having()`
- `Doctrine\ORM\QueryBuilder#andHaving()`
- `Doctrine\ORM\QueryBuilder#orHaving()`
A variadic argument is now actually used in their signatures signature (`...$x`).
Signatures of overridden methods should be changed accordingly

## Minor BC BREAK: removed `Doctrine\ORM\EntityManagerInterface#copy()`

Method `Doctrine\ORM\EntityManagerInterface#copy()` never got its implementation and is removed in 3.0.

## BC BREAK: Removed classes related to UUID and TABLE generator strategies

The following classes have been removed:
- `Doctrine\ORM\Id\TableGenerator`
- `Doctrine\ORM\Id\UuidGenerator`

Using the `UUID` strategy for generating identifiers is not supported anymore.

## BC BREAK: Removed `Query::iterate()`

The deprecated method `Query::iterate()` has been removed along with the
following classes and methods:

- `AbstractHydrator::iterate()`
- `AbstractHydrator::hydrateRow()`
- `IterableResult`

Use `toIterable()` instead.

# Upgrade to 2.14
=======
# Upgrade to 2.15
>>>>>>> 01028cf3

## Deprecated stubs for "concrete table inheritance"

This third way of mapping class inheritance was never implemented. Code stubs are
now deprecated and will be removed in 3.0.

* `\Doctrine\ORM\Mapping\ClassMetadataInfo::INHERITANCE_TYPE_TABLE_PER_CLASS` constant
* `\Doctrine\ORM\Mapping\ClassMetadataInfo::isInheritanceTypeTablePerClass()` method
* Using `TABLE_PER_CLASS` as the value for the `InheritanceType` attribute or annotation
  or in XML configuration files.

# Upgrade to 2.14

## Deprecated `Doctrine\ORM\Persisters\Exception\UnrecognizedField::byName($field)` method.

Use `Doctrine\ORM\Persisters\Exception\UnrecognizedField::byFullyQualifiedName($className, $field)` instead.

## Deprecated constants of `Doctrine\ORM\Internal\CommitOrderCalculator`

The following public constants have been deprecated:

* `CommitOrderCalculator::NOT_VISITED`
* `CommitOrderCalculator::IN_PROGRESS`
* `CommitOrderCalculator::VISITED`

These constants were used for internal purposes. Relying on them is discouraged.

## Deprecated `Doctrine\ORM\Query\AST\InExpression`

The AST parser will create a `InListExpression` or a `InSubselectExpression` when
encountering an `IN ()` DQL expression instead of a generic `InExpression`.

As a consequence, `SqlWalker::walkInExpression()` has been deprecated in favor of
`SqlWalker::walkInListExpression()` and `SqlWalker::walkInSubselectExpression()`.

## Deprecated constructing a `CacheKey` without `$hash`

The `Doctrine\ORM\Cache\CacheKey` class has an explicit constructor now with
an optional parameter `$hash`. That parameter will become mandatory in 3.0.

## Deprecated `AttributeDriver::$entityAnnotationClasses`

If you need to change the behavior of `AttributeDriver::isTransient()`,
override that method instead.

## Deprecated incomplete schema updates

Using `orm:schema-tool:update` without passing the `--complete` flag is
deprecated. Use schema asset filtering if you need to preserve assets not
managed by DBAL.

Likewise, calling `SchemaTool::updateSchema()` or
`SchemaTool::getUpdateSchemaSql()` with a second argument is deprecated.

## Deprecated annotation mapping driver.

Please switch to one of the other mapping drivers. Native attributes which PHP
supports since version 8.0 are probably your best option.

As a consequence, the following methods are deprecated:
- `ORMSetup::createAnnotationMetadataConfiguration`
- `ORMSetup::createDefaultAnnotationDriver`

The marker interface `Doctrine\ORM\Mapping\Annotation` is deprecated as well.
All annotation/attribute classes implement
`Doctrine\ORM\Mapping\MappingAttribute` now.

## Deprecated `Doctrine\ORM\Proxy\Proxy` interface.

Use `Doctrine\Persistence\Proxy` instead to check whether proxies are initialized.

## Deprecated `Doctrine\ORM\Event\LifecycleEventArgs` class.

It will be removed in 3.0. Use one of the dedicated event classes instead:

* `Doctrine\ORM\Event\PrePersistEventArgs`
* `Doctrine\ORM\Event\PreUpdateEventArgs`
* `Doctrine\ORM\Event\PreRemoveEventArgs`
* `Doctrine\ORM\Event\PostPersistEventArgs`
* `Doctrine\ORM\Event\PostUpdateEventArgs`
* `Doctrine\ORM\Event\PostRemoveEventArgs`
* `Doctrine\ORM\Event\PostLoadEventArgs`

# Upgrade to 2.13

## Deprecated `EntityManager::create()`

The constructor of `EntityManager` is now public and should be used instead of the `create()` method.
However, the constructor expects a `Connection` while `create()` accepted an array with connection parameters.
You can pass that array to DBAL's `Doctrine\DBAL\DriverManager::getConnection()` method to bootstrap the
connection.

## Deprecated `QueryBuilder` methods and constants.

1. The `QueryBuilder::getState()` method has been deprecated as the builder state is an internal concern.
2. Relying on the type of the query being built by using `QueryBuilder::getType()` has been deprecated.
   If necessary, track the type of the query being built outside of the builder.

The following `QueryBuilder` constants related to the above methods have been deprecated:

1. `SELECT`,
2. `DELETE`,
3. `UPDATE`,
4. `STATE_DIRTY`,
5. `STATE_CLEAN`.

## Deprecated omitting only the alias argument for `QueryBuilder::update` and `QueryBuilder::delete`

When building an UPDATE or DELETE query and when passing a class/type to the function, the alias argument must not be omitted.

### Before

```php
$qb = $em->createQueryBuilder()
    ->delete('User u')
    ->where('u.id = :user_id')
    ->setParameter('user_id', 1);
```

### After

```php
$qb = $em->createQueryBuilder()
    ->delete('User', 'u')
    ->where('u.id = :user_id')
    ->setParameter('user_id', 1);
```

## Deprecated using the `IDENTITY` identifier strategy on platform that do not support identity columns

If identity columns are emulated with sequences on the platform you are using,
you should switch to the `SEQUENCE` strategy.

## Deprecated passing `null` to `Doctrine\ORM\Query::setFirstResult()`

`$query->setFirstResult(null);` is equivalent to `$query->setFirstResult(0)`.

## Deprecated calling setters without arguments

The following methods will require an argument in 3.0. Pass `null` instead of
omitting the argument.

* `Doctrine\ORM\Event\OnClassMetadataNotFoundEventArgs::setFoundMetadata()`
* `Doctrine\ORM\AbstractQuery::setHydrationCacheProfile()`
* `Doctrine\ORM\AbstractQuery::setResultCache()`
* `Doctrine\ORM\AbstractQuery::setResultCacheProfile()`

## Deprecated passing invalid fetch modes to `AbstractQuery::setFetchMode()`

Calling `AbstractQuery::setFetchMode()` with anything else than
`Doctrine\ORM\Mapping::FETCH_EAGER` results in
`Doctrine\ORM\Mapping::FETCH_LAZY` being used. Relying on that behavior is
deprecated and will result in an exception in 3.0.

## Deprecated `getEntityManager()` in `Doctrine\ORM\Event\OnClearEventArgs` and `Doctrine\ORM\Event\*FlushEventArgs`

This method has been deprecated in:

* `Doctrine\ORM\Event\OnClearEventArgs`
* `Doctrine\ORM\Event\OnFlushEventArgs`
* `Doctrine\ORM\Event\PostFlushEventArgs`
* `Doctrine\ORM\Event\PreFlushEventArgs`

It will be removed in 3.0. Use `getObjectManager()` instead.

## Prepare split of output walkers and tree walkers

In 3.0, `SqlWalker` and its child classes won't implement the `TreeWalker`
interface anymore. Relying on that inheritance is deprecated.

The following methods of the `TreeWalker` interface have been deprecated:

* `setQueryComponent()`
* `walkSelectClause()`
* `walkFromClause()`
* `walkFunction()`
* `walkOrderByClause()`
* `walkOrderByItem()`
* `walkHavingClause()`
* `walkJoin()`
* `walkSelectExpression()`
* `walkQuantifiedExpression()`
* `walkSubselect()`
* `walkSubselectFromClause()`
* `walkSimpleSelectClause()`
* `walkSimpleSelectExpression()`
* `walkAggregateExpression()`
* `walkGroupByClause()`
* `walkGroupByItem()`
* `walkDeleteClause()`
* `walkUpdateClause()`
* `walkUpdateItem()`
* `walkWhereClause()`
* `walkConditionalExpression()`
* `walkConditionalTerm()`
* `walkConditionalFactor()`
* `walkConditionalPrimary()`
* `walkExistsExpression()`
* `walkCollectionMemberExpression()`
* `walkEmptyCollectionComparisonExpression()`
* `walkNullComparisonExpression()`
* `walkInExpression()`
* `walkInstanceOfExpression()`
* `walkLiteral()`
* `walkBetweenExpression()`
* `walkLikeExpression()`
* `walkStateFieldPathExpression()`
* `walkComparisonExpression()`
* `walkInputParameter()`
* `walkArithmeticExpression()`
* `walkArithmeticTerm()`
* `walkStringPrimary()`
* `walkArithmeticFactor()`
* `walkSimpleArithmeticExpression()`
* `walkPathExpression()`
* `walkResultVariable()`
* `getExecutor()`

The following changes have been made to the abstract `TreeWalkerAdapter` class:

* All implementations of now-deprecated `TreeWalker` methods have been
  deprecated as well.
* The method `setQueryComponent()` will become protected in 3.0. Calling it
  publicly is deprecated.
* The method `_getQueryComponents()` is deprecated, call `getQueryComponents()`
  instead.

On the `TreeWalkerChain` class, all implementations of now-deprecated
`TreeWalker` methods have been deprecated as well.  However, `SqlWalker` is
unaffected by those deprecations and will continue to implement all of those
methods.

## Deprecated passing `null` to `Doctrine\ORM\Query::setDQL()`

Doing `$query->setDQL(null);` achieves nothing.

## Deprecated omitting second argument to `NamingStrategy::joinColumnName`

When implementing `NamingStrategy`, it is deprecated to implement
`joinColumnName()` with only one argument.

### Before

```php
<?php
class MyStrategy implements NamingStrategy
{
    /**
     * @param string $propertyName A property name.
     */
    public function joinColumnName($propertyName): string
    {
        // …
    }
}
```

### After

For backward-compatibility reasons, the parameter has to be optional, but can
be documented as guaranteed to be a `class-string`.

```php
<?php
class MyStrategy implements NamingStrategy
{
    /**
     * @param string       $propertyName A property name.
     * @param class-string $className
     */
    public function joinColumnName($propertyName, $className = null): string
    {
        // …
    }
}
```

## Deprecated methods related to named queries

The following methods have been deprecated:

- `Doctrine\ORM\Query\ResultSetMappingBuilder::addNamedNativeQueryMapping()`
- `Doctrine\ORM\Query\ResultSetMappingBuilder::addNamedNativeQueryResultClassMapping()`
- `Doctrine\ORM\Query\ResultSetMappingBuilder::addNamedNativeQueryResultSetMapping()`
- `Doctrine\ORM\Query\ResultSetMappingBuilder::addNamedNativeQueryEntityResultMapping()`

## Deprecated classes related to Doctrine 1 and reverse engineering

The following classes have been deprecated:

- `Doctrine\ORM\Tools\ConvertDoctrine1Schema`
- `Doctrine\ORM\Tools\DisconnectedClassMetadataFactory`

## Deprecate `ClassMetadataInfo` usage

It is deprecated to pass `Doctrine\ORM\Mapping\ClassMetadataInfo` instances
that are not also instances of `Doctrine\ORM\ClassMetadata` to the following
methods:

- `Doctrine\ORM\Mapping\Builder\ClassMetadataBuilder::__construct()`
- `Doctrine\ORM\Mapping\Driver\DatabaseDriver::loadMetadataForClass()`
- `Doctrine\ORM\Tools\SchemaValidator::validateClass()`

# Upgrade to 2.12

## Deprecated the `doctrine` binary.

The documentation explains how the console tools can be bootstrapped for
standalone usage.

The method `ConsoleRunner::printCliConfigTemplate()` is deprecated because it
was only useful in the context of the `doctrine` binary.

## Deprecate omitting `$class` argument to `ORMInvalidArgumentException::invalidIdentifierBindingEntity()`

To make it easier to identify understand the cause for that exception, it is
deprecated to omit the class name when calling
`ORMInvalidArgumentException::invalidIdentifierBindingEntity()`.

## Deprecate `Doctrine\ORM\Tools\Console\Helper\EntityManagerHelper`

Using a console helper to provide the ORM's console commands with one or
multiple entity managers had been deprecated with 2.9 already. This leaves
The `EntityManagerHelper` class with no purpose which is why it is now
deprecated too. Applications that still rely on the `em` console helper, can
easily recreate that class in their own codebase.

## Deprecate custom repository classes that don't extend `EntityRepository`

Although undocumented, it is currently possible to configure a custom repository
class that implements `ObjectRepository` but does not extend the
`EntityRepository` base class.

This is now deprecated. Please extend `EntityRepository` instead.

## Deprecated more APIs related to entity namespace aliases

```diff
-$config = $entityManager->getConfiguration();
-$config->addEntityNamespace('CMS', 'My\App\Cms');
+use My\App\Cms\CmsUser;

-$entityManager->getRepository('CMS:CmsUser');
+$entityManager->getRepository(CmsUser::class);
```

## Deprecate `AttributeDriver::getReader()` and `AnnotationDriver::getReader()`

That method was inherited from the abstract `AnnotationDriver` class of
`doctrine/persistence`, and does not seem to serve any purpose.

## Un-deprecate `Doctrine\ORM\Proxy\Proxy`

Because no forward-compatible new proxy solution had been implemented yet, the
current proxy mechanism is not considered deprecated anymore for the time
being. This applies to the following interfaces/classes:

* `Doctrine\ORM\Proxy\Proxy`
* `Doctrine\ORM\Proxy\ProxyFactory`

These methods have been un-deprecated:

* `Doctrine\ORM\Configuration::getAutoGenerateProxyClasses()`
* `Doctrine\ORM\Configuration::getProxyDir()`
* `Doctrine\ORM\Configuration::getProxyNamespace()`

Note that the `Doctrine\ORM\Proxy\Autoloader` remains deprecated and will be removed in 3.0.

## Deprecate helper methods from `AbstractCollectionPersister`

The following protected methods of
`Doctrine\ORM\Cache\Persister\Collection\AbstractCollectionPersister`
are not in use anymore and will be removed.

* `evictCollectionCache()`
* `evictElementCache()`

## Deprecate `Doctrine\ORM\Query\TreeWalkerChainIterator`

This class won't have a replacement.

## Deprecate `OnClearEventArgs::getEntityClass()` and `OnClearEventArgs::clearsAllEntities()`

These methods will be removed in 3.0 along with the ability to partially clear
the entity manager.

## Deprecate `Doctrine\ORM\Configuration::newDefaultAnnotationDriver`

This functionality has been moved to the new `ORMSetup` class. Call
`Doctrine\ORM\ORMSetup::createDefaultAnnotationDriver()` to create
a new annotation driver.

## Deprecate `Doctrine\ORM\Tools\Setup`

In our effort to migrate from Doctrine Cache to PSR-6, the `Setup` class which
accepted a Doctrine Cache instance in each method has been deprecated.

The replacement is `Doctrine\ORM\ORMSetup` which accepts a PSR-6
cache instead.

## Deprecate `Doctrine\ORM\Cache\MultiGetRegion`

The interface will be merged with `Doctrine\ORM\Cache\Region` in 3.0.

# Upgrade to 2.11

## Rename `AbstractIdGenerator::generate()` to `generateId()`

Implementations of `AbstractIdGenerator` have to override the method
`generateId()` without calling the parent implementation. Not doing so is
deprecated. Calling `generate()` on any `AbstractIdGenerator` implementation
is deprecated.

## PSR-6-based second level cache

The second level cache has been reworked to consume a PSR-6 cache. Using a
Doctrine Cache instance is deprecated.

* `DefaultCacheFactory`: The constructor expects a PSR-6 cache item pool as
  second argument now.
* `DefaultMultiGetRegion`: This class is deprecated in favor of `DefaultRegion`.
* `DefaultRegion`:
  * The constructor expects a PSR-6 cache item pool as second argument now.
  * The protected `$cache` property is deprecated.
  * The properties `$name` and `$lifetime` as well as the constant
   `REGION_KEY_SEPARATOR` and the method `getCacheEntryKey()` are flagged as
   `@internal` now. They all will become `private` in 3.0.
  * The method `getCache()` is deprecated without replacement.

## Deprecated: `Doctrine\ORM\Mapping\Driver\PHPDriver`

Use `StaticPHPDriver` instead when you want to programmatically configure
entity metadata.

You can convert mappings with the `orm:convert-mapping` command or more simply
in this case, `include` the metadata file from the `loadMetadata` static method
used by the `StaticPHPDriver`.

## Deprecated: `Setup::registerAutoloadDirectory()`

Use Composer's autoloader instead.

## Deprecated: `AbstractHydrator::hydrateRow()`

Following the deprecation of the method `AbstractHydrator::iterate()`, the
method `hydrateRow()` has been deprecated as well.

## Deprecate cache settings inspection

Doctrine does not provide its own cache implementation anymore and relies on
the PSR-6 standard instead. As a consequence, we cannot determine anymore
whether a given cache adapter is suitable for a production environment.
Because of that, functionality that aims to do so has been deprecated:

* `Configuration::ensureProductionSettings()`
* the `orm:ensure-production-settings` console command

# Upgrade to 2.10

## BC Break: `UnitOfWork` now relies on SPL object IDs, not hashes

When calling the following methods, you are now supposed to use the result of
`spl_object_id()`, and not `spl_object_hash()`:
- `UnitOfWork::clearEntityChangeSet()`
- `UnitOfWork::setOriginalEntityProperty()`

## BC Break: Removed `TABLE` id generator strategy

The implementation was unfinished for 14 years.
It is now deprecated to rely on:
- `Doctrine\ORM\Id\TableGenerator`;
- `Doctrine\ORM\Mapping\ClassMetadata::GENERATOR_TYPE_TABLE`;
- `Doctrine\ORM\Mapping\ClassMetadata::$tableGeneratorDefinition`;
- or `Doctrine\ORM\Mapping\ClassMetadata::isIdGeneratorTable()`.

## New method `Doctrine\ORM\EntityManagerInterface#wrapInTransaction($func)`

Works the same as `Doctrine\ORM\EntityManagerInterface#transactional()` but returns any value returned from `$func` closure rather than just _non-empty value returned from the closure or true_.

Because of BC policy, the method does not exist on the interface yet. This is the example of safe usage:

```php
function foo(EntityManagerInterface $entityManager, callable $func) {
    if (method_exists($entityManager, 'wrapInTransaction')) {
        return $entityManager->wrapInTransaction($func);
    }

    return $entityManager->transactional($func);
}
```

`Doctrine\ORM\EntityManagerInterface#transactional()` has been deprecated.

## Minor BC BREAK: some exception methods have been removed

The following methods were not in use and are very unlikely to be used by
downstream packages or applications, and were consequently removed:

- `ORMException::entityMissingForeignAssignedId`
- `ORMException::entityMissingAssignedIdForField`
- `ORMException::invalidFlushMode`

## Deprecated: database-side UUID generation

[DB-generated UUIDs are deprecated as of `doctrine/dbal` 2.8][DBAL deprecation].
As a consequence, using the `UUID` strategy for generating identifiers is deprecated as well.
Furthermore, relying on the following classes and methods is deprecated:

- `Doctrine\ORM\Id\UuidGenerator`
- `Doctrine\ORM\Mapping\ClassMetadataInfo::isIdentifierUuid()`

[DBAL deprecation]: https://github.com/doctrine/dbal/pull/3212

## Minor BC BREAK: Custom hydrators and `toIterable()`

The type declaration of the `$stmt` parameter of `AbstractHydrator::toIterable()` has been removed. This change might
break custom hydrator implementations that override this very method.

Overriding this method is not recommended, which is why the method is documented as `@final` now.

```diff
- public function toIterable(ResultStatement $stmt, ResultSetMapping $resultSetMapping, array $hints = []): iterable
+ public function toIterable($stmt, ResultSetMapping $resultSetMapping, array $hints = []): iterable
```

## Deprecated: Entity Namespace Aliases

Entity namespace aliases are deprecated, use the magic ::class constant to abbreviate full class names
in EntityManager, EntityRepository and DQL.

```diff
-  $entityManager->find('MyBundle:User', $id);
+  $entityManager->find(User::class, $id);
```

# Upgrade to 2.9

## Minor BC BREAK: Setup tool needs cache implementation

With the deprecation of doctrine/cache, the setup tool might no longer work as expected without a different cache
implementation. To work around this:
* Install symfony/cache: `composer require symfony/cache`. This will keep previous behaviour without any changes
* Instantiate caches yourself: to use a different cache implementation, pass a cache instance when calling any
  configuration factory in the setup tool:
  ```diff
  - $config = Setup::createAnnotationMetadataConfiguration($paths, $isDevMode, $proxyDir);
  + $cache = \Doctrine\Common\Cache\Psr6\DoctrineProvider::wrap($anyPsr6Implementation);
  + $config = Setup::createAnnotationMetadataConfiguration($paths, $isDevMode, $proxyDir, $cache);
  ```
* As a quick workaround, you can lock the doctrine/cache dependency to work around this: `composer require doctrine/cache ^1.11`.
  Note that this is only recommended as a bandaid fix, as future versions of ORM will no longer work with doctrine/cache
  1.11.

## Deprecated: doctrine/cache for metadata caching

The `Doctrine\ORM\Configuration#setMetadataCacheImpl()` method is deprecated and should no longer be used. Please use
`Doctrine\ORM\Configuration#setMetadataCache()` with any PSR-6 cache adapter instead.

## Removed: flushing metadata cache

To support PSR-6 caches, the `--flush` option for the `orm:clear-cache:metadata` command is ignored. Metadata cache is
now always cleared regardless of the cache adapter being used.

# Upgrade to 2.8

## Minor BC BREAK: Failed commit now throw OptimisticLockException

Method `Doctrine\ORM\UnitOfWork#commit()` can throw an OptimisticLockException when a commit silently fails and returns false
since `Doctrine\DBAL\Connection#commit()` signature changed from returning void to boolean

## Deprecated: `Doctrine\ORM\AbstractQuery#iterate()`

The method `Doctrine\ORM\AbstractQuery#iterate()` is deprecated in favor of `Doctrine\ORM\AbstractQuery#toIterable()`.
Note that `toIterable()` yields results of the query, unlike `iterate()` which yielded each result wrapped into an array.

# Upgrade to 2.7

## Added `Doctrine\ORM\AbstractQuery#enableResultCache()` and `Doctrine\ORM\AbstractQuery#disableResultCache()` methods

Method `Doctrine\ORM\AbstractQuery#useResultCache()` which could be used for both enabling and disabling the cache
(depending on passed flag) was split into two.

## Minor BC BREAK: paginator output walkers aren't be called anymore on sub-queries for queries without max results

To optimize DB interaction, `Doctrine\ORM\Tools\Pagination\Paginator` no longer fetches identifiers to be able to
perform the pagination with join collections when max results isn't set in the query.

## Minor BC BREAK: tables filtered with `schema_filter` are no longer created

When generating schema diffs, if a source table is filtered out by a `schema_filter` expression, then a `CREATE TABLE` was
always generated, even if the table already existed. This has been changed in this release and the table will no longer
be created.

## Deprecated number unaware `Doctrine\ORM\Mapping\UnderscoreNamingStrategy`

In the last patch of the `v2.6.x` series, we fixed a bug that was not converting names properly when they had numbers
(e.g.: `base64Encoded` was wrongly converted to `base64encoded` instead of `base64_encoded`).

In order to not break BC we've introduced a way to enable the fixed behavior using a boolean constructor argument. This
argument will be removed in 3.0 and the default behavior will be the fixed one.

## Deprecated: `Doctrine\ORM\AbstractQuery#useResultCache()`

Method `Doctrine\ORM\AbstractQuery#useResultCache()` is deprecated because it is split into `enableResultCache()`
and `disableResultCache()`. It will be removed in 3.0.

## Deprecated code generators and related console commands

These console commands have been deprecated:

 * `orm:convert-mapping`
 * `orm:generate:entities`
 * `orm:generate-repositories`

These classes have been deprecated:

 * `Doctrine\ORM\Tools\EntityGenerator`
 * `Doctrine\ORM\Tools\EntityRepositoryGenerator`

Whole Doctrine\ORM\Tools\Export namespace with all its members have been deprecated as well.

## Deprecated `Doctrine\ORM\Proxy\Proxy` marker interface

Proxy objects in Doctrine ORM 3.0 will no longer implement `Doctrine\ORM\Proxy\Proxy` nor
`Doctrine\Persistence\Proxy`: instead, they implement
`ProxyManager\Proxy\GhostObjectInterface`.

These related classes have been deprecated:

 * `Doctrine\ORM\Proxy\ProxyFactory`
 * `Doctrine\ORM\Proxy\Autoloader` - we suggest using the composer autoloader instead

These methods have been deprecated:

 * `Doctrine\ORM\Configuration#getAutoGenerateProxyClasses()`
 * `Doctrine\ORM\Configuration#getProxyDir()`
 * `Doctrine\ORM\Configuration#getProxyNamespace()`

## Deprecated `Doctrine\ORM\Version`

The `Doctrine\ORM\Version` class is now deprecated and will be removed in Doctrine ORM 3.0:
please refrain from checking the ORM version at runtime or use Composer's [runtime API](https://getcomposer.org/doc/07-runtime.md#knowing-whether-package-x-is-installed-in-version-y).

## Deprecated `EntityManager#merge()` method

Merge semantics was a poor fit for the PHP "share-nothing" architecture.
In addition to that, merging caused multiple issues with data integrity
in the managed entity graph, which was constantly spawning more edge-case bugs/scenarios.

The following API methods were therefore deprecated:

* `EntityManager#merge()`
* `UnitOfWork#merge()`

An alternative to `EntityManager#merge()` will not be provided by ORM 3.0, since the merging
semantics should be part of the business domain rather than the persistence domain of an
application. If your application relies heavily on CRUD-alike interactions and/or `PATCH`
restful operations, you should look at alternatives such as [JMSSerializer](https://github.com/schmittjoh/serializer).

## Extending `EntityManager` is deprecated

Final keyword will be added to the `EntityManager::class` in Doctrine ORM 3.0 in order to ensure that EntityManager
 is not used as valid extension point. Valid extension point should be EntityManagerInterface.

## Deprecated `EntityManager#clear($entityName)`

If your code relies on clearing a single entity type via `EntityManager#clear($entityName)`,
the signature has been changed to `EntityManager#clear()`.

The main reason is that partial clears caused multiple issues with data integrity
in the managed entity graph, which was constantly spawning more edge-case bugs/scenarios.

## Deprecated `EntityManager#flush($entity)` and `EntityManager#flush($entities)`

If your code relies on single entity flushing optimisations via
`EntityManager#flush($entity)`, the signature has been changed to
`EntityManager#flush()`.

Said API was affected by multiple data integrity bugs due to the fact
that change tracking was being restricted upon a subset of the managed
entities. The ORM cannot support committing subsets of the managed
entities while also guaranteeing data integrity, therefore this
utility was removed.

The `flush()` semantics will remain the same, but the change tracking will be performed
on all entities managed by the unit of work, and not just on the provided
`$entity` or `$entities`, as the parameter is now completely ignored.

The same applies to `UnitOfWork#commit($entity)`, which will simply be
`UnitOfWork#commit()`.

If you would still like to perform batching operations over small `UnitOfWork`
instances, it is suggested to follow these paths instead:

 * eagerly use `EntityManager#clear()` in conjunction with a specific second level
   cache configuration (see http://docs.doctrine-project.org/projects/doctrine-orm/en/stable/reference/second-level-cache.html)
 * use an explicit change tracking policy (see http://docs.doctrine-project.org/projects/doctrine-orm/en/stable/reference/change-tracking-policies.html)

## Deprecated `YAML` mapping drivers.

If your code relies on `YamlDriver`  or `SimpleYamlDriver`, you **MUST** change to
annotation or XML drivers instead.

## Deprecated: `Doctrine\ORM\EntityManagerInterface#copy()`

Method `Doctrine\ORM\EntityManagerInterface#copy()` never got its implementation and is deprecated.
It will be removed in 3.0.

# Upgrade to 2.6

## Added `Doctrine\ORM\EntityRepository::count()` method

`Doctrine\ORM\EntityRepository::count()` has been added. This new method has different
signature than `Countable::count()` (required parameter) and therefore are not compatible.
If your repository implemented the `Countable` interface, you will have to use
`$repository->count([])` instead and not implement `Countable` interface anymore.

## Minor BC BREAK: `Doctrine\ORM\Tools\Console\ConsoleRunner` is now final

Since it's just an utilitarian class and should not be inherited.

## Minor BC BREAK: removed `Doctrine\ORM\Query\QueryException::associationPathInverseSideNotSupported()`

Method `Doctrine\ORM\Query\QueryException::associationPathInverseSideNotSupported()`
now has a required parameter `$pathExpr`.

## Minor BC BREAK: removed `Doctrine\ORM\Query\Parser#isInternalFunction()`

Method `Doctrine\ORM\Query\Parser#isInternalFunction()` was removed because
the distinction between internal function and user defined DQL was removed.
[#6500](https://github.com/doctrine/orm/pull/6500)

## Minor BC BREAK: removed `Doctrine\ORM\ORMException#overwriteInternalDQLFunctionNotAllowed()`

Method `Doctrine\ORM\Query\Parser#overwriteInternalDQLFunctionNotAllowed()` was
removed because of the choice to allow users to overwrite internal functions, ie
`AVG`, `SUM`, `COUNT`, `MIN` and `MAX`. [#6500](https://github.com/doctrine/orm/pull/6500)

## PHP 7.1 is now required

Doctrine 2.6 now requires PHP 7.1 or newer.

As a consequence, automatic cache setup in Doctrine\ORM\Tools\Setup::create*Configuration() was changed:
- APCu extension (ext-apcu) will now be used instead of abandoned APC (ext-apc).
- Memcached extension (ext-memcached) will be used instead of obsolete Memcache (ext-memcache).
- XCache support was dropped as it doesn't work with PHP 7.

# Upgrade to 2.5

## Minor BC BREAK: removed `Doctrine\ORM\Query\SqlWalker#walkCaseExpression()`

Method `Doctrine\ORM\Query\SqlWalker#walkCaseExpression()` was unused and part
of the internal API of the ORM, so it was removed. [#5600](https://github.com/doctrine/orm/pull/5600).

## Minor BC BREAK: removed $className parameter on `AbstractEntityInheritancePersister#getSelectJoinColumnSQL()`

As `$className` parameter was not used in the method, it was safely removed.

## Minor BC BREAK: query cache key time is now a float

As of 2.5.5, the `QueryCacheEntry#time` property will contain a float value
instead of an integer in order to have more precision and also to be consistent
with the `TimestampCacheEntry#time`.

## Minor BC BREAK: discriminator map must now include all non-transient classes

It is now required that you declare the root of an inheritance in the
discriminator map.

When declaring an inheritance map, it was previously possible to skip the root
of the inheritance in the discriminator map. This was actually a validation
mistake by Doctrine2 and led to problems when trying to persist instances of
that class.

If you don't plan to persist instances some classes in your inheritance, then
either:

 - make those classes `abstract`
 - map those classes as `MappedSuperclass`

## Minor BC BREAK: ``EntityManagerInterface`` instead of ``EntityManager`` in type-hints

As of 2.5, classes requiring the ``EntityManager`` in any method signature will now require
an ``EntityManagerInterface`` instead.
If you are extending any of the following classes, then you need to check following
signatures:

- ``Doctrine\ORM\Tools\DebugUnitOfWorkListener#dumpIdentityMap(EntityManagerInterface $em)``
- ``Doctrine\ORM\Mapping\ClassMetadataFactory#setEntityManager(EntityManagerInterface $em)``

## Minor BC BREAK: Custom Hydrators API change

As of 2.5, `AbstractHydrator` does not enforce the usage of cache as part of
API, and now provides you a clean API for column information through the method
`hydrateColumnInfo($column)`.
Cache variable being passed around by reference is no longer needed since
Hydrators are per query instantiated since Doctrine 2.4.

## Minor BC BREAK: Entity based ``EntityManager#clear()`` calls follow cascade detach

Whenever ``EntityManager#clear()`` method gets called with a given entity class
name, until 2.4, it was only detaching the specific requested entity.
As of 2.5, ``EntityManager`` will follow configured cascades, providing a better
memory management since associations will be garbage collected, optimizing
resources consumption on long running jobs.

## BC BREAK: NamingStrategy interface changes

1. A new method ``embeddedFieldToColumnName($propertyName, $embeddedColumnName)``

This method generates the column name for fields of embedded objects. If you implement your custom NamingStrategy, you
now also need to implement this new method.

2. A change to method ``joinColumnName()`` to include the $className

## Updates on entities scheduled for deletion are no longer processed

In Doctrine 2.4, if you modified properties of an entity scheduled for deletion, UnitOfWork would
produce an UPDATE statement to be executed right before the DELETE statement. The entity in question
was therefore present in ``UnitOfWork#entityUpdates``, which means that ``preUpdate`` and ``postUpdate``
listeners were (quite pointlessly) called. In ``preFlush`` listeners, it used to be possible to undo
the scheduled deletion for updated entities (by calling ``persist()`` if the entity was found in both
``entityUpdates`` and ``entityDeletions``). This does not work any longer, because the entire changeset
calculation logic is optimized away.

## Minor BC BREAK: Default lock mode changed from LockMode::NONE to null in method signatures

A misconception concerning default lock mode values in method signatures lead to unexpected behaviour
in SQL statements on SQL Server. With a default lock mode of ``LockMode::NONE`` throughout the
method signatures in ORM, the table lock hint ``WITH (NOLOCK)`` was appended to all locking related
queries by default. This could result in unpredictable results because an explicit ``WITH (NOLOCK)``
table hint tells SQL Server to run a specific query in transaction isolation level READ UNCOMMITTED
instead of the default READ COMMITTED transaction isolation level.
Therefore there now is a distinction between ``LockMode::NONE`` and ``null`` to be able to tell
Doctrine whether to add table lock hints to queries by intention or not. To achieve this, the following
method signatures have been changed to declare ``$lockMode = null`` instead of ``$lockMode = LockMode::NONE``:

- ``Doctrine\ORM\Cache\Persister\AbstractEntityPersister#getSelectSQL()``
- ``Doctrine\ORM\Cache\Persister\AbstractEntityPersister#load()``
- ``Doctrine\ORM\Cache\Persister\AbstractEntityPersister#refresh()``
- ``Doctrine\ORM\Decorator\EntityManagerDecorator#find()``
- ``Doctrine\ORM\EntityManager#find()``
- ``Doctrine\ORM\EntityRepository#find()``
- ``Doctrine\ORM\Persisters\BasicEntityPersister#getSelectSQL()``
- ``Doctrine\ORM\Persisters\BasicEntityPersister#load()``
- ``Doctrine\ORM\Persisters\BasicEntityPersister#refresh()``
- ``Doctrine\ORM\Persisters\EntityPersister#getSelectSQL()``
- ``Doctrine\ORM\Persisters\EntityPersister#load()``
- ``Doctrine\ORM\Persisters\EntityPersister#refresh()``
- ``Doctrine\ORM\Persisters\JoinedSubclassPersister#getSelectSQL()``

You should update signatures for these methods if you have subclassed one of the above classes.
Please also check the calling code of these methods in your application and update if necessary.

**Note:**
This in fact is really a minor BC BREAK and should not have any affect on database vendors
other than SQL Server because it is the only one that supports and therefore cares about
``LockMode::NONE``. It's really just a FIX for SQL Server environments using ORM.

## Minor BC BREAK: `__clone` method not called anymore when entities are instantiated via metadata API

As of PHP 5.6, instantiation of new entities is deferred to the
[`doctrine/instantiator`](https://github.com/doctrine/instantiator) library, which will avoid calling `__clone`
or any public API on instantiated objects.

## BC BREAK: `Doctrine\ORM\Repository\DefaultRepositoryFactory` is now `final`

Please implement the `Doctrine\ORM\Repository\RepositoryFactory` interface instead of extending
the `Doctrine\ORM\Repository\DefaultRepositoryFactory`.

## BC BREAK: New object expression DQL queries now respects user provided aliasing and not return consumed fields

When executing DQL queries with new object expressions, instead of returning DTOs numerically indexes, it will now respect user provided aliases. Consider the following query:

    SELECT new UserDTO(u.id,u.name) as user,new AddressDTO(a.street,a.postalCode) as address, a.id as addressId FROM User u INNER JOIN u.addresses a WITH a.isPrimary = true

Previously, your result would be similar to this:

    array(
        0=>array(
            0=>{UserDTO object},
            1=>{AddressDTO object},
            2=>{u.id scalar},
            3=>{u.name scalar},
            4=>{a.street scalar},
            5=>{a.postalCode scalar},
            'addressId'=>{a.id scalar},
        ),
        ...
    )

From now on, the resultset will look like this:

    array(
        0=>array(
            'user'=>{UserDTO object},
            'address'=>{AddressDTO object},
            'addressId'=>{a.id scalar}
        ),
        ...
    )

## Minor BC BREAK: added second parameter $indexBy in EntityRepository#createQueryBuilder method signature

Added way to access the underlying QueryBuilder#from() method's 'indexBy' parameter when using EntityRepository#createQueryBuilder()

# Upgrade to 2.4

## BC BREAK: Compatibility Bugfix in PersistentCollection#matching()

In Doctrine 2.3 it was possible to use the new ``matching($criteria)``
functionality by adding constraints for assocations based on ID:

    Criteria::expr()->eq('association', $assocation->getId());

This functionality does not work on InMemory collections however, because
in memory criteria compares object values based on reference.
As of 2.4 the above code will throw an exception. You need to change
offending code to pass the ``$assocation`` reference directly:

    Criteria::expr()->eq('association', $assocation);

## Composer is now the default autoloader

The test suite now runs with composer autoloading. Support for PEAR, and tarball autoloading is deprecated.
Support for GIT submodules is removed.

## OnFlush and PostFlush event always called

Before 2.4 the postFlush and onFlush events were only called when there were
actually entities that changed. Now these events are called no matter if there
are entities in the UoW or changes are found.

## Parenthesis are now considered in arithmetic expression

Before 2.4 parenthesis are not considered in arithmetic primary expression.
That's conceptually wrong, since it might result in wrong values. For example:

The DQL:

    SELECT 100 / ( 2 * 2 ) FROM MyEntity

Before 2.4 it generates the SQL:

    SELECT 100 / 2 * 2 FROM my_entity

Now parenthesis are considered, the previous DQL will generate:

    SELECT 100 / (2 * 2) FROM my_entity

# Upgrade to 2.3

## Auto Discriminator Map breaks userland implementations with Listener

The new feature to detect discriminator maps automatically when none
are provided breaks userland implementations doing this with a
listener in ``loadClassMetadata`` event.

## EntityManager#find() not calls EntityRepository#find() anymore

Previous to 2.3, calling ``EntityManager#find()`` would be delegated to
``EntityRepository#find()``.  This has lead to some unexpected behavior in the
core of Doctrine when people have overwritten the find method in their
repositories. That is why this behavior has been reversed in 2.3, and
``EntityRepository#find()`` calls ``EntityManager#find()`` instead.

## EntityGenerator add*() method generation

When generating an add*() method for a collection the EntityGenerator will now not
use the Type-Hint to get the singular for the collection name, but use the field-name
and strip a trailing "s" character if there is one.

## Merge copies non persisted properties too

When merging an entity in UoW not only mapped properties are copied, but also others.

## Query, QueryBuilder and NativeQuery parameters *BC break*

From now on, parameters in queries is an ArrayCollection instead of a simple array.
This affects heavily the usage of setParameters(), because it will not append anymore
parameters to query, but will actually override the already defined ones.
Whenever you are retrieving a parameter (ie. $query->getParameter(1)), you will
receive an instance of Query\Parameter, which contains the methods "getName",
"getValue" and "getType". Parameters are also only converted to when necessary, and
not when they are set.

Also, related functions were affected:

* execute($parameters, $hydrationMode) the argument $parameters can be either an key=>value array or an ArrayCollection instance
* iterate($parameters, $hydrationMode) the argument $parameters can be either an key=>value array or an ArrayCollection instance
* setParameters($parameters) the argument $parameters can be either an key=>value array or an ArrayCollection instance
* getParameters() now returns ArrayCollection instead of array
* getParameter($key) now returns Parameter instance instead of parameter value

## Query TreeWalker method renamed

Internal changes were made to DQL and SQL generation. If you have implemented your own TreeWalker,
you probably need to update it. The method walkJoinVariableDeclaration is now named walkJoin.

## New methods in TreeWalker interface *BC break*

Two methods getQueryComponents() and setQueryComponent() were added to the TreeWalker interface and all its implementations
including TreeWalkerAdapter, TreeWalkerChain and SqlWalker. If you have your own implementation not inheriting from one of the
above you must implement these new methods.

## Metadata Drivers

Metadata drivers have been rewritten to reuse code from `Doctrine\Persistence`. Anyone who is using the
`Doctrine\ORM\Mapping\Driver\Driver` interface should instead refer to
`Doctrine\Persistence\Mapping\Driver\MappingDriver`. Same applies to
`Doctrine\ORM\Mapping\Driver\AbstractFileDriver`: you should now refer to
`Doctrine\Persistence\Mapping\Driver\FileDriver`.

Also, following mapping drivers have been deprecated, please use their replacements in Doctrine\Common as listed:

 *  `Doctrine\ORM\Mapping\Driver\DriverChain`       => `Doctrine\Persistence\Mapping\Driver\MappingDriverChain`
 *  `Doctrine\ORM\Mapping\Driver\PHPDriver`         => `Doctrine\Persistence\Mapping\Driver\PHPDriver`
 *  `Doctrine\ORM\Mapping\Driver\StaticPHPDriver`   => `Doctrine\Persistence\Mapping\Driver\StaticPHPDriver`

# Upgrade to 2.2

## ResultCache implementation rewritten

The result cache is completely rewritten and now works on the database result level, not inside the ORM AbstractQuery
anymore. This means that for result cached queries the hydration will now always be performed again, regardless of
the hydration mode. Affected areas are:

1. Fixes the problem that entities coming from the result cache were not registered in the UnitOfWork
   leading to problems during EntityManager#flush. Calls to EntityManager#merge are not necessary anymore.
2. Affects the array hydrator which now includes the overhead of hydration compared to caching the final result.

The API is backwards compatible however most of the getter methods on the `AbstractQuery` object are now
deprecated in favor of calling AbstractQuery#getQueryCacheProfile(). This method returns a `Doctrine\DBAL\Cache\QueryCacheProfile`
instance with access to result cache driver, lifetime and cache key.


## EntityManager#getPartialReference() creates read-only entity

Entities returned from EntityManager#getPartialReference() are now marked as read-only if they
haven't been in the identity map before. This means objects of this kind never lead to changes
in the UnitOfWork.


## Fields omitted in a partial DQL query or a native query are never updated

Fields of an entity that are not returned from a partial DQL Query or native SQL query
will never be updated through an UPDATE statement.


## Removed support for onUpdate in @JoinColumn

The onUpdate foreign key handling makes absolutely no sense in an ORM. Additionally Oracle doesn't even support it. Support for it is removed.


## Changes in Annotation Handling

There have been some changes to the annotation handling in Common 2.2 again, that affect how people with old configurations
from 2.0 have to configure the annotation driver if they don't use `Configuration::newDefaultAnnotationDriver()`:

    // Register the ORM Annotations in the AnnotationRegistry
    AnnotationRegistry::registerFile('path/to/Doctrine/ORM/Mapping/Driver/DoctrineAnnotations.php');

    $reader = new \Doctrine\Common\Annotations\SimpleAnnotationReader();
    $reader->addNamespace('Doctrine\ORM\Mapping');
    $reader = new \Doctrine\Common\Annotations\CachedReader($reader, new ArrayCache());

    $driver = new AnnotationDriver($reader, (array)$paths);

    $config->setMetadataDriverImpl($driver);


## Scalar mappings can now be omitted from DQL result

You are now allowed to mark scalar SELECT expressions as HIDDEN an they are not hydrated anymore.
Example:

SELECT u, SUM(a.id) AS HIDDEN numArticles FROM User u LEFT JOIN u.Articles a ORDER BY numArticles DESC HAVING numArticles > 10

Your result will be a collection of Users, and not an array with key 0 as User object instance and "numArticles" as the number of articles per user


## Map entities as scalars in DQL result

When hydrating to array or even a mixed result in object hydrator, previously you had the 0 index holding you entity instance.
You are now allowed to alias this, providing more flexibility for you code.
Example:

SELECT u AS user FROM User u

Will now return a collection of arrays with index "user" pointing to the User object instance.


## Performance optimizations

Thousands of lines were completely reviewed and optimized for best performance.
Removed redundancy and improved code readability made now internal Doctrine code easier to understand.
Also, Doctrine 2.2 now is around 10-15% faster than 2.1.

## EntityManager#find(null)

Previously EntityManager#find(null) returned null. It now throws an exception.

# Upgrade to 2.1

## Interface for EntityRepository

The EntityRepository now has an interface Doctrine\Persistence\ObjectRepository. This means that your classes that override EntityRepository and extend find(), findOneBy() or findBy() must be adjusted to follow this interface.

## AnnotationReader changes

The annotation reader was heavily refactored between 2.0 and 2.1-RC1. In theory the operation of the new reader should be backwards compatible, but it has to be setup differently to work that way:

    // new call to the AnnotationRegistry
    \Doctrine\Common\Annotations\AnnotationRegistry::registerFile('/doctrine-src/lib/Doctrine/ORM/Mapping/Driver/DoctrineAnnotations.php');

    $reader = new \Doctrine\Common\Annotations\AnnotationReader();
    $reader->setDefaultAnnotationNamespace('Doctrine\ORM\Mapping\\');
    // new code necessary starting here
    $reader->setIgnoreNotImportedAnnotations(true);
    $reader->setEnableParsePhpImports(false);
    $reader = new \Doctrine\Common\Annotations\CachedReader(
        new \Doctrine\Common\Annotations\IndexedReader($reader), new ArrayCache()
    );

This is already done inside the ``$config->newDefaultAnnotationDriver``, so everything should automatically work if you are using this method. You can verify if everything still works by executing a console command such as schema-validate that loads all metadata into memory.

# Update from 2.0-BETA3 to 2.0-BETA4

## XML Driver <change-tracking-policy /> element demoted to attribute

We changed how the XML Driver allows to define the change-tracking-policy. The working case is now:

    <entity change-tracking-policy="DEFERRED_IMPLICT" />

# Update from 2.0-BETA2 to 2.0-BETA3

## Serialization of Uninitialized Proxies

As of Beta3 you can now serialize uninitialized proxies, an exception will only be thrown when
trying to access methods on the unserialized proxy as long as it has not been re-attached to the
EntityManager using `EntityManager#merge()`. See this example:

    $proxy = $em->getReference('User', 1);

    $serializedProxy = serialize($proxy);
    $detachedProxy = unserialized($serializedProxy);

    echo $em->contains($detachedProxy); // FALSE

    try {
        $detachedProxy->getId(); // uninitialized detached proxy
    } catch(Exception $e) {

    }
    $attachedProxy = $em->merge($detachedProxy);
    echo $attackedProxy->getId(); // works!

## Changed SQL implementation of Postgres and Oracle DateTime types

The DBAL Type "datetime" included the Timezone Offset in both Postgres and Oracle. As of this version they are now
generated without Timezone (TIMESTAMP WITHOUT TIME ZONE instead of TIMESTAMP WITH TIME ZONE).
See [this comment to Ticket DBAL-22](http://www.doctrine-project.org/jira/browse/DBAL-22?focusedCommentId=13396&page=com.atlassian.jira.plugin.system.issuetabpanels%3Acomment-tabpanel#action_13396)
for more details as well as migration issues for PostgreSQL and Oracle.

Both Postgres and Oracle will throw Exceptions during hydration of Objects with "DateTime" fields unless migration steps are taken!

## Removed multi-dot/deep-path expressions in DQL

The support for implicit joins in DQL through the multi-dot/Deep Path Expressions
was dropped. For example:

    SELECT u FROM User u WHERE u.group.name = ?1

See the "u.group.id" here is using multi dots (deep expression) to walk
through the graph of objects and properties. Internally the DQL parser
would rewrite these queries to:

    SELECT u FROM User u JOIN u.group g WHERE g.name = ?1

This explicit notation will be the only supported notation as of now. The internal
handling of multi-dots in the DQL Parser was very complex, error prone in edge cases
and required special treatment for several features we added. Additionally
it had edge cases that could not be solved without making the DQL Parser
even much more complex. For this reason we will drop the support for the
deep path expressions to increase maintainability and overall performance
of the DQL parsing process. This will benefit any DQL query being parsed,
even those not using deep path expressions.

Note that the generated SQL of both notations is exactly the same! You
don't loose anything through this.

## Default Allocation Size for Sequences

The default allocation size for sequences has been changed from 10 to 1. This step was made
to not cause confusion with users and also because it is partly some kind of premature optimization.

# Update from 2.0-BETA1 to 2.0-BETA2

There are no backwards incompatible changes in this release.

# Upgrade from 2.0-ALPHA4 to 2.0-BETA1

## EntityRepository deprecates access to protected variables

Instead of accessing protected variables for the EntityManager in
a custom EntityRepository it is now required to use the getter methods
for all the three instance variables:

* `$this->_em` now accessible through `$this->getEntityManager()`
* `$this->_class` now accessible through `$this->getClassMetadata()`
* `$this->_entityName` now accessible through `$this->getEntityName()`

Important: For Beta 2 the protected visibility of these three properties will be
changed to private!

## Console migrated to Symfony Console

The Doctrine CLI has been replaced by Symfony Console Configuration

Instead of having to specify:

    [php]
    $cliConfig = new CliConfiguration();
    $cliConfig->setAttribute('em', $entityManager);

You now have to configure the script like:

    [php]
    $helperSet = new \Symfony\Components\Console\Helper\HelperSet(array(
        'db' => new \Doctrine\DBAL\Tools\Console\Helper\ConnectionHelper($em->getConnection()),
        'em' => new \Doctrine\ORM\Tools\Console\Helper\EntityManagerHelper($em)
    ));

## Console: No need for Mapping Paths anymore

In previous versions you had to specify the --from and --from-path options
to show where your mapping paths are from the console. However this information
is already known from the Mapping Driver configuration, so the requirement
for this options were dropped.

Instead for each console command all the entities are loaded and to
restrict the operation to one or more sub-groups you can use the --filter flag.

## AnnotationDriver is not a default mapping driver anymore

In conjunction with the recent changes to Console we realized that the
annotations driver being a default metadata driver lead to lots of glue
code in the console components to detect where entities lie and how to load
them for batch updates like SchemaTool and other commands. However the
annotations driver being a default driver does not really help that much
anyways.

Therefore we decided to break backwards compatibility in this issue and drop
the support for Annotations as Default Driver and require our users to
specify the driver explicitly (which allows us to ask for the path to all
entities).

If you are using the annotations metadata driver as default driver, you
have to add the following lines to your bootstrap code:

    $driverImpl = $config->newDefaultAnnotationDriver(array(__DIR__."/Entities"));
    $config->setMetadataDriverImpl($driverImpl);

You have to specify the path to your entities as either string of a single
path or array of multiple paths
to your entities. This information will be used by all console commands to
access all entities.

Xml and Yaml Drivers work as before!


## New inversedBy attribute

It is now *mandatory* that the owning side of a bidirectional association specifies the
'inversedBy' attribute that points to the name of the field on the inverse side that completes
the association. Example:

    [php]
    // BEFORE (ALPHA4 AND EARLIER)
    class User
    {
        //...
        /** @OneToOne(targetEntity="Address", mappedBy="user") */
        private $address;
        //...
    }
    class Address
    {
        //...
        /** @OneToOne(targetEntity="User") */
        private $user;
        //...
    }

    // SINCE BETA1
    // User class DOES NOT CHANGE
    class Address
    {
        //...
        /** @OneToOne(targetEntity="User", inversedBy="address") */
        private $user;
        //...
    }

Thus, the inversedBy attribute is the counterpart to the mappedBy attribute. This change
was necessary to enable some simplifications and further performance improvements. We
apologize for the inconvenience.

## Default Property for Field Mappings

The "default" option for database column defaults has been removed. If desired, database column defaults can
be implemented by using the columnDefinition attribute of the @Column annotation (or the appropriate XML and YAML equivalents).
Prefer PHP default values, if possible.

## Selecting Partial Objects

Querying for partial objects now has a new syntax. The old syntax to query for partial objects
now has a different meaning. This is best illustrated by an example. If you previously
had a DQL query like this:

    [sql]
    SELECT u.id, u.name FROM User u

Since BETA1, simple state field path expressions in the select clause are used to select
object fields as plain scalar values (something that was not possible before).
To achieve the same result as previously (that is, a partial object with only id and name populated)
you need to use the following, explicit syntax:

    [sql]
    SELECT PARTIAL u.{id,name} FROM User u

## XML Mapping Driver

The 'inheritance-type' attribute changed to take last bit of ClassMetadata constant names, i.e.
NONE, SINGLE_TABLE, INHERITANCE_TYPE_JOINED

## YAML Mapping Driver

The way to specify lifecycle callbacks in YAML Mapping driver was changed to allow for multiple callbacks
per event. The Old syntax ways:

    [yaml]
    lifecycleCallbacks:
      doStuffOnPrePersist: prePersist
      doStuffOnPostPersist: postPersist

The new syntax is:

    [yaml]
    lifecycleCallbacks:
      prePersist: [ doStuffOnPrePersist, doOtherStuffOnPrePersistToo ]
      postPersist: [ doStuffOnPostPersist ]

## PreUpdate Event Listeners

Event Listeners listening to the 'preUpdate' event can only affect the primitive values of entity changesets
by using the API on the `PreUpdateEventArgs` instance passed to the preUpdate listener method. Any changes
to the state of the entitys properties won't affect the database UPDATE statement anymore. This gives drastic
performance benefits for the preUpdate event.

## Collection API

The Collection interface in the Common package has been updated with some missing methods
that were present only on the default implementation, ArrayCollection. Custom collection
implementations need to be updated to adhere to the updated interface.

# Upgrade from 2.0-ALPHA3 to 2.0-ALPHA4

## CLI Controller changes

CLI main object changed its name and namespace. Renamed from Doctrine\ORM\Tools\Cli to Doctrine\Common\Cli\CliController.
Doctrine\Common\Cli\CliController now only deals with namespaces. Ready to go, Core, Dbal and Orm are available and you can subscribe new tasks by retrieving the namespace and including new task. Example:

    [php]
    $cli->getNamespace('Core')->addTask('my-example', '\MyProject\Tools\Cli\Tasks\MyExampleTask');


## CLI Tasks documentation

Tasks have implemented a new way to build documentation. Although it is still possible to define the help manually by extending the basicHelp and extendedHelp, they are now optional.
With new required method AbstractTask::buildDocumentation, its implementation defines the TaskDocumentation instance (accessible through AbstractTask::getDocumentation()), basicHelp and extendedHelp are now not necessary to be implemented.

## Changes in Method Signatures

    * A bunch of Methods on both Doctrine\DBAL\Platforms\AbstractPlatform and Doctrine\DBAL\Schema\AbstractSchemaManager
      have changed quite significantly by adopting the new Schema instance objects.

## Renamed Methods

    * Doctrine\ORM\AbstractQuery::setExpireResultCache() -> expireResultCache()
    * Doctrine\ORM\Query::setExpireQueryCache() -> expireQueryCache()

## SchemaTool Changes

    * "doctrine schema-tool --drop" now always drops the complete database instead of
    only those tables defined by the current database model. The previous method had
    problems when foreign keys of orphaned tables pointed to tables that were scheduled
    for deletion.
    * Use "doctrine schema-tool --update" to get a save incremental update for your
    database schema without deleting any unused tables, sequences or foreign keys.
    * Use "doctrine schema-tool --complete-update" to do a full incremental update of
    your schema.
# Upgrade from 2.0-ALPHA2 to 2.0-ALPHA3

This section details the changes made to Doctrine 2.0-ALPHA3 to make it easier for you
to upgrade your projects to use this version.

## CLI Changes

The $args variable used in the cli-config.php for configuring the Doctrine CLI has been renamed to $globalArguments.

## Proxy class changes

You are now required to make supply some minimalist configuration with regards to proxy objects. That involves 2 new configuration options. First, the directory where generated proxy classes should be placed needs to be specified. Secondly, you need to configure the namespace used for proxy classes. The following snippet shows an example:

    [php]
    // step 1: configure directory for proxy classes
    // $config instanceof Doctrine\ORM\Configuration
    $config->setProxyDir('/path/to/myproject/lib/MyProject/Generated/Proxies');
    $config->setProxyNamespace('MyProject\Generated\Proxies');

Note that proxy classes behave exactly like any other classes when it comes to class loading. Therefore you need to make sure the proxy classes can be loaded by some class loader. If you place the generated proxy classes in a namespace and directory under your projects class files, like in the example above, it would be sufficient to register the MyProject namespace on a class loader. Since the proxy classes are contained in that namespace and adhere to the standards for class loading, no additional work is required.
Generating the proxy classes into a namespace within your class library is the recommended setup.

Entities with initialized proxy objects can now be serialized and unserialized properly from within the same application.

For more details refer to the Configuration section of the manual.

## Removed allowPartialObjects configuration option

The allowPartialObjects configuration option together with the `Configuration#getAllowPartialObjects` and `Configuration#setAllowPartialObjects` methods have been removed.
The new behavior is as if the option were set to FALSE all the time, basically disallowing partial objects globally. However, you can still use the `Query::HINT_FORCE_PARTIAL_LOAD` query hint to force a query to return partial objects for optimization purposes.

## Renamed Methods

* Doctrine\ORM\Configuration#getCacheDir() to getProxyDir()
* Doctrine\ORM\Configuration#setCacheDir($dir) to setProxyDir($dir)<|MERGE_RESOLUTION|>--- conflicted
+++ resolved
@@ -1,4 +1,3 @@
-<<<<<<< HEAD
 # Upgrade to 3.0
 
 ## Removed `getEntityManager()` in `Doctrine\ORM\Event\OnClearEventArgs` and `Doctrine\ORM\Event\*FlushEventArgs`
@@ -548,10 +547,7 @@
 
 Use `toIterable()` instead.
 
-# Upgrade to 2.14
-=======
 # Upgrade to 2.15
->>>>>>> 01028cf3
 
 ## Deprecated stubs for "concrete table inheritance"
 
