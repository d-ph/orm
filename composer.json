--- conflicted
+++ resolved
@@ -29,26 +29,17 @@
         "doctrine/inflector": "^1.4|^2.0",
         "doctrine/instantiator": "^1.3",
         "doctrine/lexer": "^1.0",
-<<<<<<< HEAD
-        "doctrine/persistence": "^2.0",
+        "doctrine/persistence": "^2.2",
         "psr/cache": "^1 || ^2 || ^3",
-        "symfony/console": "^3.0|^4.0|^5.0"
-=======
-        "doctrine/persistence": "^2.2",
         "symfony/console": "^3.0|^4.0|^5.0|^6.0"
->>>>>>> a6577b89
     },
     "require-dev": {
         "doctrine/coding-standard": "^9.0",
         "phpstan/phpstan": "^0.12.83",
         "phpunit/phpunit": "^7.5|^8.5|^9.4",
         "squizlabs/php_codesniffer": "3.6.0",
-<<<<<<< HEAD
         "symfony/cache": "^4.4|^5.2",
-        "symfony/yaml": "^3.4|^4.0|^5.0",
-=======
         "symfony/yaml": "^3.4|^4.0|^5.0|^6.0",
->>>>>>> a6577b89
         "vimeo/psalm": "4.7.0"
     },
     "suggest": {
