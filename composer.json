{
    "name": "doctrine/orm",
    "type": "library",
    "description": "Object-Relational-Mapper for PHP",
    "keywords": ["orm", "database"],
    "homepage": "https://www.doctrine-project.org/projects/orm.html",
    "license": "MIT",
    "authors": [
        {"name": "Guilherme Blanco", "email": "guilhermeblanco@gmail.com"},
        {"name": "Roman Borschel", "email": "roman@code-factory.org"},
        {"name": "Benjamin Eberlei", "email": "kontakt@beberlei.de"},
        {"name": "Jonathan Wage", "email": "jonwage@gmail.com"},
        {"name": "Marco Pivetta", "email": "ocramius@gmail.com"}
    ],
    "config": {
        "sort-packages": true
    },
    "require": {
        "php": "^7.4 || ^8.0",
        "ext-ctype": "*",
        "ext-pdo": "*",
        "composer/package-versions-deprecated": "^1.8",
        "doctrine/cache": "^1.12.1 || ^2.1.1",
        "doctrine/collections": "^1.5",
        "doctrine/common": "^3.0.3",
        "doctrine/dbal": "^3.1.1",
        "doctrine/deprecations": "^0.5.3",
        "doctrine/event-manager": "^1.1",
        "doctrine/inflector": "^1.4 || ^2.0",
        "doctrine/instantiator": "^1.3",
        "doctrine/lexer": "^1.0",
        "doctrine/persistence": "^2.2",
        "psr/cache": "^1 || ^2 || ^3",
        "symfony/console": "^3.0 || ^4.0 || ^5.0 || ^6.0",
        "symfony/polyfill-php80": "^1.15"
    },
    "require-dev": {
        "doctrine/annotations": "^1.13",
        "doctrine/coding-standard": "^9.0",
<<<<<<< HEAD
        "phpbench/phpbench": "^1.0",
        "phpstan/phpstan": "0.12.99",
        "phpunit/phpunit": "^9.5",
        "squizlabs/php_codesniffer": "3.6.0",
=======
        "phpbench/phpbench": "^0.16.10 || ^1.0",
        "phpstan/phpstan": "1.0.1",
        "phpunit/phpunit": "^7.5 || ^8.5 || ^9.4",
        "squizlabs/php_codesniffer": "3.6.1",
>>>>>>> 2488b4c5
        "symfony/cache": "^4.4 || ^5.2",
        "symfony/yaml": "^3.4 || ^4.0 || ^5.0 || ^6.0",
        "vimeo/psalm": "4.10.0"
    },
    "conflict": {
        "doctrine/annotations": "<1.13 || >= 2.0"
    },
    "suggest": {
        "symfony/cache": "Provides cache support for Setup Tool with doctrine/cache 2.0",
        "symfony/yaml": "If you want to use YAML Metadata Mapping Driver"
    },
    "autoload": {
        "psr-4": { "Doctrine\\ORM\\": "lib/Doctrine/ORM" }
    },
    "autoload-dev": {
        "psr-4": {
            "Doctrine\\Tests\\": "tests/Doctrine/Tests",
            "Doctrine\\StaticAnalysis\\": "tests/Doctrine/StaticAnalysis",
            "Doctrine\\Performance\\": "tests/Doctrine/Performance"
        }
    },
    "bin": ["bin/doctrine"],
    "archive": {
        "exclude": ["!vendor", "tests", "*phpunit.xml", "build.xml", "build.properties", "composer.phar", "vendor/satooshi", "lib/vendor", "*.swp"]
    }
}<|MERGE_RESOLUTION|>--- conflicted
+++ resolved
@@ -37,17 +37,10 @@
     "require-dev": {
         "doctrine/annotations": "^1.13",
         "doctrine/coding-standard": "^9.0",
-<<<<<<< HEAD
         "phpbench/phpbench": "^1.0",
-        "phpstan/phpstan": "0.12.99",
+        "phpstan/phpstan": "1.0.1",
         "phpunit/phpunit": "^9.5",
-        "squizlabs/php_codesniffer": "3.6.0",
-=======
-        "phpbench/phpbench": "^0.16.10 || ^1.0",
-        "phpstan/phpstan": "1.0.1",
-        "phpunit/phpunit": "^7.5 || ^8.5 || ^9.4",
         "squizlabs/php_codesniffer": "3.6.1",
->>>>>>> 2488b4c5
         "symfony/cache": "^4.4 || ^5.2",
         "symfony/yaml": "^3.4 || ^4.0 || ^5.0 || ^6.0",
         "vimeo/psalm": "4.10.0"
