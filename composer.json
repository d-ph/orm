{
    "name": "doctrine/orm",
    "type": "library",
    "description": "Object-Relational-Mapper for PHP",
    "keywords": ["orm", "database"],
    "homepage": "https://www.doctrine-project.org/projects/orm.html",
    "license": "MIT",
    "authors": [
        {"name": "Guilherme Blanco", "email": "guilhermeblanco@gmail.com"},
        {"name": "Roman Borschel", "email": "roman@code-factory.org"},
        {"name": "Benjamin Eberlei", "email": "kontakt@beberlei.de"},
        {"name": "Jonathan Wage", "email": "jonwage@gmail.com"},
        {"name": "Marco Pivetta", "email": "ocramius@gmail.com"}
    ],
    "config": {
        "allow-plugins": {
            "composer/package-versions-deprecated": true,
            "dealerdirect/phpcodesniffer-composer-installer": true
        },
        "sort-packages": true
    },
    "require": {
        "php": "^8.0",
        "composer-runtime-api": "^2",
        "ext-ctype": "*",
        "ext-pdo": "*",
        "doctrine/cache": "^1.12.1 || ^2.1.1",
        "doctrine/collections": "^1.5",
        "doctrine/common": "^3.0.3",
        "doctrine/dbal": "^3.3",
        "doctrine/deprecations": "^0.5.3",
        "doctrine/event-manager": "^1.1",
        "doctrine/inflector": "^1.4 || ^2.0",
        "doctrine/instantiator": "^1.3",
        "doctrine/lexer": "^1.0",
        "doctrine/persistence": "^2.2",
        "psr/cache": "^1 || ^2 || ^3",
        "symfony/console": "^3.0 || ^4.0 || ^5.0 || ^6.0"
    },
    "require-dev": {
        "doctrine/annotations": "^1.13",
        "doctrine/coding-standard": "^9.0",
        "phpbench/phpbench": "^1.0",
        "phpstan/phpstan": "1.4.1",
<<<<<<< HEAD
        "phpunit/phpunit": "^9.5",
=======
        "phpunit/phpunit": "^7.5 || ^8.5 || ^9.4",
        "psr/log": "^1 || ^2 || ^3",
>>>>>>> eed031fa
        "squizlabs/php_codesniffer": "3.6.2",
        "symfony/cache": "^4.4 || ^5.4 || ^6.0",
        "vimeo/psalm": "4.18.1"
    },
    "conflict": {
        "doctrine/annotations": "<1.13 || >= 2.0"
    },
    "suggest": {
        "symfony/cache": "Provides cache support for Setup Tool with doctrine/cache 2.0"
    },
    "autoload": {
        "psr-4": { "Doctrine\\ORM\\": "lib/Doctrine/ORM" }
    },
    "autoload-dev": {
        "psr-4": {
            "Doctrine\\Tests\\": "tests/Doctrine/Tests",
            "Doctrine\\StaticAnalysis\\": "tests/Doctrine/StaticAnalysis",
            "Doctrine\\Performance\\": "tests/Doctrine/Performance"
        }
    },
    "bin": ["bin/doctrine"],
    "archive": {
        "exclude": ["!vendor", "tests", "*phpunit.xml", "build.xml", "build.properties", "composer.phar", "vendor/satooshi", "lib/vendor", "*.swp"]
    }
}<|MERGE_RESOLUTION|>--- conflicted
+++ resolved
@@ -42,12 +42,8 @@
         "doctrine/coding-standard": "^9.0",
         "phpbench/phpbench": "^1.0",
         "phpstan/phpstan": "1.4.1",
-<<<<<<< HEAD
         "phpunit/phpunit": "^9.5",
-=======
-        "phpunit/phpunit": "^7.5 || ^8.5 || ^9.4",
         "psr/log": "^1 || ^2 || ^3",
->>>>>>> eed031fa
         "squizlabs/php_codesniffer": "3.6.2",
         "symfony/cache": "^4.4 || ^5.4 || ^6.0",
         "vimeo/psalm": "4.18.1"
