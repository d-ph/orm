{
    "name": "doctrine/orm",
    "type": "library",
    "description": "Object-Relational-Mapper for PHP",
    "keywords": ["orm", "database"],
    "homepage": "https://www.doctrine-project.org/projects/orm.html",
    "license": "MIT",
    "authors": [
        {"name": "Guilherme Blanco", "email": "guilhermeblanco@gmail.com"},
        {"name": "Roman Borschel", "email": "roman@code-factory.org"},
        {"name": "Benjamin Eberlei", "email": "kontakt@beberlei.de"},
        {"name": "Jonathan Wage", "email": "jonwage@gmail.com"},
        {"name": "Marco Pivetta", "email": "ocramius@gmail.com"}
    ],
    "config": {
        "allow-plugins": {
            "composer/package-versions-deprecated": true,
            "dealerdirect/phpcodesniffer-composer-installer": true
        },
        "sort-packages": true
    },
    "require": {
        "php": "^8.1",
        "composer-runtime-api": "^2",
        "ext-ctype": "*",
        "doctrine/collections": "^1.5",
        "doctrine/common": "^3.3",
        "doctrine/dbal": "^3.4",
        "doctrine/deprecations": "^0.5.3 || ^1",
        "doctrine/event-manager": "^1.1",
        "doctrine/inflector": "^1.4 || ^2.0",
        "doctrine/instantiator": "^1.3",
        "doctrine/lexer": "^1.2.3",
        "doctrine/persistence": "^3",
        "psr/cache": "^1 || ^2 || ^3",
        "symfony/console": "^4.4 || ^5.4 || ^6.0"
    },
    "require-dev": {
        "doctrine/annotations": "^1.13",
<<<<<<< HEAD
        "doctrine/coding-standard": "^10.0",
        "phpbench/phpbench": "^1.0",
        "phpstan/phpstan": "1.8.2",
        "phpunit/phpunit": "^9.5",
        "psr/log": "^1 || ^2 || ^3",
        "squizlabs/php_codesniffer": "3.7.1",
        "symfony/cache": "^4.4 || ^5.4 || ^6.0",
        "vimeo/psalm": "4.26.0"
=======
        "doctrine/coding-standard": "^9.0.2 || ^10.0",
        "phpbench/phpbench": "^0.16.10 || ^1.0",
        "phpstan/phpstan": "~1.4.10 || 1.8.5",
        "phpunit/phpunit": "^7.5 || ^8.5 || ^9.5",
        "psr/log": "^1 || ^2 || ^3",
        "squizlabs/php_codesniffer": "3.7.1",
        "symfony/cache": "^4.4 || ^5.4 || ^6.0",
        "symfony/yaml": "^3.4 || ^4.0 || ^5.0 || ^6.0",
        "vimeo/psalm": "4.27.0"
>>>>>>> 86000d9c
    },
    "conflict": {
        "doctrine/annotations": "<1.13 || >= 2.0"
    },
    "suggest": {
        "ext-dom": "Provides support for XSD validation for XML mapping files",
        "symfony/cache": "Provides cache support for Setup Tool with doctrine/cache 2.0"
    },
    "autoload": {
        "psr-4": { "Doctrine\\ORM\\": "lib/Doctrine/ORM" }
    },
    "autoload-dev": {
        "psr-4": {
            "Doctrine\\Tests\\": "tests/Doctrine/Tests",
            "Doctrine\\StaticAnalysis\\": "tests/Doctrine/StaticAnalysis",
            "Doctrine\\Performance\\": "tests/Doctrine/Performance"
        }
    },
    "archive": {
        "exclude": ["!vendor", "tests", "*phpunit.xml", "build.xml", "build.properties", "composer.phar", "vendor/satooshi", "lib/vendor", "*.swp"]
    }
}<|MERGE_RESOLUTION|>--- conflicted
+++ resolved
@@ -37,26 +37,14 @@
     },
     "require-dev": {
         "doctrine/annotations": "^1.13",
-<<<<<<< HEAD
         "doctrine/coding-standard": "^10.0",
         "phpbench/phpbench": "^1.0",
-        "phpstan/phpstan": "1.8.2",
+        "phpstan/phpstan": "1.8.5",
         "phpunit/phpunit": "^9.5",
         "psr/log": "^1 || ^2 || ^3",
         "squizlabs/php_codesniffer": "3.7.1",
         "symfony/cache": "^4.4 || ^5.4 || ^6.0",
-        "vimeo/psalm": "4.26.0"
-=======
-        "doctrine/coding-standard": "^9.0.2 || ^10.0",
-        "phpbench/phpbench": "^0.16.10 || ^1.0",
-        "phpstan/phpstan": "~1.4.10 || 1.8.5",
-        "phpunit/phpunit": "^7.5 || ^8.5 || ^9.5",
-        "psr/log": "^1 || ^2 || ^3",
-        "squizlabs/php_codesniffer": "3.7.1",
-        "symfony/cache": "^4.4 || ^5.4 || ^6.0",
-        "symfony/yaml": "^3.4 || ^4.0 || ^5.0 || ^6.0",
         "vimeo/psalm": "4.27.0"
->>>>>>> 86000d9c
     },
     "conflict": {
         "doctrine/annotations": "<1.13 || >= 2.0"
