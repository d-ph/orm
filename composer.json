{
    "name": "doctrine/orm",
    "type": "library",
    "description": "Object-Relational-Mapper for PHP",
    "keywords": ["orm", "database"],
    "homepage": "https://www.doctrine-project.org/projects/orm.html",
    "license": "MIT",
    "authors": [
        {"name": "Guilherme Blanco", "email": "guilhermeblanco@gmail.com"},
        {"name": "Roman Borschel", "email": "roman@code-factory.org"},
        {"name": "Benjamin Eberlei", "email": "kontakt@beberlei.de"},
        {"name": "Jonathan Wage", "email": "jonwage@gmail.com"},
        {"name": "Marco Pivetta", "email": "ocramius@gmail.com"}
    ],
    "config": {
        "allow-plugins": {
            "composer/package-versions-deprecated": true,
            "dealerdirect/phpcodesniffer-composer-installer": true
        },
        "sort-packages": true
    },
    "require": {
        "php": "^8.0",
        "ext-ctype": "*",
        "ext-pdo": "*",
        "composer/package-versions-deprecated": "^1.8",
        "doctrine/cache": "^1.12.1 || ^2.1.1",
        "doctrine/collections": "^1.5",
        "doctrine/common": "^3.0.3",
        "doctrine/dbal": "^3.2",
        "doctrine/deprecations": "^0.5.3",
        "doctrine/event-manager": "^1.1",
        "doctrine/inflector": "^1.4 || ^2.0",
        "doctrine/instantiator": "^1.3",
        "doctrine/lexer": "^1.0",
        "doctrine/persistence": "^2.2",
        "psr/cache": "^1 || ^2 || ^3",
        "symfony/console": "^3.0 || ^4.0 || ^5.0 || ^6.0"
    },
    "require-dev": {
        "doctrine/annotations": "^1.13",
        "doctrine/coding-standard": "^9.0",
<<<<<<< HEAD
        "phpbench/phpbench": "^1.0",
        "phpstan/phpstan": "1.2.0",
        "phpunit/phpunit": "^9.5",
        "squizlabs/php_codesniffer": "3.6.2",
        "symfony/cache": "^4.4 || ^5.4 || ^6.0",
        "vimeo/psalm": "4.15.0"
=======
        "phpbench/phpbench": "^0.16.10 || ^1.0",
        "phpstan/phpstan": "1.3.0",
        "phpunit/phpunit": "^7.5 || ^8.5 || ^9.4",
        "squizlabs/php_codesniffer": "3.6.2",
        "symfony/cache": "^4.4 || ^5.4 || ^6.0",
        "symfony/yaml": "^3.4 || ^4.0 || ^5.0 || ^6.0",
        "vimeo/psalm": "4.16.1"
>>>>>>> 133cc95f
    },
    "conflict": {
        "doctrine/annotations": "<1.13 || >= 2.0"
    },
    "suggest": {
        "symfony/cache": "Provides cache support for Setup Tool with doctrine/cache 2.0"
    },
    "autoload": {
        "psr-4": { "Doctrine\\ORM\\": "lib/Doctrine/ORM" }
    },
    "autoload-dev": {
        "psr-4": {
            "Doctrine\\Tests\\": "tests/Doctrine/Tests",
            "Doctrine\\StaticAnalysis\\": "tests/Doctrine/StaticAnalysis",
            "Doctrine\\Performance\\": "tests/Doctrine/Performance"
        }
    },
    "bin": ["bin/doctrine"],
    "archive": {
        "exclude": ["!vendor", "tests", "*phpunit.xml", "build.xml", "build.properties", "composer.phar", "vendor/satooshi", "lib/vendor", "*.swp"]
    }
}<|MERGE_RESOLUTION|>--- conflicted
+++ resolved
@@ -40,22 +40,12 @@
     "require-dev": {
         "doctrine/annotations": "^1.13",
         "doctrine/coding-standard": "^9.0",
-<<<<<<< HEAD
         "phpbench/phpbench": "^1.0",
-        "phpstan/phpstan": "1.2.0",
+        "phpstan/phpstan": "1.3.0",
         "phpunit/phpunit": "^9.5",
         "squizlabs/php_codesniffer": "3.6.2",
         "symfony/cache": "^4.4 || ^5.4 || ^6.0",
-        "vimeo/psalm": "4.15.0"
-=======
-        "phpbench/phpbench": "^0.16.10 || ^1.0",
-        "phpstan/phpstan": "1.3.0",
-        "phpunit/phpunit": "^7.5 || ^8.5 || ^9.4",
-        "squizlabs/php_codesniffer": "3.6.2",
-        "symfony/cache": "^4.4 || ^5.4 || ^6.0",
-        "symfony/yaml": "^3.4 || ^4.0 || ^5.0 || ^6.0",
         "vimeo/psalm": "4.16.1"
->>>>>>> 133cc95f
     },
     "conflict": {
         "doctrine/annotations": "<1.13 || >= 2.0"
