--- conflicted
+++ resolved
@@ -36,18 +36,10 @@
         "symfony/console": "^4.4 || ^5.4 || ^6.0"
     },
     "require-dev": {
-<<<<<<< HEAD
         "doctrine/coding-standard": "^10.0",
         "phpbench/phpbench": "^1.0",
-        "phpstan/phpstan": "1.8.11",
+        "phpstan/phpstan": "1.9.0",
         "phpunit/phpunit": "^9.5",
-=======
-        "doctrine/annotations": "^1.13",
-        "doctrine/coding-standard": "^9.0.2 || ^10.0",
-        "phpbench/phpbench": "^0.16.10 || ^1.0",
-        "phpstan/phpstan": "~1.4.10 || 1.9.0",
-        "phpunit/phpunit": "^7.5 || ^8.5 || ^9.5",
->>>>>>> a37c2cc0
         "psr/log": "^1 || ^2 || ^3",
         "squizlabs/php_codesniffer": "3.7.1",
         "symfony/cache": "^4.4 || ^5.4 || ^6.0",
