--- conflicted
+++ resolved
@@ -38,15 +38,9 @@
     "require-dev": {
         "doctrine/annotations": "^1.13",
         "doctrine/coding-standard": "^9.0",
-<<<<<<< HEAD
         "phpbench/phpbench": "^1.0",
-        "phpstan/phpstan": "1.7.0",
+        "phpstan/phpstan": "1.7.9",
         "phpunit/phpunit": "^9.5",
-=======
-        "phpbench/phpbench": "^0.16.10 || ^1.0",
-        "phpstan/phpstan": "~1.4.10 || 1.7.9",
-        "phpunit/phpunit": "^7.5 || ^8.5 || ^9.5",
->>>>>>> ddede406
         "psr/log": "^1 || ^2 || ^3",
         "squizlabs/php_codesniffer": "3.6.2",
         "symfony/cache": "^4.4 || ^5.4 || ^6.0",
