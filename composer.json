--- conflicted
+++ resolved
@@ -14,7 +14,7 @@
     ],
     "config": {
         "platform": {
-            "php": "7.1.3"
+            "php": "7.2.31"
         },
         "sort-packages": true
     },
@@ -28,11 +28,7 @@
         "doctrine/dbal": "^2.10.0",
         "doctrine/event-manager": "^1.1",
         "doctrine/instantiator": "^1.3",
-<<<<<<< HEAD
-        "doctrine/persistence": "~1.2.0",
-=======
         "doctrine/persistence": "^1.3.3",
->>>>>>> 6780a963
         "ocramius/package-versions": "^1.2",
         "symfony/console": "^3.0|^4.0|^5.0"
     },
