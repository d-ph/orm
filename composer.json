{
    "name": "doctrine/orm",
    "type": "library",
    "description": "Object-Relational-Mapper for PHP",
    "keywords": ["orm", "database"],
    "homepage": "https://www.doctrine-project.org/projects/orm.html",
    "license": "MIT",
    "authors": [
        {"name": "Guilherme Blanco", "email": "guilhermeblanco@gmail.com"},
        {"name": "Roman Borschel", "email": "roman@code-factory.org"},
        {"name": "Benjamin Eberlei", "email": "kontakt@beberlei.de"},
        {"name": "Jonathan Wage", "email": "jonwage@gmail.com"},
        {"name": "Marco Pivetta", "email": "ocramius@gmail.com"}
    ],
    "config": {
        "allow-plugins": {
            "composer/package-versions-deprecated": true,
            "dealerdirect/phpcodesniffer-composer-installer": true
        },
        "sort-packages": true
    },
    "require": {
        "php": "^8.1",
        "composer-runtime-api": "^2",
        "ext-ctype": "*",
        "doctrine/collections": "^2.0",
        "doctrine/common": "^3.3",
        "doctrine/dbal": "^3.5",
        "doctrine/deprecations": "^0.5.3 || ^1",
        "doctrine/event-manager": "^1.2 || ^2",
        "doctrine/inflector": "^1.4 || ^2.0",
        "doctrine/instantiator": "^1.3",
<<<<<<< HEAD
        "doctrine/lexer": "^1.2.3",
        "doctrine/persistence": "^3.1.1",
=======
        "doctrine/lexer": "^1.2.3 || ^2",
        "doctrine/persistence": "^2.4 || ^3",
>>>>>>> 0aa59462
        "psr/cache": "^1 || ^2 || ^3",
        "symfony/console": "^5.4 || ^6.0"
    },
    "require-dev": {
        "doctrine/coding-standard": "^11.0",
        "phpbench/phpbench": "^1.0",
        "phpstan/phpstan": "1.9.3",
        "phpunit/phpunit": "^9.5",
        "psr/log": "^1 || ^2 || ^3",
        "squizlabs/php_codesniffer": "3.7.1",
        "symfony/cache": "^5.4 || ^6.0",
        "symfony/var-exporter": "^5.4 || ^6.2",
        "vimeo/psalm": "5.2.0"
    },
    "suggest": {
        "ext-dom": "Provides support for XSD validation for XML mapping files",
        "symfony/cache": "Provides cache support for Setup Tool with doctrine/cache 2.0"
    },
    "autoload": {
        "psr-4": { "Doctrine\\ORM\\": "lib/Doctrine/ORM" }
    },
    "autoload-dev": {
        "psr-4": {
            "Doctrine\\Tests\\": "tests/Doctrine/Tests",
            "Doctrine\\StaticAnalysis\\": "tests/Doctrine/StaticAnalysis",
            "Doctrine\\Performance\\": "tests/Doctrine/Performance"
        }
    },
    "archive": {
        "exclude": ["!vendor", "tests", "*phpunit.xml", "build.xml", "build.properties", "composer.phar", "vendor/satooshi", "lib/vendor", "*.swp"]
    }
}<|MERGE_RESOLUTION|>--- conflicted
+++ resolved
@@ -30,13 +30,8 @@
         "doctrine/event-manager": "^1.2 || ^2",
         "doctrine/inflector": "^1.4 || ^2.0",
         "doctrine/instantiator": "^1.3",
-<<<<<<< HEAD
-        "doctrine/lexer": "^1.2.3",
+        "doctrine/lexer": "^1.2.3 || ^2",
         "doctrine/persistence": "^3.1.1",
-=======
-        "doctrine/lexer": "^1.2.3 || ^2",
-        "doctrine/persistence": "^2.4 || ^3",
->>>>>>> 0aa59462
         "psr/cache": "^1 || ^2 || ^3",
         "symfony/console": "^5.4 || ^6.0"
     },
