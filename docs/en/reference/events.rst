Events
======

Doctrine ORM features a lightweight event system that is part of the
Common package. Doctrine uses it to dispatch system events, mainly
:ref:`lifecycle events <reference-events-lifecycle-events>`.
You can also use it for your own custom events.

The Event System
----------------

The event system is controlled by the ``EventManager``. It is the
central point of Doctrine's event listener system. Listeners are
registered on the manager and events are dispatched through the
manager.

.. code-block:: php

    <?php
    $evm = new EventManager();

Now we can add some event listeners to the ``$evm``. Let's create a
``TestEvent`` class to play around with.

.. code-block:: php

    <?php
    class TestEvent
    {
        const preFoo = 'preFoo';
        const postFoo = 'postFoo';

        private $_evm;

        public $preFooInvoked = false;
        public $postFooInvoked = false;

        public function __construct($evm)
        {
            $evm->addEventListener(array(self::preFoo, self::postFoo), $this);
        }

        public function preFoo(EventArgs $e)
        {
            $this->preFooInvoked = true;
        }

        public function postFoo(EventArgs $e)
        {
            $this->postFooInvoked = true;
        }
    }

    // Create a new instance
    $test = new TestEvent($evm);

Events can be dispatched by using the ``dispatchEvent()`` method.

.. code-block:: php

    <?php
    $evm->dispatchEvent(TestEvent::preFoo);
    $evm->dispatchEvent(TestEvent::postFoo);

You can easily remove a listener with the ``removeEventListener()``
method.

.. code-block:: php

    <?php
    $evm->removeEventListener(array(self::preFoo, self::postFoo), $this);

The Doctrine ORM event system also has a simple concept of event
subscribers. We can define a simple ``TestEventSubscriber`` class
which implements the ``\Doctrine\Common\EventSubscriber`` interface
and implements a ``getSubscribedEvents()`` method which returns an
array of events it should be subscribed to.

.. code-block:: php

    <?php
    class TestEventSubscriber implements \Doctrine\Common\EventSubscriber
    {
        public $preFooInvoked = false;

        public function preFoo()
        {
            $this->preFooInvoked = true;
        }

        public function getSubscribedEvents()
        {
            return array(TestEvent::preFoo);
        }
    }

    $eventSubscriber = new TestEventSubscriber();
    $evm->addEventSubscriber($eventSubscriber);

.. note::

    The array to return in the ``getSubscribedEvents`` method is a simple array
    with the values being the event names. The subscriber must have a method
    that is named exactly like the event.

Now when you dispatch an event, any event subscribers will be
notified for that event.

.. code-block:: php

    <?php
    $evm->dispatchEvent(TestEvent::preFoo);

Now you can test the ``$eventSubscriber`` instance to see if the
``preFoo()`` method was invoked.

.. code-block:: php

    <?php
    if ($eventSubscriber->preFooInvoked) {
        echo 'pre foo invoked!';
    }

Registering Event Handlers
~~~~~~~~~~~~~~~~~~~~~~~~~~

There are two ways to set up an event handler:

<<<<<<< HEAD
* For *all events* you can create a Lifecycle Event Listener or Subscriber class and register
it by calling ``$eventManager->addEventListener()`` or ``eventManager->addEventSubscriber()``,
see :ref:`listening-and-subscribing-to-lifecycle-events`.
* For *some events* (see table below), you can create a *Lifecycle Callback* method in the
entity, see :ref:`lifecycle-callbacks`.
=======
* *All events* can be registered by calling ``$eventManager->addEventListener()``
or ``eventManager->addEventSubscriber()``, see
:ref:`Listening and subscribing to Lifecycle Events<listening-and-subscribing-to-lifecycle-events>`
* *Lifecycle Callbacks* can also be registered in the entity mapping (annotation, attribute, etc.), 
see :ref:`Lifecycle Callbacks<lifecycle-callbacks>`
>>>>>>> 9a74ae62

Events Overview
---------------

+-----------------------------------------------------------------+-----------------------+-----------+
| Event                                                           | Dispatched by         | Lifecycle |
|                                                                 |                       | Callback  |
+=================================================================+=======================+===========+
| :ref:`preRemove<reference-events-pre-remove>`                   | ``$em->remove()``     | Yes       |
+-----------------------------------------------------------------+-----------------------+-----------+
| :ref:`postRemove<reference-events-post-update-remove-persist>`  | ``$em->flush()``      | Yes       |
+-----------------------------------------------------------------+-----------------------+-----------+
| :ref:`prePersist<reference-events-pre-persist>`                 | ``$em->persist()``    | Yes       |
|                                                                 | on *initial* persist  |           |
+-----------------------------------------------------------------+-----------------------+-----------+
| :ref:`postPersist<reference-events-post-update-remove-persist>` | ``$em->flush()``      | Yes       |
+-----------------------------------------------------------------+-----------------------+-----------+
| :ref:`preUpdate<reference-events-pre-update>`                   | ``$em->flush()``      | Yes       |
+-----------------------------------------------------------------+-----------------------+-----------+
| :ref:`postUpdate<reference-events-post-update-remove-persist>`  | ``$em->flush()``      | Yes       |
+-----------------------------------------------------------------+-----------------------+-----------+
| :ref:`postLoad<reference-events-post-load>`                     | Loading from database | Yes       |
+-----------------------------------------------------------------+-----------------------+-----------+
| :ref:`loadClassMetadata<reference-events-load-class-metadata>`  | Loading of mapping    | No        |
|                                                                 | metadata              |           |
+-----------------------------------------------------------------+-----------------------+-----------+
| ``onClassMetadataNotFound``                                     | ``MappingException``  | No        |
+-----------------------------------------------------------------+-----------------------+-----------+
| :ref:`preFlush<reference-events-pre-flush>`                     | ``$em->flush()``      | Yes       |
+-----------------------------------------------------------------+-----------------------+-----------+
| :ref:`onFlush<reference-events-on-flush>`                       | ``$em->flush()``      | No        |
+-----------------------------------------------------------------+-----------------------+-----------+
| :ref:`postFlush<reference-events-post-flush>`                   | ``$em->flush()``      | No        |
+-----------------------------------------------------------------+-----------------------+-----------+
| ``onClear``                                                     | ``$em->clear()``      | No        |
+-----------------------------------------------------------------+-----------------------+-----------+

Naming convention
~~~~~~~~~~~~~~~~~

Events being used with the Doctrine ORM EventManager are best named
with camelcase and the value of the corresponding constant should
be the name of the constant itself, even with spelling. This has
several reasons:


-  It is easy to read.
-  Simplicity.
-  Each method within an EventSubscriber is named after the
   corresponding constant's value. If the constant's name and value differ
   it contradicts the intention of using the constant and makes your code
   harder to maintain.

An example for a correct notation can be found in the example
``TestEvent`` above.

.. _reference-events-lifecycle-events:

Lifecycle Events
----------------

The ``EntityManager`` and ``UnitOfWork`` classes trigger a bunch of
events during the life-time of their registered entities.



-  ``preRemove`` - The ``preRemove`` event occurs for a given entity
   before the respective ``EntityManager`` remove operation for that
   entity is executed.  It is not called for a DQL ``DELETE`` statement.
-  ``postRemove`` - The ``postRemove`` event occurs for an entity after the
   entity has been deleted. It will be invoked after the database
   delete operations. It is not called for a DQL ``DELETE`` statement.
-  ``prePersist`` - The ``prePersist`` event occurs for a given entity
   before the respective ``EntityManager`` persist operation for that
   entity is executed. It should be noted that this event is only triggered on
   *initial* persist of an entity (i.e. it does not trigger on future updates).
-  ``postPersist`` - The ``postPersist`` event occurs for an entity after
   the entity has been made persistent. It will be invoked after the
   database insert operations. Generated primary key values are
   available in the postPersist event.
-  ``preUpdate`` - The ``preUpdate`` event occurs before the database
   update operations to entity data. It is not called for a DQL
   ``UPDATE`` statement nor when the computed changeset is empty.
-  ``postUpdate`` - The ``postUpdate`` event occurs after the database
   update operations to entity data. It is not called for a DQL
   ``UPDATE`` statement.
-  ``postLoad`` - The postLoad event occurs for an entity after the
   entity has been loaded into the current ``EntityManager`` from the
   database or after the refresh operation has been applied to it.
-  ``loadClassMetadata`` - The ``loadClassMetadata`` event occurs after the
   mapping metadata for a class has been loaded from a mapping source
   (annotations/xml/yaml). This event is not a lifecycle callback.
-  ``onClassMetadataNotFound`` - Loading class metadata for a particular
   requested class name failed. Manipulating the given event args instance
   allows providing fallback metadata even when no actual metadata exists
   or could be found. This event is not a lifecycle callback.
-  ``preFlush`` - The ``preFlush`` event occurs at the very beginning of
   a flush operation.
-  ``onFlush`` - The ``onFlush`` event occurs after the change-sets of all
   managed entities are computed. This event is not a lifecycle
   callback.
-  ``postFlush`` - The ``postFlush`` event occurs at the end of a flush operation. This
   event is not a lifecycle callback.
-  ``onClear`` - The ``onClear`` event occurs when the
   ``EntityManager#clear()`` operation is invoked, after all references
   to entities have been removed from the unit of work. This event is not
   a lifecycle callback.


.. warning::

    Note that, when using ``Doctrine\ORM\AbstractQuery#toIterable()``, ``postLoad``
    events will be executed immediately after objects are being hydrated, and therefore
    associations are not guaranteed to be initialized. It is not safe to combine
    usage of ``Doctrine\ORM\AbstractQuery#toIterable()`` and ``postLoad`` event
    handlers.

.. warning::

    Note that the ``postRemove`` event or any events triggered after an entity removal
    can receive an uninitializable proxy in case you have configured an entity to
    cascade remove relations. In this case, you should load yourself the proxy in
    the associated pre event.

<<<<<<< HEAD
You can access the Event constants from the ``Events`` class in the
ORM package.

.. code-block:: php

    <?php
    use Doctrine\ORM\Events;
    echo Events::preUpdate;
=======
These can be hooked into by two different types of event
listeners:

-  Lifecycle Callbacks are methods on the entity classes that are
   called when the event is triggered. They receive some kind
   of ``EventArgs`` instance.
-  Lifecycle Event Listeners and Subscribers are classes with specific callback
   methods that receives some kind of ``EventArgs`` instance.

The ``EventArgs`` instance received by the listener gives access to the entity,
``EntityManager`` instance and other relevant data.
>>>>>>> 9a74ae62

.. note::

    All Lifecycle events that happen during the ``flush()`` of
    an ``EntityManager`` have very specific constraints on the allowed
    operations that can be executed. Please read the
    :ref:`reference-events-implementing-listeners` section very carefully
    to understand which operations are allowed in which lifecycle event.

.. _lifecycle-callbacks:

Lifecycle Callbacks
-------------------

Lifecycle Callbacks are defined on an entity class. They allow you to
trigger callbacks whenever an instance of that entity class experiences
a relevant lifecycle event. More than one callback can be defined for each
lifecycle event. Lifecycle Callbacks are best used for simple operations
specific to a particular entity class's lifecycle.


.. note::

    Lifecycle Callbacks are not supported for :doc:`Embeddables </tutorials/embeddables>`.

.. configuration-block::

    .. code-block:: attribute

        <?php

        /**
         * #[Entity]
         * #[HasLifecycleCallbacks]
         */
        class User
        {
            // ...

            #[Column(type: 'string', length: 255)]
            public $value;

            #[PrePersist]
            public function doStuffOnPrePersist()
            {
                $this->createdAt = date('Y-m-d H:i:s');
            }

            #[PrePersist]
            public function doOtherStuffOnPrePersist()
            {
                $this->value = 'changed from prePersist callback!';
            }

            #[PostLoad]
            public function doStuffOnPostLoad()
            {
                $this->value = 'changed from postLoad callback!';
            }
        }
    .. code-block:: annotation

        <?php

        /**
         * @Entity
         * @HasLifecycleCallbacks
         */
        class User
        {
            // ...

            /** @Column(type="string", length=255) */
            public $value;

            /** @PrePersist */
            public function doStuffOnPrePersist()
            {
                $this->createdAt = date('Y-m-d H:i:s');
            }

            /** @PrePersist */
            public function doOtherStuffOnPrePersist()
            {
                $this->value = 'changed from prePersist callback!';
            }

            /** @PostLoad */
            public function doStuffOnPostLoad()
            {
                $this->value = 'changed from postLoad callback!';
            }
        }
    .. code-block:: xml

        <?xml version="1.0" encoding="UTF-8"?>

        <doctrine-mapping xmlns="https://doctrine-project.org/schemas/orm/doctrine-mapping"
              xmlns:xsi="https://www.w3.org/2001/XMLSchema-instance"
              xsi:schemaLocation="https://doctrine-project.org/schemas/orm/doctrine-mapping
                                  https://www.doctrine-project.org/schemas/orm/doctrine-mapping.xsd">
            <entity name="User">
                <!-- ... -->
                <lifecycle-callbacks>
                    <lifecycle-callback type="prePersist" method="doStuffOnPrePersist"/>
                    <lifecycle-callback type="prePersist" method="doOtherStuffOnPrePersist"/>
                    <lifecycle-callback type="postLoad" method="doStuffOnPostLoad"/>
                </lifecycle-callbacks>
            </entity>
        </doctrine-mapping>
    .. code-block:: yaml

        User:
          type: entity
          fields:
            # ...
            value:
              type: string(255)
          lifecycleCallbacks:
            prePersist: [ doStuffOnPrePersist, doOtherStuffOnPrePersist ]
            postLoad: [ doStuffOnPostLoad ]

Lifecycle Callbacks Event Argument
----------------------------------

The triggered event is also given to the lifecycle-callback.

With the additional argument you have access to the
``EntityManager`` and ``UnitOfWork`` APIs inside these callback methods.

.. code-block:: php

    <?php
    // ...

    class User
    {
        public function preUpdate(PreUpdateEventArgs $event)
        {
            if ($event->hasChangedField('username')) {
                // Do something when the username is changed.
            }
        }
    }

.. _listening-and-subscribing-to-lifecycle-events:

Listening and subscribing to Lifecycle Events
---------------------------------------------

Lifecycle event listeners are much more powerful than the simple
lifecycle callbacks that are defined on the entity classes. They
sit at a level above the entities and allow you to implement re-usable
behaviors across different entity classes.

Note that they require much more detailed knowledge about the inner
workings of the ``EntityManager`` and ``UnitOfWork`` classes. Please
read the :ref:`Implementing Event Listeners<reference-events-implementing-listeners>` section
carefully if you are trying to write your own listener.

For event subscribers, there are no surprises. They declare the
lifecycle events in their ``getSubscribedEvents`` method and provide
public methods that expect the relevant arguments.

A lifecycle event listener looks like the following:

.. code-block:: php

    <?php
    use Doctrine\Persistence\Event\LifecycleEventArgs;

    class MyEventListener
    {
        public function preUpdate(LifecycleEventArgs $args)
        {
            $entity = $args->getObject();
            $entityManager = $args->getObjectManager();

            // perhaps you only want to act on some "Product" entity
            if ($entity instanceof Product) {
                // do something with the Product
            }
        }
    }

A lifecycle event subscriber may look like this:

.. code-block:: php

    <?php
    use Doctrine\ORM\Events;
    use Doctrine\EventSubscriber;
    use Doctrine\Persistence\Event\LifecycleEventArgs;

    class MyEventSubscriber implements EventSubscriber
    {
        public function getSubscribedEvents()
        {
            return array(
                Events::postUpdate,
            );
        }

        public function postUpdate(LifecycleEventArgs $args)
        {
            $entity = $args->getObject();
            $entityManager = $args->getObjectManager();

            // perhaps you only want to act on some "Product" entity
            if ($entity instanceof Product) {
                // do something with the Product
            }
        }

.. note::

    Lifecycle events are triggered for all entities. It is the responsibility
    of the listeners and subscribers to check if the entity is of a type
    it wants to handle.

To register an event listener or subscriber, you have to hook it into the
EventManager that is passed to the EntityManager factory:

.. code-block:: php

    <?php
    use Doctrine\ORM\Events;

    $eventManager = new EventManager();
    $eventManager->addEventListener([Events::preUpdate], new MyEventListener());
    $eventManager->addEventSubscriber(new MyEventSubscriber());

    $entityManager = EntityManager::create($dbOpts, $config, $eventManager);

You can also retrieve the event manager instance after the
EntityManager was created:

.. code-block:: php

    <?php
    use Doctrine\ORM\Events;

    $entityManager->getEventManager()->addEventListener([Events::preUpdate], new MyEventListener());
    $entityManager->getEventManager()->addEventSubscriber(new MyEventSubscriber());

.. _reference-events-implementing-listeners:

Implementing Event Listeners
----------------------------

This section explains what is and what is not allowed during
specific lifecycle events of the ``UnitOfWork`` class. Although you get
passed the ``EntityManager`` instance in all of these events, you have
to follow these restrictions very carefully since operations in the
wrong event may produce lots of different errors, such as inconsistent
data and lost updates/persists/removes.

For the described events that are also lifecycle callback events
the restrictions apply as well, with the additional restriction
that (prior to version 2.4) you do not have access to the
``EntityManager`` or ``UnitOfWork`` APIs inside these events.

.. _reference-events-pre-persist:

prePersist
~~~~~~~~~~

There are two ways for the ``prePersist`` event to be triggered.
One is obviously when you call ``EntityManager#persist()``. The
event is also called for all cascaded associations.

There is another way for ``prePersist`` to be called, inside the
``flush()`` method when changes to associations are computed and
this association is marked as cascade persist. Any new entity found
during this operation is also persisted and ``prePersist`` called
on it. This is called "persistence by reachability".

In both cases you get passed a ``LifecycleEventArgs`` instance
which has access to the entity and the entity manager.

The following restrictions apply to ``prePersist``:


-  If you are using a PrePersist Identity Generator such as
   sequences the ID value will *NOT* be available within any
   PrePersist events.
-  Doctrine will not recognize changes made to relations in a prePersist
   event. This includes modifications to
   collections such as additions, removals or replacement.
   
.. _reference-events-pre-remove:

preRemove
~~~~~~~~~

The ``preRemove`` event is called on every entity when its passed
to the ``EntityManager#remove()`` method. It is cascaded for all
associations that are marked as cascade delete.

There are no restrictions to what methods can be called inside the
``preRemove`` event, except when the remove method itself was
called during a flush operation.

.. _reference-events-pre-flush:

preFlush
~~~~~~~~

``preFlush`` is called at ``EntityManager#flush()`` before
anything else. ``EntityManager#flush()`` should not be called inside
its listeners, since `preFlush` event is dispatched in it, which would
result in infinite loop.

.. code-block:: php

    <?php

    use Doctrine\ORM\Event\PreFlushEventArgs;

    class PreFlushExampleListener
    {
        public function preFlush(PreFlushEventArgs $args)
        {
            // ...
        }
    }

.. _reference-events-on-flush:

onFlush
~~~~~~~

OnFlush is a very powerful event. It is called inside
``EntityManager#flush()`` after the changes to all the managed
entities and their associations have been computed. This means, the
``onFlush`` event has access to the sets of:


-  Entities scheduled for insert
-  Entities scheduled for update
-  Entities scheduled for removal
-  Collections scheduled for update
-  Collections scheduled for removal

To make use of the ``onFlush`` event you have to be familiar with the
internal ``UnitOfWork`` API, which grants you access to the previously
mentioned sets. See this example:

.. code-block:: php

    <?php
    class FlushExampleListener
    {
        public function onFlush(OnFlushEventArgs $eventArgs)
        {
            $em = $eventArgs->getEntityManager();
            $uow = $em->getUnitOfWork();

            foreach ($uow->getScheduledEntityInsertions() as $entity) {

            }

            foreach ($uow->getScheduledEntityUpdates() as $entity) {

            }

            foreach ($uow->getScheduledEntityDeletions() as $entity) {

            }

            foreach ($uow->getScheduledCollectionDeletions() as $col) {

            }

            foreach ($uow->getScheduledCollectionUpdates() as $col) {

            }
        }
    }

The following restrictions apply to the onFlush event:


-  If you create and persist a new entity in ``onFlush``, then
   calling ``EntityManager#persist()`` is not enough.
   You have to execute an additional call to
   ``$unitOfWork->computeChangeSet($classMetadata, $entity)``.
-  Changing primitive fields or associations requires you to
   explicitly trigger a re-computation of the changeset of the
   affected entity. This can be done by calling
   ``$unitOfWork->recomputeSingleEntityChangeSet($classMetadata, $entity)``.

.. _reference-events-post-flush:

postFlush
~~~~~~~~~

``postFlush`` is called at the end of ``EntityManager#flush()``.
``EntityManager#flush()`` can **NOT** be called safely inside its listeners.

.. code-block:: php

    <?php

    use Doctrine\ORM\Event\PostFlushEventArgs;

    class PostFlushExampleListener
    {
        public function postFlush(PostFlushEventArgs $args)
        {
            // ...
        }
    }

.. _reference-events-pre-update:

preUpdate
~~~~~~~~~

PreUpdate is called inside the ``EntityManager#flush()`` method,
right before an SQL ``UPDATE`` statement. This event is not
triggered when the computed changeset is empty.

Changes to associations of the updated entity are never allowed in
this event, since Doctrine cannot guarantee to correctly handle
referential integrity at this point of the flush operation. This
event has a powerful feature however, it is executed with a
``PreUpdateEventArgs`` instance, which contains a reference to the
computed change-set of this entity.

This means you have access to all the fields that have changed for
this entity with their old and new value. The following methods are
available on the ``PreUpdateEventArgs``:


-  ``getEntity()`` to get access to the actual entity.
-  ``getEntityChangeSet()`` to get a copy of the changeset array.
   Changes to this returned array do not affect updating.
-  ``hasChangedField($fieldName)`` to check if the given field name
   of the current entity changed.
-  ``getOldValue($fieldName)`` and ``getNewValue($fieldName)`` to
   access the values of a field.
-  ``setNewValue($fieldName, $value)`` to change the value of a
   field to be updated.

A simple example for this event looks like:

.. code-block:: php

    <?php
    class NeverAliceOnlyBobListener
    {
        public function preUpdate(PreUpdateEventArgs $eventArgs)
        {
            if ($eventArgs->getEntity() instanceof User) {
                if ($eventArgs->hasChangedField('name') && $eventArgs->getNewValue('name') == 'Alice') {
                    $eventArgs->setNewValue('name', 'Bob');
                }
            }
        }
    }

You could also use this listener to implement validation of all the
fields that have changed. This is more efficient than using a
lifecycle callback when there are expensive validations to call:

.. code-block:: php

    <?php
    class ValidCreditCardListener
    {
        public function preUpdate(PreUpdateEventArgs $eventArgs)
        {
            if ($eventArgs->getEntity() instanceof Account) {
                if ($eventArgs->hasChangedField('creditCard')) {
                    $this->validateCreditCard($eventArgs->getNewValue('creditCard'));
                }
            }
        }

        private function validateCreditCard($no)
        {
            // throw an exception to interrupt flush event. Transaction will be rolled back.
        }
    }

Restrictions for this event:


-  Changes to associations of the passed entities are not
   recognized by the flush operation anymore.
-  Changes to fields of the passed entities are not recognized by
   the flush operation anymore, use the computed change-set passed to
   the event to modify primitive field values, e.g. use
   ``$eventArgs->setNewValue($field, $value);`` as in the Alice to Bob example above.
-  Any calls to ``EntityManager#persist()`` or
   ``EntityManager#remove()``, even in combination with the ``UnitOfWork``
   API are strongly discouraged and don't work as expected outside the
   flush operation.

.. _reference-events-post-update-remove-persist:

postUpdate, postRemove, postPersist
~~~~~~~~~~~~~~~~~~~~~~~~~~~~~~~~~~~

The three post events are called inside ``EntityManager#flush()``.
Changes in here are not relevant to the persistence in the
database, but you can use these events to alter non-persistable items,
like non-mapped fields, logging or even associated classes that are
not directly mapped by Doctrine.

.. _reference-events-post-load:

postLoad
~~~~~~~~

This event is called after an entity is constructed by the
EntityManager.

Entity listeners
----------------

An entity listener is a lifecycle listener class used for an entity.

- The entity listener's mapping may be applied to an entity class or mapped superclass.
- An entity listener is defined by mapping the entity class with the corresponding mapping.

.. configuration-block::

    .. code-block:: php

        <?php
        namespace MyProject\Entity;

        /** @Entity @EntityListeners({"UserListener"}) */
        class User
        {
            // ....
        }
    .. code-block:: xml

        <doctrine-mapping>
            <entity name="MyProject\Entity\User">
                <entity-listeners>
                    <entity-listener class="UserListener"/>
                </entity-listeners>
                <!-- .... -->
            </entity>
        </doctrine-mapping>
    .. code-block:: yaml

        MyProject\Entity\User:
          type: entity
          entityListeners:
            UserListener:
          # ....

.. _reference-entity-listeners:

Entity listeners class
~~~~~~~~~~~~~~~~~~~~~~

An ``Entity Listener`` could be any class, by default it should be a class with a no-arg constructor.

- Different from :ref:`reference-events-implementing-listeners` an ``Entity Listener`` is invoked just to the specified entity
- An entity listener method receives two arguments, the entity instance and the lifecycle event.
- The callback method can be defined by naming convention or specifying a method mapping.
- When a listener mapping is not given the parser will use the naming convention to look for a matching method,
  e.g. it will look for a public ``preUpdate()`` method if you are listening to the ``preUpdate`` event.
- When a listener mapping is given the parser will not look for any methods using the naming convention.

.. code-block:: php

    <?php
    class UserListener
    {
        public function preUpdate(User $user, PreUpdateEventArgs $event)
        {
            // Do something on pre update.
        }
    }

To define a specific event listener method (one that does not follow the naming convention)
you need to map the listener method using the event type mapping:

.. configuration-block::

    .. code-block:: php

        <?php
        class UserListener
        {
            /** @PrePersist */
            public function prePersistHandler(User $user, LifecycleEventArgs $event) { // ... }

            /** @PostPersist */
            public function postPersistHandler(User $user, LifecycleEventArgs $event) { // ... }

            /** @PreUpdate */
            public function preUpdateHandler(User $user, PreUpdateEventArgs $event) { // ... }

            /** @PostUpdate */
            public function postUpdateHandler(User $user, LifecycleEventArgs $event) { // ... }

            /** @PostRemove */
            public function postRemoveHandler(User $user, LifecycleEventArgs $event) { // ... }

            /** @PreRemove */
            public function preRemoveHandler(User $user, LifecycleEventArgs $event) { // ... }

            /** @PreFlush */
            public function preFlushHandler(User $user, PreFlushEventArgs $event) { // ... }

            /** @PostLoad */
            public function postLoadHandler(User $user, LifecycleEventArgs $event) { // ... }
        }
    .. code-block:: xml

        <doctrine-mapping>
            <entity name="MyProject\Entity\User">
                 <entity-listeners>
                    <entity-listener class="UserListener">
                        <lifecycle-callback type="preFlush"      method="preFlushHandler"/>
                        <lifecycle-callback type="postLoad"      method="postLoadHandler"/>

                        <lifecycle-callback type="postPersist"   method="postPersistHandler"/>
                        <lifecycle-callback type="prePersist"    method="prePersistHandler"/>

                        <lifecycle-callback type="postUpdate"    method="postUpdateHandler"/>
                        <lifecycle-callback type="preUpdate"     method="preUpdateHandler"/>

                        <lifecycle-callback type="postRemove"    method="postRemoveHandler"/>
                        <lifecycle-callback type="preRemove"     method="preRemoveHandler"/>
                    </entity-listener>
                </entity-listeners>
                <!-- .... -->
            </entity>
        </doctrine-mapping>
    .. code-block:: yaml

        MyProject\Entity\User:
          type: entity
          entityListeners:
            UserListener:
              preFlush: [preFlushHandler]
              postLoad: [postLoadHandler]

              postPersist: [postPersistHandler]
              prePersist: [prePersistHandler]

              postUpdate: [postUpdateHandler]
              preUpdate: [preUpdateHandler]

              postRemove: [postRemoveHandler]
              preRemove: [preRemoveHandler]
          # ....

.. note::

    The order of execution of multiple methods for the same event (e.g. multiple @PrePersist) is not guaranteed.


Entity listeners resolver
~~~~~~~~~~~~~~~~~~~~~~~~~
Doctrine invokes the listener resolver to get the listener instance.

- A resolver allows you register a specific entity listener instance.
- You can also implement your own resolver by extending ``Doctrine\ORM\Mapping\DefaultEntityListenerResolver`` or implementing ``Doctrine\ORM\Mapping\EntityListenerResolver``

Specifying an entity listener instance :

.. code-block:: php

    <?php
    // User.php

    /** @Entity @EntityListeners({"UserListener"}) */
    class User
    {
        // ....
    }

    // UserListener.php
    class UserListener
    {
        public function __construct(MyService $service)
        {
            $this->service = $service;
        }

        public function preUpdate(User $user, PreUpdateEventArgs $event)
        {
            $this->service->doSomething($user);
        }
    }

    // register a entity listener.
    $listener = $container->get('user_listener');
    $em->getConfiguration()->getEntityListenerResolver()->register($listener);

Implementing your own resolver :

.. code-block:: php

    <?php
    class MyEntityListenerResolver extends \Doctrine\ORM\Mapping\DefaultEntityListenerResolver
    {
        public function __construct($container)
        {
            $this->container = $container;
        }

        public function resolve($className)
        {
            // resolve the service id by the given class name;
            $id = 'user_listener';

            return $this->container->get($id);
        }
    }

    // Configure the listener resolver only before instantiating the EntityManager
    $configurations->setEntityListenerResolver(new MyEntityListenerResolver);
    EntityManager::create(.., $configurations, ..);

.. _reference-events-load-class-metadata:

Load ClassMetadata Event
------------------------

When the mapping information for an entity is read, it is populated
in to a ``Doctrine\ORM\Mapping\ClassMetadata`` instance. You can hook in to this
process and manipulate the instance.

.. code-block:: php

    <?php
    $test = new TestEventListener();
    $evm = $em->getEventManager();
    $evm->addEventListener(Doctrine\ORM\Events::loadClassMetadata, $test);

    class TestEventListener
    {
        public function loadClassMetadata(\Doctrine\ORM\Event\LoadClassMetadataEventArgs $eventArgs)
        {
            $classMetadata = $eventArgs->getClassMetadata();
            $fieldMapping = array(
                'fieldName' => 'about',
                'type' => 'string',
                'length' => 255
            );
            $classMetadata->mapField($fieldMapping);
        }
    }

SchemaTool Events
-----------------

It is possible to access the schema metadata during schema changes that are happening in ``Doctrine\ORM\Tools\SchemaTool``.
There are two different events where you can hook in.

postGenerateSchemaTable
~~~~~~~~~~~~~~~~~~~~~~~

This event is fired for each ``Doctrine\DBAL\Schema\Table`` instance, after one was created and built up with the current class metadata
of an entity. It is possible to access to the current state of ``Doctrine\DBAL\Schema\Schema``, the current table schema
instance and class metadata.

.. code-block:: php

    <?php
    $test = new TestEventListener();
    $evm = $em->getEventManager();
    $evm->addEventListener(\Doctrine\ORM\Tools\ToolEvents::postGenerateSchemaTable, $test);

    class TestEventListener
    {
        public function postGenerateSchemaTable(\Doctrine\ORM\Tools\Event\GenerateSchemaTableEventArgs $eventArgs)
        {
            $classMetadata = $eventArgs->getClassMetadata();
            $schema = $eventArgs->getSchema();
            $table = $eventArgs->getClassTable();
        }
    }

postGenerateSchema
~~~~~~~~~~~~~~~~~~

This event is fired after the schema instance was successfully built and before SQL queries are generated from the
schema information of ``Doctrine\DBAL\Schema\Schema``. It allows to access the full object representation of the database schema
and the EntityManager.

.. code-block:: php

    <?php
    $test = new TestEventListener();
    $evm = $em->getEventManager();
    $evm->addEventListener(\Doctrine\ORM\Tools\ToolEvents::postGenerateSchema, $test);

    class TestEventListener
    {
        public function postGenerateSchema(\Doctrine\ORM\Tools\Event\GenerateSchemaEventArgs $eventArgs)
        {
            $schema = $eventArgs->getSchema();
            $em = $eventArgs->getEntityManager();
        }
    }<|MERGE_RESOLUTION|>--- conflicted
+++ resolved
@@ -126,19 +126,12 @@
 
 There are two ways to set up an event handler:
 
-<<<<<<< HEAD
 * For *all events* you can create a Lifecycle Event Listener or Subscriber class and register
 it by calling ``$eventManager->addEventListener()`` or ``eventManager->addEventSubscriber()``,
-see :ref:`listening-and-subscribing-to-lifecycle-events`.
+see
+:ref:`Listening and subscribing to Lifecycle Events<listening-and-subscribing-to-lifecycle-events>`
 * For *some events* (see table below), you can create a *Lifecycle Callback* method in the
-entity, see :ref:`lifecycle-callbacks`.
-=======
-* *All events* can be registered by calling ``$eventManager->addEventListener()``
-or ``eventManager->addEventSubscriber()``, see
-:ref:`Listening and subscribing to Lifecycle Events<listening-and-subscribing-to-lifecycle-events>`
-* *Lifecycle Callbacks* can also be registered in the entity mapping (annotation, attribute, etc.), 
-see :ref:`Lifecycle Callbacks<lifecycle-callbacks>`
->>>>>>> 9a74ae62
+entity, see :ref:`Lifecycle Callbacks<lifecycle-callbacks>`.
 
 Events Overview
 ---------------
@@ -263,7 +256,6 @@
     cascade remove relations. In this case, you should load yourself the proxy in
     the associated pre event.
 
-<<<<<<< HEAD
 You can access the Event constants from the ``Events`` class in the
 ORM package.
 
@@ -272,19 +264,6 @@
     <?php
     use Doctrine\ORM\Events;
     echo Events::preUpdate;
-=======
-These can be hooked into by two different types of event
-listeners:
-
--  Lifecycle Callbacks are methods on the entity classes that are
-   called when the event is triggered. They receive some kind
-   of ``EventArgs`` instance.
--  Lifecycle Event Listeners and Subscribers are classes with specific callback
-   methods that receives some kind of ``EventArgs`` instance.
-
-The ``EventArgs`` instance received by the listener gives access to the entity,
-``EntityManager`` instance and other relevant data.
->>>>>>> 9a74ae62
 
 .. note::
 
