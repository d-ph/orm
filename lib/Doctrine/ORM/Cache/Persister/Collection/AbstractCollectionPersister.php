--- conflicted
+++ resolved
@@ -174,13 +174,8 @@
 
     /**
      * Clears cache entries related to the current collection
-<<<<<<< HEAD
-=======
      *
      * @deprecated This method is not used anymore.
-     *
-     * @return void
->>>>>>> 4ddaa5fc
      */
     protected function evictCollectionCache(PersistentCollection $collection): void
     {
@@ -195,20 +190,12 @@
         $this->cacheLogger?->collectionCachePut($this->regionName, $key);
     }
 
-<<<<<<< HEAD
-    protected function evictElementCache(string $targetEntity, object $element): void
-=======
     /**
      * @deprecated This method is not used anymore.
      *
-     * @param string $targetEntity
-     * @param object $element
      * @psalm-param class-string $targetEntity
-     *
-     * @return void
-     */
-    protected function evictElementCache($targetEntity, $element)
->>>>>>> 4ddaa5fc
+     */
+    protected function evictElementCache(string $targetEntity, object $element): void
     {
         $targetPersister = $this->uow->getEntityPersister($targetEntity);
         assert($targetPersister instanceof CachedEntityPersister);
