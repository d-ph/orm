<?php

declare(strict_types=1);

namespace Doctrine\ORM;

<<<<<<< HEAD
=======
use Doctrine\Common\Annotations\AnnotationReader;
use Doctrine\Common\Annotations\AnnotationRegistry;
use Doctrine\Common\Annotations\CachedReader;
use Doctrine\Common\Annotations\SimpleAnnotationReader;
use Doctrine\Common\Cache\ArrayCache;
use Doctrine\Common\Cache\Cache as CacheDriver;
use Doctrine\Common\Cache\Psr6\CacheAdapter;
use Doctrine\Common\Cache\Psr6\DoctrineProvider;
use Doctrine\Common\Persistence\PersistentObject;
>>>>>>> bccb4c7b
use Doctrine\Common\Proxy\AbstractProxyFactory;
use Doctrine\Deprecations\Deprecation;
use Doctrine\ORM\Cache\CacheConfiguration;
use Doctrine\ORM\Exception\InvalidEntityRepository;
<<<<<<< HEAD
=======
use Doctrine\ORM\Exception\NamedNativeQueryNotFound;
use Doctrine\ORM\Exception\NamedQueryNotFound;
use Doctrine\ORM\Exception\NotSupported;
use Doctrine\ORM\Exception\ProxyClassesAlwaysRegenerating;
>>>>>>> bccb4c7b
use Doctrine\ORM\Exception\UnknownEntityNamespace;
use Doctrine\ORM\Internal\Hydration\AbstractHydrator;
use Doctrine\ORM\Mapping\ClassMetadataFactory;
use Doctrine\ORM\Mapping\DefaultEntityListenerResolver;
use Doctrine\ORM\Mapping\DefaultNamingStrategy;
use Doctrine\ORM\Mapping\DefaultQuoteStrategy;
use Doctrine\ORM\Mapping\EntityListenerResolver;
use Doctrine\ORM\Mapping\NamingStrategy;
use Doctrine\ORM\Mapping\QuoteStrategy;
use Doctrine\ORM\Proxy\ProxyFactory;
use Doctrine\ORM\Query\Filter\SQLFilter;
use Doctrine\ORM\Repository\DefaultRepositoryFactory;
use Doctrine\ORM\Repository\RepositoryFactory;
use Doctrine\Persistence\Mapping\Driver\MappingDriver;
use Doctrine\Persistence\ObjectRepository;
use Psr\Cache\CacheItemPoolInterface;
use ReflectionClass;

use function strtolower;
use function trim;

/**
 * Configuration container for all configuration options of Doctrine.
 * It combines all configuration options from DBAL & ORM.
 *
 * Internal note: When adding a new configuration option just write a getter/setter pair.
 *
 * @psalm-import-type AutogenerateMode from ProxyFactory
 */
class Configuration extends \Doctrine\DBAL\Configuration
{
    /** @var mixed[] */
    protected $_attributes = [];

    /**
     * Sets the directory where Doctrine generates any necessary proxy class files.
     *
     * @param string $dir
     *
     * @return void
     */
    public function setProxyDir($dir)
    {
        $this->_attributes['proxyDir'] = $dir;
    }

    /**
     * Gets the directory where Doctrine generates any necessary proxy class files.
     *
     * @return string|null
     */
    public function getProxyDir()
    {
        return $this->_attributes['proxyDir'] ?? null;
    }

    /**
     * Gets the strategy for automatically generating proxy classes.
     *
     * @return int Possible values are constants of Doctrine\Common\Proxy\AbstractProxyFactory.
     * @psalm-return AutogenerateMode
     */
    public function getAutoGenerateProxyClasses()
    {
        return $this->_attributes['autoGenerateProxyClasses'] ?? AbstractProxyFactory::AUTOGENERATE_ALWAYS;
    }

    /**
     * Sets the strategy for automatically generating proxy classes.
     *
     * @param bool|int $autoGenerate Possible values are constants of Doctrine\Common\Proxy\AbstractProxyFactory.
     * True is converted to AUTOGENERATE_ALWAYS, false to AUTOGENERATE_NEVER.
     *
     * @return void
     */
    public function setAutoGenerateProxyClasses($autoGenerate)
    {
        $this->_attributes['autoGenerateProxyClasses'] = (int) $autoGenerate;
    }

    /**
     * Gets the namespace where proxy classes reside.
     *
     * @return string|null
     */
    public function getProxyNamespace()
    {
        return $this->_attributes['proxyNamespace'] ?? null;
    }

    /**
     * Sets the namespace where proxy classes reside.
     *
     * @param string $ns
     *
     * @return void
     */
    public function setProxyNamespace($ns)
    {
        $this->_attributes['proxyNamespace'] = $ns;
    }

    /**
     * Sets the cache driver implementation that is used for metadata caching.
     *
     * @return void
     *
     * @todo Force parameter to be a Closure to ensure lazy evaluation
     *       (as soon as a metadata cache is in effect, the driver never needs to initialize).
     */
    public function setMetadataDriverImpl(MappingDriver $driverImpl)
    {
        $this->_attributes['metadataDriverImpl'] = $driverImpl;
    }

    /**
<<<<<<< HEAD
=======
     * Adds a new default annotation driver with a correctly configured annotation reader. If $useSimpleAnnotationReader
     * is true, the notation `@Entity` will work, otherwise, the notation `@ORM\Entity` will be supported.
     *
     * @deprecated Use {@see ORMSetup::createDefaultAnnotationDriver()} instead.
     *
     * @param string|string[] $paths
     * @param bool            $useSimpleAnnotationReader
     * @psalm-param string|list<string> $paths
     *
     * @return AnnotationDriver
     */
    public function newDefaultAnnotationDriver($paths = [], $useSimpleAnnotationReader = true)
    {
        Deprecation::trigger(
            'doctrine/orm',
            'https://github.com/doctrine/orm/pull/9443',
            '%s is deprecated, call %s::createDefaultAnnotationDriver() instead.',
            __METHOD__,
            ORMSetup::class
        );

        if (! class_exists(AnnotationReader::class)) {
            throw new LogicException(sprintf(
                'The annotation metadata driver cannot be enabled because the "doctrine/annotations" library'
                . ' is not installed. Please run "composer require doctrine/annotations" or choose a different'
                . ' metadata driver.'
            ));
        }

        AnnotationRegistry::registerFile(__DIR__ . '/Mapping/Driver/DoctrineAnnotations.php');

        if ($useSimpleAnnotationReader) {
            // Register the ORM Annotations in the AnnotationRegistry
            $reader = new SimpleAnnotationReader();
            $reader->addNamespace('Doctrine\ORM\Mapping');
        } else {
            $reader = new AnnotationReader();
        }

        if (class_exists(ArrayCache::class)) {
            $reader = new CachedReader($reader, new ArrayCache());
        }

        return new AnnotationDriver(
            $reader,
            (array) $paths
        );
    }

    /**
     * @deprecated No replacement planned.
     *
>>>>>>> bccb4c7b
     * Adds a namespace under a certain alias.
     *
     * @param string $alias
     * @param string $namespace
     *
     * @return void
     */
    public function addEntityNamespace($alias, $namespace)
    {
        if (class_exists(PersistentObject::class)) {
            Deprecation::trigger(
                'doctrine/orm',
                'https://github.com/doctrine/orm/issues/8818',
                'Short namespace aliases such as "%s" are deprecated and will be removed in Doctrine ORM 3.0.',
                $alias
            );
        } else {
            NotSupported::createForPersistence3(sprintf(
                'Using short namespace alias "%s" by calling %s',
                $alias,
                __METHOD__
            ));
        }

        $this->_attributes['entityNamespaces'][$alias] = $namespace;
    }

    /**
     * Resolves a registered namespace alias to the full namespace.
     *
     * @param string $entityNamespaceAlias
     *
     * @return string
     *
     * @throws UnknownEntityNamespace
     */
    public function getEntityNamespace($entityNamespaceAlias)
    {
        Deprecation::trigger(
            'doctrine/orm',
            'https://github.com/doctrine/orm/issues/8818',
            'Entity short namespace aliases such as "%s" are deprecated, use ::class constant instead.',
            $entityNamespaceAlias
        );

        if (! isset($this->_attributes['entityNamespaces'][$entityNamespaceAlias])) {
            throw UnknownEntityNamespace::fromNamespaceAlias($entityNamespaceAlias);
        }

        return trim($this->_attributes['entityNamespaces'][$entityNamespaceAlias], '\\');
    }

    /**
     * Sets the entity alias map.
     *
     * @psalm-param array<string, string> $entityNamespaces
     *
     * @return void
     */
    public function setEntityNamespaces(array $entityNamespaces)
    {
        $this->_attributes['entityNamespaces'] = $entityNamespaces;
    }

    /**
     * Retrieves the list of registered entity namespace aliases.
     *
     * @psalm-return array<string, string>
     */
    public function getEntityNamespaces()
    {
        return $this->_attributes['entityNamespaces'];
    }

    /**
     * Gets the cache driver implementation that is used for the mapping metadata.
     *
     * @return MappingDriver|null
     */
    public function getMetadataDriverImpl()
    {
        return $this->_attributes['metadataDriverImpl'] ?? null;
    }

    /**
     * Gets the cache driver implementation that is used for the query cache (SQL cache).
     */
    public function getQueryCache(): ?CacheItemPoolInterface
    {
        return $this->_attributes['queryCache'] ?? null;
    }

    /**
     * Sets the cache driver implementation that is used for the query cache (SQL cache).
     */
    public function setQueryCache(CacheItemPoolInterface $cache): void
    {
        $this->_attributes['queryCache'] = $cache;
    }

    public function getHydrationCache(): ?CacheItemPoolInterface
    {
        return $this->_attributes['hydrationCache'] ?? null;
    }

    public function setHydrationCache(CacheItemPoolInterface $cache): void
    {
        $this->_attributes['hydrationCache'] = $cache;
    }

    public function getMetadataCache(): ?CacheItemPoolInterface
    {
        return $this->_attributes['metadataCache'] ?? null;
    }

    public function setMetadataCache(CacheItemPoolInterface $cache): void
    {
        $this->_attributes['metadataCache'] = $cache;
    }

    /**
     * Registers a custom DQL function that produces a string value.
     * Such a function can then be used in any DQL statement in any place where string
     * functions are allowed.
     *
     * DQL function names are case-insensitive.
     *
     * @param string          $name      Function name.
     * @param string|callable $className Class name or a callable that returns the function.
     *
     * @return void
     */
    public function addCustomStringFunction($name, $className)
    {
        $this->_attributes['customStringFunctions'][strtolower($name)] = $className;
    }

    /**
     * Gets the implementation class name of a registered custom string DQL function.
     *
     * @param string $name
     *
     * @return string|null
     * @psalm-return ?class-string
     */
    public function getCustomStringFunction($name)
    {
        $name = strtolower($name);

        return $this->_attributes['customStringFunctions'][$name] ?? null;
    }

    /**
     * Sets a map of custom DQL string functions.
     *
     * Keys must be function names and values the FQCN of the implementing class.
     * The function names will be case-insensitive in DQL.
     *
     * Any previously added string functions are discarded.
     *
     * @psalm-param array<string, class-string> $functions The map of custom
     *                                                     DQL string functions.
     *
     * @return void
     */
    public function setCustomStringFunctions(array $functions)
    {
        foreach ($functions as $name => $className) {
            $this->addCustomStringFunction($name, $className);
        }
    }

    /**
     * Registers a custom DQL function that produces a numeric value.
     * Such a function can then be used in any DQL statement in any place where numeric
     * functions are allowed.
     *
     * DQL function names are case-insensitive.
     *
     * @param string          $name      Function name.
     * @param string|callable $className Class name or a callable that returns the function.
     *
     * @return void
     */
    public function addCustomNumericFunction($name, $className)
    {
        $this->_attributes['customNumericFunctions'][strtolower($name)] = $className;
    }

    /**
     * Gets the implementation class name of a registered custom numeric DQL function.
     *
     * @param string $name
     *
     * @return string|null
     * @psalm-return ?class-string
     */
    public function getCustomNumericFunction($name)
    {
        $name = strtolower($name);

        return $this->_attributes['customNumericFunctions'][$name] ?? null;
    }

    /**
     * Sets a map of custom DQL numeric functions.
     *
     * Keys must be function names and values the FQCN of the implementing class.
     * The function names will be case-insensitive in DQL.
     *
     * Any previously added numeric functions are discarded.
     *
     * @psalm-param array<string, class-string> $functions The map of custom
     *                                                     DQL numeric functions.
     *
     * @return void
     */
    public function setCustomNumericFunctions(array $functions)
    {
        foreach ($functions as $name => $className) {
            $this->addCustomNumericFunction($name, $className);
        }
    }

    /**
     * Registers a custom DQL function that produces a date/time value.
     * Such a function can then be used in any DQL statement in any place where date/time
     * functions are allowed.
     *
     * DQL function names are case-insensitive.
     *
     * @param string          $name      Function name.
     * @param string|callable $className Class name or a callable that returns the function.
     * @psalm-param class-string|callable $className
     *
     * @return void
     */
    public function addCustomDatetimeFunction($name, $className)
    {
        $this->_attributes['customDatetimeFunctions'][strtolower($name)] = $className;
    }

    /**
     * Gets the implementation class name of a registered custom date/time DQL function.
     *
     * @param string $name
     *
     * @return string|null
     * @psalm-return ?class-string $name
     */
    public function getCustomDatetimeFunction($name)
    {
        $name = strtolower($name);

        return $this->_attributes['customDatetimeFunctions'][$name] ?? null;
    }

    /**
     * Sets a map of custom DQL date/time functions.
     *
     * Keys must be function names and values the FQCN of the implementing class.
     * The function names will be case-insensitive in DQL.
     *
     * Any previously added date/time functions are discarded.
     *
     * @param array $functions The map of custom DQL date/time functions.
     * @psalm-param array<string, string> $functions
     *
     * @return void
     */
    public function setCustomDatetimeFunctions(array $functions)
    {
        foreach ($functions as $name => $className) {
            $this->addCustomDatetimeFunction($name, $className);
        }
    }

    /**
     * Sets the custom hydrator modes in one pass.
     *
     * @param array<string, class-string<AbstractHydrator>> $modes An array of ($modeName => $hydrator).
     *
     * @return void
     */
    public function setCustomHydrationModes($modes)
    {
        $this->_attributes['customHydrationModes'] = [];

        foreach ($modes as $modeName => $hydrator) {
            $this->addCustomHydrationMode($modeName, $hydrator);
        }
    }

    /**
     * Gets the hydrator class for the given hydration mode name.
     *
     * @param string $modeName The hydration mode name.
     *
     * @return string|null The hydrator class name.
     * @psalm-return class-string<AbstractHydrator>|null
     */
    public function getCustomHydrationMode($modeName)
    {
        return $this->_attributes['customHydrationModes'][$modeName] ?? null;
    }

    /**
     * Adds a custom hydration mode.
     *
     * @param string $modeName The hydration mode name.
     * @param string $hydrator The hydrator class name.
     * @psalm-param class-string<AbstractHydrator> $hydrator
     *
     * @return void
     */
    public function addCustomHydrationMode($modeName, $hydrator)
    {
        $this->_attributes['customHydrationModes'][$modeName] = $hydrator;
    }

    /**
     * Sets a class metadata factory.
     *
     * @param string $cmfName
     * @psalm-param class-string $cmfName
     *
     * @return void
     */
    public function setClassMetadataFactoryName($cmfName)
    {
        $this->_attributes['classMetadataFactoryName'] = $cmfName;
    }

    /**
     * @return string
     * @psalm-return class-string
     */
    public function getClassMetadataFactoryName()
    {
        if (! isset($this->_attributes['classMetadataFactoryName'])) {
            $this->_attributes['classMetadataFactoryName'] = ClassMetadataFactory::class;
        }

        return $this->_attributes['classMetadataFactoryName'];
    }

    /**
     * Adds a filter to the list of possible filters.
     *
     * @param string $name      The name of the filter.
     * @param string $className The class name of the filter.
     * @psalm-param class-string<SQLFilter> $className
     *
     * @return void
     */
    public function addFilter($name, $className)
    {
        $this->_attributes['filters'][$name] = $className;
    }

    /**
     * Gets the class name for a given filter name.
     *
     * @param string $name The name of the filter.
     *
     * @return string|null The class name of the filter, or null if it is not
     *  defined.
     * @psalm-return class-string<SQLFilter>|null
     */
    public function getFilterClassName($name)
    {
        return $this->_attributes['filters'][$name] ?? null;
    }

    /**
     * Sets default repository class.
     *
     * @param string $className
     *
     * @return void
     *
     * @throws InvalidEntityRepository If $classname is not an ObjectRepository.
     */
    public function setDefaultRepositoryClassName($className)
    {
        $reflectionClass = new ReflectionClass($className);

        if (! $reflectionClass->implementsInterface(ObjectRepository::class)) {
            throw InvalidEntityRepository::fromClassName($className);
        }

        $this->_attributes['defaultRepositoryClassName'] = $className;
    }

    /**
     * Get default repository class.
     *
     * @return string
     * @psalm-return class-string
     */
    public function getDefaultRepositoryClassName()
    {
        return $this->_attributes['defaultRepositoryClassName'] ?? EntityRepository::class;
    }

    /**
     * Sets naming strategy.
     *
     * @return void
     */
    public function setNamingStrategy(NamingStrategy $namingStrategy)
    {
        $this->_attributes['namingStrategy'] = $namingStrategy;
    }

    /**
     * Gets naming strategy..
     *
     * @return NamingStrategy
     */
    public function getNamingStrategy()
    {
        if (! isset($this->_attributes['namingStrategy'])) {
            $this->_attributes['namingStrategy'] = new DefaultNamingStrategy();
        }

        return $this->_attributes['namingStrategy'];
    }

    /**
     * Sets quote strategy.
     *
     * @return void
     */
    public function setQuoteStrategy(QuoteStrategy $quoteStrategy)
    {
        $this->_attributes['quoteStrategy'] = $quoteStrategy;
    }

    /**
     * Gets quote strategy.
     *
     * @return QuoteStrategy
     */
    public function getQuoteStrategy()
    {
        if (! isset($this->_attributes['quoteStrategy'])) {
            $this->_attributes['quoteStrategy'] = new DefaultQuoteStrategy();
        }

        return $this->_attributes['quoteStrategy'];
    }

    /**
     * Set the entity listener resolver.
     *
     * @return void
     */
    public function setEntityListenerResolver(EntityListenerResolver $resolver)
    {
        $this->_attributes['entityListenerResolver'] = $resolver;
    }

    /**
     * Get the entity listener resolver.
     *
     * @return EntityListenerResolver
     */
    public function getEntityListenerResolver()
    {
        if (! isset($this->_attributes['entityListenerResolver'])) {
            $this->_attributes['entityListenerResolver'] = new DefaultEntityListenerResolver();
        }

        return $this->_attributes['entityListenerResolver'];
    }

    /**
     * Set the entity repository factory.
     *
     * @return void
     */
    public function setRepositoryFactory(RepositoryFactory $repositoryFactory)
    {
        $this->_attributes['repositoryFactory'] = $repositoryFactory;
    }

    /**
     * Get the entity repository factory.
     *
     * @return RepositoryFactory
     */
    public function getRepositoryFactory()
    {
        return $this->_attributes['repositoryFactory'] ?? new DefaultRepositoryFactory();
    }

    /**
     * @return bool
     */
    public function isSecondLevelCacheEnabled()
    {
        return $this->_attributes['isSecondLevelCacheEnabled'] ?? false;
    }

    /**
     * @param bool $flag
     *
     * @return void
     */
    public function setSecondLevelCacheEnabled($flag = true)
    {
        $this->_attributes['isSecondLevelCacheEnabled'] = (bool) $flag;
    }

    /**
     * @return void
     */
    public function setSecondLevelCacheConfiguration(CacheConfiguration $cacheConfig)
    {
        $this->_attributes['secondLevelCacheConfiguration'] = $cacheConfig;
    }

    /**
     * @return CacheConfiguration|null
     */
    public function getSecondLevelCacheConfiguration()
    {
        if (! isset($this->_attributes['secondLevelCacheConfiguration']) && $this->isSecondLevelCacheEnabled()) {
            $this->_attributes['secondLevelCacheConfiguration'] = new CacheConfiguration();
        }

        return $this->_attributes['secondLevelCacheConfiguration'] ?? null;
    }

    /**
     * Returns query hints, which will be applied to every query in application
     *
     * @psalm-return array<string, mixed>
     */
    public function getDefaultQueryHints()
    {
        return $this->_attributes['defaultQueryHints'] ?? [];
    }

    /**
     * Sets array of query hints, which will be applied to every query in application
     *
     * @psalm-param array<string, mixed> $defaultQueryHints
     *
     * @return void
     */
    public function setDefaultQueryHints(array $defaultQueryHints)
    {
        $this->_attributes['defaultQueryHints'] = $defaultQueryHints;
    }

    /**
     * Gets the value of a default query hint. If the hint name is not recognized, FALSE is returned.
     *
     * @param string $name The name of the hint.
     *
     * @return mixed The value of the hint or FALSE, if the hint name is not recognized.
     */
    public function getDefaultQueryHint($name)
    {
        return $this->_attributes['defaultQueryHints'][$name] ?? false;
    }

    /**
     * Sets a default query hint. If the hint name is not recognized, it is silently ignored.
     *
     * @param string $name  The name of the hint.
     * @param mixed  $value The value of the hint.
     *
     * @return void
     */
    public function setDefaultQueryHint($name, $value)
    {
        $this->_attributes['defaultQueryHints'][$name] = $value;
    }

    /**
     * Gets a list of entity class names to be ignored by the SchemaTool
     *
     * @return list<class-string>
     */
    public function getSchemaIgnoreClasses(): array
    {
        return $this->_attributes['schemaIgnoreClasses'] ?? [];
    }

    /**
     * Sets a list of entity class names to be ignored by the SchemaTool
     *
     * @param list<class-string> $schemaIgnoreClasses List of entity class names
     */
    public function setSchemaIgnoreClasses(array $schemaIgnoreClasses): void
    {
        $this->_attributes['schemaIgnoreClasses'] = $schemaIgnoreClasses;
    }
}<|MERGE_RESOLUTION|>--- conflicted
+++ resolved
@@ -4,29 +4,12 @@
 
 namespace Doctrine\ORM;
 
-<<<<<<< HEAD
-=======
-use Doctrine\Common\Annotations\AnnotationReader;
-use Doctrine\Common\Annotations\AnnotationRegistry;
-use Doctrine\Common\Annotations\CachedReader;
-use Doctrine\Common\Annotations\SimpleAnnotationReader;
-use Doctrine\Common\Cache\ArrayCache;
-use Doctrine\Common\Cache\Cache as CacheDriver;
-use Doctrine\Common\Cache\Psr6\CacheAdapter;
-use Doctrine\Common\Cache\Psr6\DoctrineProvider;
 use Doctrine\Common\Persistence\PersistentObject;
->>>>>>> bccb4c7b
 use Doctrine\Common\Proxy\AbstractProxyFactory;
 use Doctrine\Deprecations\Deprecation;
 use Doctrine\ORM\Cache\CacheConfiguration;
 use Doctrine\ORM\Exception\InvalidEntityRepository;
-<<<<<<< HEAD
-=======
-use Doctrine\ORM\Exception\NamedNativeQueryNotFound;
-use Doctrine\ORM\Exception\NamedQueryNotFound;
 use Doctrine\ORM\Exception\NotSupported;
-use Doctrine\ORM\Exception\ProxyClassesAlwaysRegenerating;
->>>>>>> bccb4c7b
 use Doctrine\ORM\Exception\UnknownEntityNamespace;
 use Doctrine\ORM\Internal\Hydration\AbstractHydrator;
 use Doctrine\ORM\Mapping\ClassMetadataFactory;
@@ -45,6 +28,8 @@
 use Psr\Cache\CacheItemPoolInterface;
 use ReflectionClass;
 
+use function class_exists;
+use function sprintf;
 use function strtolower;
 use function trim;
 
@@ -143,61 +128,8 @@
     }
 
     /**
-<<<<<<< HEAD
-=======
-     * Adds a new default annotation driver with a correctly configured annotation reader. If $useSimpleAnnotationReader
-     * is true, the notation `@Entity` will work, otherwise, the notation `@ORM\Entity` will be supported.
-     *
-     * @deprecated Use {@see ORMSetup::createDefaultAnnotationDriver()} instead.
-     *
-     * @param string|string[] $paths
-     * @param bool            $useSimpleAnnotationReader
-     * @psalm-param string|list<string> $paths
-     *
-     * @return AnnotationDriver
-     */
-    public function newDefaultAnnotationDriver($paths = [], $useSimpleAnnotationReader = true)
-    {
-        Deprecation::trigger(
-            'doctrine/orm',
-            'https://github.com/doctrine/orm/pull/9443',
-            '%s is deprecated, call %s::createDefaultAnnotationDriver() instead.',
-            __METHOD__,
-            ORMSetup::class
-        );
-
-        if (! class_exists(AnnotationReader::class)) {
-            throw new LogicException(sprintf(
-                'The annotation metadata driver cannot be enabled because the "doctrine/annotations" library'
-                . ' is not installed. Please run "composer require doctrine/annotations" or choose a different'
-                . ' metadata driver.'
-            ));
-        }
-
-        AnnotationRegistry::registerFile(__DIR__ . '/Mapping/Driver/DoctrineAnnotations.php');
-
-        if ($useSimpleAnnotationReader) {
-            // Register the ORM Annotations in the AnnotationRegistry
-            $reader = new SimpleAnnotationReader();
-            $reader->addNamespace('Doctrine\ORM\Mapping');
-        } else {
-            $reader = new AnnotationReader();
-        }
-
-        if (class_exists(ArrayCache::class)) {
-            $reader = new CachedReader($reader, new ArrayCache());
-        }
-
-        return new AnnotationDriver(
-            $reader,
-            (array) $paths
-        );
-    }
-
-    /**
      * @deprecated No replacement planned.
      *
->>>>>>> bccb4c7b
      * Adds a namespace under a certain alias.
      *
      * @param string $alias
