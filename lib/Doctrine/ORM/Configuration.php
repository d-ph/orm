--- conflicted
+++ resolved
@@ -71,15 +71,7 @@
     /**
      * Sets the strategy for automatically generating proxy classes.
      *
-<<<<<<< HEAD
-     * @param bool|int $autoGenerate Possible values are constants of Doctrine\ORM\Proxy\ProxyFactory.
-     * @psalm-param bool|AutogenerateMode $autoGenerate
-     * True is converted to AUTOGENERATE_ALWAYS, false to AUTOGENERATE_NEVER.
-=======
      * @param bool|ProxyFactory::AUTOGENERATE_* $autoGenerate True is converted to AUTOGENERATE_ALWAYS, false to AUTOGENERATE_NEVER.
-     *
-     * @return void
->>>>>>> e7816398
      */
     public function setAutoGenerateProxyClasses(bool|int $autoGenerate): void
     {
