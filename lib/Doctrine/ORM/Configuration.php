--- conflicted
+++ resolved
@@ -226,123 +226,7 @@
 
     public function setMetadataCache(CacheItemPoolInterface $cache): void
     {
-<<<<<<< HEAD
         $this->_attributes['metadataCache'] = $cache;
-=======
-        $this->_attributes['metadataCache']     = $cache;
-        $this->_attributes['metadataCacheImpl'] = DoctrineProvider::wrap($cache);
-    }
-
-    /**
-     * Adds a named DQL query to the configuration.
-     *
-     * @param string $name The name of the query.
-     * @param string $dql  The DQL query string.
-     *
-     * @return void
-     */
-    public function addNamedQuery($name, $dql)
-    {
-        $this->_attributes['namedQueries'][$name] = $dql;
-    }
-
-    /**
-     * Gets a previously registered named DQL query.
-     *
-     * @param string $name The name of the query.
-     *
-     * @return string The DQL query.
-     *
-     * @throws NamedQueryNotFound
-     */
-    public function getNamedQuery($name)
-    {
-        if (! isset($this->_attributes['namedQueries'][$name])) {
-            throw NamedQueryNotFound::fromName($name);
-        }
-
-        return $this->_attributes['namedQueries'][$name];
-    }
-
-    /**
-     * Adds a named native query to the configuration.
-     *
-     * @param string                 $name The name of the query.
-     * @param string                 $sql  The native SQL query string.
-     * @param Query\ResultSetMapping $rsm  The ResultSetMapping used for the results of the SQL query.
-     *
-     * @return void
-     */
-    public function addNamedNativeQuery($name, $sql, Query\ResultSetMapping $rsm)
-    {
-        $this->_attributes['namedNativeQueries'][$name] = [$sql, $rsm];
-    }
-
-    /**
-     * Gets the components of a previously registered named native query.
-     *
-     * @param string $name The name of the query.
-     *
-     * @return mixed[]
-     * @psalm-return array{string, ResultSetMapping} A tuple with the first element being the SQL string and the second
-     *                                               element being the ResultSetMapping.
-     *
-     * @throws NamedNativeQueryNotFound
-     */
-    public function getNamedNativeQuery($name)
-    {
-        if (! isset($this->_attributes['namedNativeQueries'][$name])) {
-            throw NamedNativeQueryNotFound::fromName($name);
-        }
-
-        return $this->_attributes['namedNativeQueries'][$name];
-    }
-
-    /**
-     * Ensures that this Configuration instance contains settings that are
-     * suitable for a production environment.
-     *
-     * @deprecated
-     *
-     * @return void
-     *
-     * @throws ProxyClassesAlwaysRegenerating
-     * @throws CacheException If a configuration setting has a value that is not
-     *                        suitable for a production environment.
-     */
-    public function ensureProductionSettings()
-    {
-        Deprecation::triggerIfCalledFromOutside(
-            'doctrine/orm',
-            'https://github.com/doctrine/orm/pull/9074',
-            '%s is deprecated',
-            __METHOD__
-        );
-
-        $queryCacheImpl = $this->getQueryCacheImpl();
-
-        if (! $queryCacheImpl) {
-            throw QueryCacheNotConfigured::create();
-        }
-
-        if ($queryCacheImpl instanceof ArrayCache) {
-            throw QueryCacheUsesNonPersistentCache::fromDriver($queryCacheImpl);
-        }
-
-        if ($this->getAutoGenerateProxyClasses() !== AbstractProxyFactory::AUTOGENERATE_NEVER) {
-            throw ProxyClassesAlwaysRegenerating::create();
-        }
-
-        if (! $this->getMetadataCache()) {
-            throw MetadataCacheNotConfigured::create();
-        }
-
-        $metadataCacheImpl = $this->getMetadataCacheImpl();
-
-        if ($metadataCacheImpl instanceof ArrayCache) {
-            throw MetadataCacheUsesNonPersistentCache::fromDriver($metadataCacheImpl);
-        }
->>>>>>> 7be96f64
     }
 
     /**
