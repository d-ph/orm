<?php

declare(strict_types=1);

namespace Doctrine\ORM\Decorator;

use Doctrine\Common\EventManager;
use Doctrine\DBAL\Connection;
use Doctrine\DBAL\LockMode;
use Doctrine\ORM\Cache;
use Doctrine\ORM\Configuration;
use Doctrine\ORM\EntityManagerInterface;
use Doctrine\ORM\EntityRepository;
use Doctrine\ORM\Internal\Hydration\AbstractHydrator;
use Doctrine\ORM\Mapping\ClassMetadata;
use Doctrine\ORM\Mapping\ClassMetadataFactory;
use Doctrine\ORM\NativeQuery;
use Doctrine\ORM\Proxy\ProxyFactory;
use Doctrine\ORM\Query;
use Doctrine\ORM\Query\Expr;
use Doctrine\ORM\Query\FilterCollection;
use Doctrine\ORM\Query\ResultSetMapping;
use Doctrine\ORM\QueryBuilder;
use Doctrine\ORM\UnitOfWork;
use Doctrine\Persistence\ObjectManagerDecorator;

<<<<<<< HEAD
=======
use function func_get_arg;
use function func_num_args;
use function get_debug_type;
use function method_exists;
use function sprintf;
use function trigger_error;

use const E_USER_NOTICE;

>>>>>>> 474f76fc
/**
 * Base class for EntityManager decorators
 *
 * @extends ObjectManagerDecorator<EntityManagerInterface>
 */
abstract class EntityManagerDecorator extends ObjectManagerDecorator implements EntityManagerInterface
{
    public function __construct(EntityManagerInterface $wrapped)
    {
        $this->wrapped = $wrapped;
    }

    public function getRepository(string $className): EntityRepository
    {
        return $this->wrapped->getRepository($className);
    }

    public function getMetadataFactory(): ClassMetadataFactory
    {
        return $this->wrapped->getMetadataFactory();
    }

    public function getClassMetadata(string $className): ClassMetadata
    {
        return $this->wrapped->getClassMetadata($className);
    }

    public function getConnection(): Connection
    {
        return $this->wrapped->getConnection();
    }

    public function getExpressionBuilder(): Expr
    {
        return $this->wrapped->getExpressionBuilder();
    }

    public function beginTransaction(): void
    {
        $this->wrapped->beginTransaction();
    }

    public function wrapInTransaction(callable $func): mixed
    {
        return $this->wrapped->wrapInTransaction($func);
    }

    public function commit(): void
    {
        $this->wrapped->commit();
    }

    public function rollback(): void
    {
        $this->wrapped->rollback();
    }

    public function createQuery(string $dql = ''): Query
    {
        return $this->wrapped->createQuery($dql);
    }

    public function createNativeQuery(string $sql, ResultSetMapping $rsm): NativeQuery
    {
        return $this->wrapped->createNativeQuery($sql, $rsm);
    }

    public function createQueryBuilder(): QueryBuilder
    {
        return $this->wrapped->createQueryBuilder();
    }

    /**
     * {@inheritdoc}
     */
    public function getReference(string $entityName, $id): object|null
    {
        return $this->wrapped->getReference($entityName, $id);
    }

    /**
     * {@inheritdoc}
     */
    public function getPartialReference(string $entityName, $identifier): object|null
    {
        return $this->wrapped->getPartialReference($entityName, $identifier);
    }

    public function close(): void
    {
        $this->wrapped->close();
    }

    /**
     * {@inheritdoc}
     */
    public function lock(object $entity, LockMode|int $lockMode, $lockVersion = null): void
    {
        $this->wrapped->lock($entity, $lockMode, $lockVersion);
    }

    public function find(string $className, mixed $id, LockMode|int|null $lockMode = null, int|null $lockVersion = null): object|null
    {
        return $this->wrapped->find($className, $id, $lockMode, $lockVersion);
    }

<<<<<<< HEAD
    public function getEventManager(): EventManager
=======
    /**
     * {@inheritdoc}
     */
    public function flush($entity = null)
    {
        $this->wrapped->flush($entity);
    }

    /**
     * {@inheritdoc}
     */
    public function refresh($object)
    {
        $lockMode = null;

        if (func_num_args() > 1) {
            $lockMode = func_get_arg(1);
        }

        $this->wrapped->refresh($object, $lockMode);
    }

    /**
     * {@inheritdoc}
     */
    public function getEventManager()
>>>>>>> 474f76fc
    {
        return $this->wrapped->getEventManager();
    }

    public function getConfiguration(): Configuration
    {
        return $this->wrapped->getConfiguration();
    }

    public function isOpen(): bool
    {
        return $this->wrapped->isOpen();
    }

    public function getUnitOfWork(): UnitOfWork
    {
        return $this->wrapped->getUnitOfWork();
    }

    public function newHydrator(string|int $hydrationMode): AbstractHydrator
    {
        return $this->wrapped->newHydrator($hydrationMode);
    }

    public function getProxyFactory(): ProxyFactory
    {
        return $this->wrapped->getProxyFactory();
    }

    public function getFilters(): FilterCollection
    {
        return $this->wrapped->getFilters();
    }

    public function isFiltersStateClean(): bool
    {
        return $this->wrapped->isFiltersStateClean();
    }

    public function hasFilters(): bool
    {
        return $this->wrapped->hasFilters();
    }

    public function getCache(): Cache|null
    {
        return $this->wrapped->getCache();
    }
}<|MERGE_RESOLUTION|>--- conflicted
+++ resolved
@@ -24,18 +24,9 @@
 use Doctrine\ORM\UnitOfWork;
 use Doctrine\Persistence\ObjectManagerDecorator;
 
-<<<<<<< HEAD
-=======
 use function func_get_arg;
 use function func_num_args;
-use function get_debug_type;
-use function method_exists;
-use function sprintf;
-use function trigger_error;
 
-use const E_USER_NOTICE;
-
->>>>>>> 474f76fc
 /**
  * Base class for EntityManager decorators
  *
@@ -142,21 +133,7 @@
         return $this->wrapped->find($className, $id, $lockMode, $lockVersion);
     }
 
-<<<<<<< HEAD
-    public function getEventManager(): EventManager
-=======
-    /**
-     * {@inheritdoc}
-     */
-    public function flush($entity = null)
-    {
-        $this->wrapped->flush($entity);
-    }
-
-    /**
-     * {@inheritdoc}
-     */
-    public function refresh($object)
+    public function refresh(object $object): void
     {
         $lockMode = null;
 
@@ -167,11 +144,7 @@
         $this->wrapped->refresh($object, $lockMode);
     }
 
-    /**
-     * {@inheritdoc}
-     */
-    public function getEventManager()
->>>>>>> 474f76fc
+    public function getEventManager(): EventManager
     {
         return $this->wrapped->getEventManager();
     }
