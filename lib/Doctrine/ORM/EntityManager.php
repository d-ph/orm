<?php

/*
 * THIS SOFTWARE IS PROVIDED BY THE COPYRIGHT HOLDERS AND CONTRIBUTORS
 * "AS IS" AND ANY EXPRESS OR IMPLIED WARRANTIES, INCLUDING, BUT NOT
 * LIMITED TO, THE IMPLIED WARRANTIES OF MERCHANTABILITY AND FITNESS FOR
 * A PARTICULAR PURPOSE ARE DISCLAIMED. IN NO EVENT SHALL THE COPYRIGHT
 * OWNER OR CONTRIBUTORS BE LIABLE FOR ANY DIRECT, INDIRECT, INCIDENTAL,
 * SPECIAL, EXEMPLARY, OR CONSEQUENTIAL DAMAGES (INCLUDING, BUT NOT
 * LIMITED TO, PROCUREMENT OF SUBSTITUTE GOODS OR SERVICES; LOSS OF USE,
 * DATA, OR PROFITS; OR BUSINESS INTERRUPTION) HOWEVER CAUSED AND ON ANY
 * THEORY OF LIABILITY, WHETHER IN CONTRACT, STRICT LIABILITY, OR TORT
 * (INCLUDING NEGLIGENCE OR OTHERWISE) ARISING IN ANY WAY OUT OF THE USE
 * OF THIS SOFTWARE, EVEN IF ADVISED OF THE POSSIBILITY OF SUCH DAMAGE.
 *
 * This software consists of voluntary contributions made by many individuals
 * and is licensed under the MIT license. For more information, see
 * <http://www.doctrine-project.org>.
 */

namespace Doctrine\ORM;

use BadMethodCallException;
use Doctrine\Common\Cache\Psr6\CacheAdapter;
<<<<<<< HEAD
use Doctrine\Common\Cache\Psr6\DoctrineProvider;
=======
>>>>>>> a6577b89
use Doctrine\Common\EventManager;
use Doctrine\Common\Util\ClassUtils;
use Doctrine\DBAL\Connection;
use Doctrine\DBAL\DriverManager;
use Doctrine\DBAL\LockMode;
use Doctrine\Deprecations\Deprecation;
use Doctrine\ORM\Mapping\ClassMetadata;
use Doctrine\ORM\Mapping\ClassMetadataFactory;
use Doctrine\ORM\Proxy\ProxyFactory;
use Doctrine\ORM\Query\Expr;
use Doctrine\ORM\Query\FilterCollection;
use Doctrine\ORM\Query\ResultSetMapping;
use Doctrine\ORM\Repository\RepositoryFactory;
use Doctrine\Persistence\Mapping\MappingException;
use Doctrine\Persistence\ObjectRepository;
use InvalidArgumentException;
use Throwable;

use function array_keys;
use function call_user_func;
use function get_class;
use function gettype;
use function is_array;
use function is_callable;
use function is_object;
use function is_string;
use function ltrim;
use function method_exists;
use function sprintf;

/**
 * The EntityManager is the central access point to ORM functionality.
 *
 * It is a facade to all different ORM subsystems such as UnitOfWork,
 * Query Language and Repository API. Instantiation is done through
 * the static create() method. The quickest way to obtain a fully
 * configured EntityManager is:
 *
 *     use Doctrine\ORM\Tools\Setup;
 *     use Doctrine\ORM\EntityManager;
 *
 *     $paths = array('/path/to/entity/mapping/files');
 *
 *     $config = Setup::createAnnotationMetadataConfiguration($paths);
 *     $dbParams = array('driver' => 'pdo_sqlite', 'memory' => true);
 *     $entityManager = EntityManager::create($dbParams, $config);
 *
 * For more information see
 * {@link http://docs.doctrine-project.org/projects/doctrine-orm/en/latest/reference/configuration.html}
 *
 * You should never attempt to inherit from the EntityManager: Inheritance
 * is not a valid extension point for the EntityManager. Instead you
 * should take a look at the {@see \Doctrine\ORM\Decorator\EntityManagerDecorator}
 * and wrap your entity manager in a decorator.
 */
/* final */class EntityManager implements EntityManagerInterface
{
    /**
     * The used Configuration.
     *
     * @var Configuration
     */
    private $config;

    /**
     * The database connection used by the EntityManager.
     *
     * @var Connection
     */
    private $conn;

    /**
     * The metadata factory, used to retrieve the ORM metadata of entity classes.
     *
     * @var ClassMetadataFactory
     */
    private $metadataFactory;

    /**
     * The UnitOfWork used to coordinate object-level transactions.
     *
     * @var UnitOfWork
     */
    private $unitOfWork;

    /**
     * The event manager that is the central point of the event system.
     *
     * @var EventManager
     */
    private $eventManager;

    /**
     * The proxy factory used to create dynamic proxies.
     *
     * @var ProxyFactory
     */
    private $proxyFactory;

    /**
     * The repository factory used to create dynamic repositories.
     *
     * @var RepositoryFactory
     */
    private $repositoryFactory;

    /**
     * The expression builder instance used to generate query expressions.
     *
     * @var Expr
     */
    private $expressionBuilder;

    /**
     * Whether the EntityManager is closed or not.
     *
     * @var bool
     */
    private $closed = false;

    /**
     * Collection of query filters.
     *
     * @var FilterCollection
     */
    private $filterCollection;

    /** @var Cache The second level cache regions API. */
    private $cache;

    /**
     * Creates a new EntityManager that operates on the given database connection
     * and uses the given Configuration and EventManager implementations.
     */
    protected function __construct(Connection $conn, Configuration $config, EventManager $eventManager)
    {
        $this->conn         = $conn;
        $this->config       = $config;
        $this->eventManager = $eventManager;

        $metadataFactoryClassName = $config->getClassMetadataFactoryName();

        $this->metadataFactory = new $metadataFactoryClassName();
        $this->metadataFactory->setEntityManager($this);
<<<<<<< HEAD

        $this->configureMetadataCache();
=======
        $metadataCache = $this->config->getMetadataCacheImpl();
        if ($metadataCache !== null) {
            if (method_exists($this->metadataFactory, 'setCache')) {
                $this->metadataFactory->setCache(CacheAdapter::wrap($metadataCache));
            } else {
                $this->metadataFactory->setCacheDriver($metadataCache);
            }
        }
>>>>>>> a6577b89

        $this->repositoryFactory = $config->getRepositoryFactory();
        $this->unitOfWork        = new UnitOfWork($this);
        $this->proxyFactory      = new ProxyFactory(
            $this,
            $config->getProxyDir(),
            $config->getProxyNamespace(),
            $config->getAutoGenerateProxyClasses()
        );

        if ($config->isSecondLevelCacheEnabled()) {
            $cacheConfig  = $config->getSecondLevelCacheConfiguration();
            $cacheFactory = $cacheConfig->getCacheFactory();
            $this->cache  = $cacheFactory->createCache($this);
        }
    }

    /**
     * {@inheritDoc}
     */
    public function getConnection()
    {
        return $this->conn;
    }

    /**
     * Gets the metadata factory used to gather the metadata of classes.
     *
     * @return ClassMetadataFactory
     */
    public function getMetadataFactory()
    {
        return $this->metadataFactory;
    }

    /**
     * {@inheritDoc}
     */
    public function getExpressionBuilder()
    {
        if ($this->expressionBuilder === null) {
            $this->expressionBuilder = new Query\Expr();
        }

        return $this->expressionBuilder;
    }

    /**
     * {@inheritDoc}
     */
    public function beginTransaction()
    {
        $this->conn->beginTransaction();
    }

    /**
     * {@inheritDoc}
     */
    public function getCache()
    {
        return $this->cache;
    }

    /**
     * {@inheritDoc}
     */
    public function transactional($func)
    {
        if (! is_callable($func)) {
            throw new InvalidArgumentException('Expected argument of type "callable", got "' . gettype($func) . '"');
        }

        $this->conn->beginTransaction();

        try {
            $return = call_user_func($func, $this);

            $this->flush();
            $this->conn->commit();

            return $return ?: true;
        } catch (Throwable $e) {
            $this->close();
            $this->conn->rollBack();

            throw $e;
        }
    }

    /**
     * {@inheritDoc}
     */
    public function commit()
    {
        $this->conn->commit();
    }

    /**
     * {@inheritDoc}
     */
    public function rollback()
    {
        $this->conn->rollBack();
    }

    /**
     * Returns the ORM metadata descriptor for a class.
     *
     * The class name must be the fully-qualified class name without a leading backslash
     * (as it is returned by get_class($obj)) or an aliased class name.
     *
     * Examples:
     * MyProject\Domain\User
     * sales:PriceRequest
     *
     * Internal note: Performance-sensitive method.
     *
     * {@inheritDoc}
     */
    public function getClassMetadata($className)
    {
        return $this->metadataFactory->getMetadataFor($className);
    }

    /**
     * {@inheritDoc}
     */
    public function createQuery($dql = '')
    {
        $query = new Query($this);

        if (! empty($dql)) {
            $query->setDQL($dql);
        }

        return $query;
    }

    /**
     * {@inheritDoc}
     */
    public function createNamedQuery($name)
    {
        return $this->createQuery($this->config->getNamedQuery($name));
    }

    /**
     * {@inheritDoc}
     */
    public function createNativeQuery($sql, ResultSetMapping $rsm)
    {
        $query = new NativeQuery($this);

        $query->setSQL($sql);
        $query->setResultSetMapping($rsm);

        return $query;
    }

    /**
     * {@inheritDoc}
     */
    public function createNamedNativeQuery($name)
    {
        [$sql, $rsm] = $this->config->getNamedNativeQuery($name);

        return $this->createNativeQuery($sql, $rsm);
    }

    /**
     * {@inheritDoc}
     */
    public function createQueryBuilder()
    {
        return new QueryBuilder($this);
    }

    /**
     * Flushes all changes to objects that have been queued up to now to the database.
     * This effectively synchronizes the in-memory state of managed objects with the
     * database.
     *
     * If an entity is explicitly passed to this method only this entity and
     * the cascade-persist semantics + scheduled inserts/removals are synchronized.
     *
     * @param object|mixed[]|null $entity
     *
     * @return void
     *
     * @throws OptimisticLockException If a version check on an entity that
     * makes use of optimistic locking fails.
     * @throws ORMException
     */
    public function flush($entity = null)
    {
        if ($entity !== null) {
            Deprecation::trigger(
                'doctrine/orm',
                'https://github.com/doctrine/orm/issues/8459',
                'Calling %s() with any arguments to flush specific entities is deprecated and will not be supported in Doctrine ORM 3.0.',
                __METHOD__
            );
        }

        $this->errorIfClosed();

        $this->unitOfWork->commit($entity);
    }

    /**
     * Finds an Entity by its identifier.
     *
     * @param string   $className   The class name of the entity to find.
     * @param mixed    $id          The identity of the entity to find.
     * @param int|null $lockMode    One of the \Doctrine\DBAL\LockMode::* constants
     *    or NULL if no specific lock mode should be used
     *    during the search.
     * @param int|null $lockVersion The version of the entity to find when using
     * optimistic locking.
     * @psalm-param class-string<T> $className
     *
     * @return object|null The entity instance or NULL if the entity can not be found.
     * @psalm-return ?T
     *
     * @throws OptimisticLockException
     * @throws ORMInvalidArgumentException
     * @throws TransactionRequiredException
     * @throws ORMException
     *
     * @template T
     */
    public function find($className, $id, $lockMode = null, $lockVersion = null)
    {
        $class = $this->metadataFactory->getMetadataFor(ltrim($className, '\\'));

        if ($lockMode !== null) {
            $this->checkLockRequirements($lockMode, $class);
        }

        if (! is_array($id)) {
            if ($class->isIdentifierComposite) {
                throw ORMInvalidArgumentException::invalidCompositeIdentifier();
            }

            $id = [$class->identifier[0] => $id];
        }

        foreach ($id as $i => $value) {
            if (is_object($value) && $this->metadataFactory->hasMetadataFor(ClassUtils::getClass($value))) {
                $id[$i] = $this->unitOfWork->getSingleIdentifierValue($value);

                if ($id[$i] === null) {
                    throw ORMInvalidArgumentException::invalidIdentifierBindingEntity();
                }
            }
        }

        $sortedId = [];

        foreach ($class->identifier as $identifier) {
            if (! isset($id[$identifier])) {
                throw ORMException::missingIdentifierField($class->name, $identifier);
            }

            $sortedId[$identifier] = $id[$identifier];
            unset($id[$identifier]);
        }

        if ($id) {
            throw ORMException::unrecognizedIdentifierFields($class->name, array_keys($id));
        }

        $unitOfWork = $this->getUnitOfWork();

        $entity = $unitOfWork->tryGetById($sortedId, $class->rootEntityName);

        // Check identity map first
        if ($entity !== false) {
            if (! ($entity instanceof $class->name)) {
                return null;
            }

            switch (true) {
                case $lockMode === LockMode::OPTIMISTIC:
                    $this->lock($entity, $lockMode, $lockVersion);
                    break;

                case $lockMode === LockMode::NONE:
                case $lockMode === LockMode::PESSIMISTIC_READ:
                case $lockMode === LockMode::PESSIMISTIC_WRITE:
                    $persister = $unitOfWork->getEntityPersister($class->name);
                    $persister->refresh($sortedId, $entity, $lockMode);
                    break;
            }

            return $entity; // Hit!
        }

        $persister = $unitOfWork->getEntityPersister($class->name);

        switch (true) {
            case $lockMode === LockMode::OPTIMISTIC:
                $entity = $persister->load($sortedId);

                $unitOfWork->lock($entity, $lockMode, $lockVersion);

                return $entity;

            case $lockMode === LockMode::PESSIMISTIC_READ:
            case $lockMode === LockMode::PESSIMISTIC_WRITE:
                return $persister->load($sortedId, null, null, [], $lockMode);

            default:
                return $persister->loadById($sortedId);
        }
    }

    /**
     * {@inheritDoc}
     */
    public function getReference($entityName, $id)
    {
        $class = $this->metadataFactory->getMetadataFor(ltrim($entityName, '\\'));

        if (! is_array($id)) {
            $id = [$class->identifier[0] => $id];
        }

        $sortedId = [];

        foreach ($class->identifier as $identifier) {
            if (! isset($id[$identifier])) {
                throw ORMException::missingIdentifierField($class->name, $identifier);
            }

            $sortedId[$identifier] = $id[$identifier];
            unset($id[$identifier]);
        }

        if ($id) {
            throw ORMException::unrecognizedIdentifierFields($class->name, array_keys($id));
        }

        $entity = $this->unitOfWork->tryGetById($sortedId, $class->rootEntityName);

        // Check identity map first, if its already in there just return it.
        if ($entity !== false) {
            return $entity instanceof $class->name ? $entity : null;
        }

        if ($class->subClasses) {
            return $this->find($entityName, $sortedId);
        }

        $entity = $this->proxyFactory->getProxy($class->name, $sortedId);

        $this->unitOfWork->registerManaged($entity, $sortedId, []);

        return $entity;
    }

    /**
     * {@inheritDoc}
     */
    public function getPartialReference($entityName, $identifier)
    {
        $class = $this->metadataFactory->getMetadataFor(ltrim($entityName, '\\'));

        $entity = $this->unitOfWork->tryGetById($identifier, $class->rootEntityName);

        // Check identity map first, if its already in there just return it.
        if ($entity !== false) {
            return $entity instanceof $class->name ? $entity : null;
        }

        if (! is_array($identifier)) {
            $identifier = [$class->identifier[0] => $identifier];
        }

        $entity = $class->newInstance();

        $class->setIdentifierValues($entity, $identifier);

        $this->unitOfWork->registerManaged($entity, $identifier, []);
        $this->unitOfWork->markReadOnly($entity);

        return $entity;
    }

    /**
     * Clears the EntityManager. All entities that are currently managed
     * by this EntityManager become detached.
     *
     * @param string|null $entityName if given, only entities of this type will get detached
     *
     * @return void
     *
     * @throws ORMInvalidArgumentException If a non-null non-string value is given.
     * @throws MappingException            If a $entityName is given, but that entity is not
     *                                     found in the mappings.
     */
    public function clear($entityName = null)
    {
        if ($entityName !== null && ! is_string($entityName)) {
            throw ORMInvalidArgumentException::invalidEntityName($entityName);
        }

        if ($entityName !== null) {
            Deprecation::trigger(
                'doctrine/orm',
                'https://github.com/doctrine/orm/issues/8460',
                'Calling %s() with any arguments to clear specific entities is deprecated and will not be supported in Doctrine ORM 3.0.',
                __METHOD__
            );
        }

        $this->unitOfWork->clear(
            $entityName === null
                ? null
                : $this->metadataFactory->getMetadataFor($entityName)->getName()
        );
    }

    /**
     * {@inheritDoc}
     */
    public function close()
    {
        $this->clear();

        $this->closed = true;
    }

    /**
     * Tells the EntityManager to make an instance managed and persistent.
     *
     * The entity will be entered into the database at or before transaction
     * commit or as a result of the flush operation.
     *
     * NOTE: The persist operation always considers entities that are not yet known to
     * this EntityManager as NEW. Do not pass detached entities to the persist operation.
     *
     * @param object $entity The instance to make managed and persistent.
     *
     * @return void
     *
     * @throws ORMInvalidArgumentException
     * @throws ORMException
     */
    public function persist($entity)
    {
        if (! is_object($entity)) {
            throw ORMInvalidArgumentException::invalidObject('EntityManager#persist()', $entity);
        }

        $this->errorIfClosed();

        $this->unitOfWork->persist($entity);
    }

    /**
     * Removes an entity instance.
     *
     * A removed entity will be removed from the database at or before transaction commit
     * or as a result of the flush operation.
     *
     * @param object $entity The entity instance to remove.
     *
     * @return void
     *
     * @throws ORMInvalidArgumentException
     * @throws ORMException
     */
    public function remove($entity)
    {
        if (! is_object($entity)) {
            throw ORMInvalidArgumentException::invalidObject('EntityManager#remove()', $entity);
        }

        $this->errorIfClosed();

        $this->unitOfWork->remove($entity);
    }

    /**
     * Refreshes the persistent state of an entity from the database,
     * overriding any local changes that have not yet been persisted.
     *
     * @param object $entity The entity to refresh.
     *
     * @return void
     *
     * @throws ORMInvalidArgumentException
     * @throws ORMException
     */
    public function refresh($entity)
    {
        if (! is_object($entity)) {
            throw ORMInvalidArgumentException::invalidObject('EntityManager#refresh()', $entity);
        }

        $this->errorIfClosed();

        $this->unitOfWork->refresh($entity);
    }

    /**
     * Detaches an entity from the EntityManager, causing a managed entity to
     * become detached.  Unflushed changes made to the entity if any
     * (including removal of the entity), will not be synchronized to the database.
     * Entities which previously referenced the detached entity will continue to
     * reference it.
     *
     * @param object $entity The entity to detach.
     *
     * @return void
     *
     * @throws ORMInvalidArgumentException
     */
    public function detach($entity)
    {
        if (! is_object($entity)) {
            throw ORMInvalidArgumentException::invalidObject('EntityManager#detach()', $entity);
        }

        $this->unitOfWork->detach($entity);
    }

    /**
     * Merges the state of a detached entity into the persistence context
     * of this EntityManager and returns the managed copy of the entity.
     * The entity passed to merge will not become associated/managed with this EntityManager.
     *
     * @deprecated 2.7 This method is being removed from the ORM and won't have any replacement
     *
     * @param object $entity The detached entity to merge into the persistence context.
     *
     * @return object The managed copy of the entity.
     *
     * @throws ORMInvalidArgumentException
     * @throws ORMException
     */
    public function merge($entity)
    {
        Deprecation::trigger(
            'doctrine/orm',
            'https://github.com/doctrine/orm/issues/8461',
            'Method %s() is deprecated and will be removed in Doctrine ORM 3.0.',
            __METHOD__
        );

        if (! is_object($entity)) {
            throw ORMInvalidArgumentException::invalidObject('EntityManager#merge()', $entity);
        }

        $this->errorIfClosed();

        return $this->unitOfWork->merge($entity);
    }

    /**
     * {@inheritDoc}
     */
    public function copy($entity, $deep = false)
    {
        Deprecation::trigger(
            'doctrine/orm',
            'https://github.com/doctrine/orm/issues/8462',
            'Method %s() is deprecated and will be removed in Doctrine ORM 3.0.',
            __METHOD__
        );

        throw new BadMethodCallException('Not implemented.');
    }

    /**
     * {@inheritDoc}
     */
    public function lock($entity, $lockMode, $lockVersion = null)
    {
        $this->unitOfWork->lock($entity, $lockMode, $lockVersion);
    }

    /**
     * Gets the repository for an entity class.
     *
     * @param string $entityName The name of the entity.
     * @psalm-param class-string<T> $entityName
     *
     * @return ObjectRepository|EntityRepository The repository class.
     * @psalm-return EntityRepository<T>
     *
     * @template T
     */
    public function getRepository($entityName)
    {
        return $this->repositoryFactory->getRepository($this, $entityName);
    }

    /**
     * Determines whether an entity instance is managed in this EntityManager.
     *
     * @param object $entity
     *
     * @return bool TRUE if this EntityManager currently manages the given entity, FALSE otherwise.
     */
    public function contains($entity)
    {
        return $this->unitOfWork->isScheduledForInsert($entity)
            || $this->unitOfWork->isInIdentityMap($entity)
            && ! $this->unitOfWork->isScheduledForDelete($entity);
    }

    /**
     * {@inheritDoc}
     */
    public function getEventManager()
    {
        return $this->eventManager;
    }

    /**
     * {@inheritDoc}
     */
    public function getConfiguration()
    {
        return $this->config;
    }

    /**
     * Throws an exception if the EntityManager is closed or currently not active.
     *
     * @throws ORMException If the EntityManager is closed.
     */
    private function errorIfClosed(): void
    {
        if ($this->closed) {
            throw ORMException::entityManagerClosed();
        }
    }

    /**
     * {@inheritDoc}
     */
    public function isOpen()
    {
        return ! $this->closed;
    }

    /**
     * {@inheritDoc}
     */
    public function getUnitOfWork()
    {
        return $this->unitOfWork;
    }

    /**
     * {@inheritDoc}
     */
    public function getHydrator($hydrationMode)
    {
        return $this->newHydrator($hydrationMode);
    }

    /**
     * {@inheritDoc}
     */
    public function newHydrator($hydrationMode)
    {
        switch ($hydrationMode) {
            case Query::HYDRATE_OBJECT:
                return new Internal\Hydration\ObjectHydrator($this);

            case Query::HYDRATE_ARRAY:
                return new Internal\Hydration\ArrayHydrator($this);

            case Query::HYDRATE_SCALAR:
                return new Internal\Hydration\ScalarHydrator($this);

            case Query::HYDRATE_SINGLE_SCALAR:
                return new Internal\Hydration\SingleScalarHydrator($this);

            case Query::HYDRATE_SIMPLEOBJECT:
                return new Internal\Hydration\SimpleObjectHydrator($this);

            default:
                $class = $this->config->getCustomHydrationMode($hydrationMode);

                if ($class !== null) {
                    return new $class($this);
                }
        }

        throw ORMException::invalidHydrationMode($hydrationMode);
    }

    /**
     * {@inheritDoc}
     */
    public function getProxyFactory()
    {
        return $this->proxyFactory;
    }

    /**
     * {@inheritDoc}
     */
    public function initializeObject($obj)
    {
        $this->unitOfWork->initializeObject($obj);
    }

    /**
     * Factory method to create EntityManager instances.
     *
     * @param array<string, mixed>|Connection $connection   An array with the connection parameters or an existing Connection instance.
     * @param Configuration                   $config       The Configuration instance to use.
     * @param EventManager                    $eventManager The EventManager instance to use.
     *
     * @return EntityManager The created EntityManager.
     *
     * @throws InvalidArgumentException
     * @throws ORMException
     */
    public static function create($connection, Configuration $config, ?EventManager $eventManager = null)
    {
        if (! $config->getMetadataDriverImpl()) {
            throw ORMException::missingMappingDriverImpl();
        }

        $connection = static::createConnection($connection, $config, $eventManager);

        return new EntityManager($connection, $config, $connection->getEventManager());
    }

    /**
     * Factory method to create Connection instances.
     *
     * @param array<string, mixed>|Connection $connection   An array with the connection parameters or an existing Connection instance.
     * @param Configuration                   $config       The Configuration instance to use.
     * @param EventManager                    $eventManager The EventManager instance to use.
     *
     * @return Connection
     *
     * @throws InvalidArgumentException
     * @throws ORMException
     */
    protected static function createConnection($connection, Configuration $config, ?EventManager $eventManager = null)
    {
        if (is_array($connection)) {
            return DriverManager::getConnection($connection, $config, $eventManager ?: new EventManager());
        }

        if (! $connection instanceof Connection) {
            throw new InvalidArgumentException(
                sprintf(
                    'Invalid $connection argument of type %s given%s.',
                    is_object($connection) ? get_class($connection) : gettype($connection),
                    is_object($connection) ? '' : ': "' . $connection . '"'
                )
            );
        }

        if ($eventManager !== null && $connection->getEventManager() !== $eventManager) {
            throw ORMException::mismatchedEventManager();
        }

        return $connection;
    }

    /**
     * {@inheritDoc}
     */
    public function getFilters()
    {
        if ($this->filterCollection === null) {
            $this->filterCollection = new FilterCollection($this);
        }

        return $this->filterCollection;
    }

    /**
     * {@inheritDoc}
     */
    public function isFiltersStateClean()
    {
        return $this->filterCollection === null || $this->filterCollection->isClean();
    }

    /**
     * {@inheritDoc}
     */
    public function hasFilters()
    {
        return $this->filterCollection !== null;
    }

    /**
     * @throws OptimisticLockException
     * @throws TransactionRequiredException
     */
    private function checkLockRequirements(int $lockMode, ClassMetadata $class): void
    {
        switch ($lockMode) {
            case LockMode::OPTIMISTIC:
                if (! $class->isVersioned) {
                    throw OptimisticLockException::notVersioned($class->name);
                }

                break;
            case LockMode::PESSIMISTIC_READ:
            case LockMode::PESSIMISTIC_WRITE:
                if (! $this->getConnection()->isTransactionActive()) {
                    throw TransactionRequiredException::transactionRequired();
                }
        }
    }

    private function configureMetadataCache(): void
    {
        $metadataCache = $this->config->getMetadataCache();
        if (! $metadataCache) {
            $this->configureLegacyMetadataCache();

            return;
        }

        // We have a PSR-6 compatible metadata factory. Use cache directly
        if (method_exists($this->metadataFactory, 'setCache')) {
            $this->metadataFactory->setCache($metadataCache);

            return;
        }

        // Wrap PSR-6 cache to provide doctrine/cache interface
        $this->metadataFactory->setCacheDriver(DoctrineProvider::wrap($metadataCache));
    }

    private function configureLegacyMetadataCache(): void
    {
        $metadataCache = $this->config->getMetadataCacheImpl();
        if (! $metadataCache) {
            return;
        }

        // Metadata factory is not PSR-6 compatible. Use cache directly
        if (! method_exists($this->metadataFactory, 'setCache')) {
            $this->metadataFactory->setCacheDriver($metadataCache);

            return;
        }

        // Wrap doctrine/cache to provide PSR-6 interface
        $this->metadataFactory->setCache(CacheAdapter::wrap($metadataCache));
    }
}<|MERGE_RESOLUTION|>--- conflicted
+++ resolved
@@ -22,10 +22,7 @@
 
 use BadMethodCallException;
 use Doctrine\Common\Cache\Psr6\CacheAdapter;
-<<<<<<< HEAD
 use Doctrine\Common\Cache\Psr6\DoctrineProvider;
-=======
->>>>>>> a6577b89
 use Doctrine\Common\EventManager;
 use Doctrine\Common\Util\ClassUtils;
 use Doctrine\DBAL\Connection;
@@ -170,19 +167,8 @@
 
         $this->metadataFactory = new $metadataFactoryClassName();
         $this->metadataFactory->setEntityManager($this);
-<<<<<<< HEAD
 
         $this->configureMetadataCache();
-=======
-        $metadataCache = $this->config->getMetadataCacheImpl();
-        if ($metadataCache !== null) {
-            if (method_exists($this->metadataFactory, 'setCache')) {
-                $this->metadataFactory->setCache(CacheAdapter::wrap($metadataCache));
-            } else {
-                $this->metadataFactory->setCacheDriver($metadataCache);
-            }
-        }
->>>>>>> a6577b89
 
         $this->repositoryFactory = $config->getRepositoryFactory();
         $this->unitOfWork        = new UnitOfWork($this);
