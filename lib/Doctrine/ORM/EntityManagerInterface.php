--- conflicted
+++ resolved
@@ -218,35 +218,15 @@
 
     /**
      * Gets the UnitOfWork used by the EntityManager to coordinate operations.
-<<<<<<< HEAD
-=======
-     *
-     * @return UnitOfWork
-     */
-    public function getUnitOfWork();
-
-    /**
-     * Gets a hydrator for the given hydration mode.
-     *
-     * This method caches the hydrator instances which is used for all queries that don't
-     * selectively iterate over the result.
-     *
-     * @deprecated
+     */
+    public function getUnitOfWork(): UnitOfWork;
+
+    /**
+     * Create a new instance for the given hydration mode.
      *
      * @param string|int $hydrationMode
      * @psalm-param string|AbstractQuery::HYDRATE_* $hydrationMode
      *
-     * @return AbstractHydrator
->>>>>>> 0d911b93
-     */
-    public function getUnitOfWork(): UnitOfWork;
-
-    /**
-     * Create a new instance for the given hydration mode.
-     *
-     * @param string|int $hydrationMode
-     * @psalm-param string|AbstractQuery::HYDRATE_* $hydrationMode
-     *
      * @throws ORMException
      */
     public function newHydrator($hydrationMode): AbstractHydrator;
