--- conflicted
+++ resolved
@@ -55,16 +55,8 @@
 
     /**
      * Adds a new node (vertex) to the graph, assigning its hash and value.
-<<<<<<< HEAD
-=======
-     *
-     * @param string        $hash
-     * @param ClassMetadata $node
-     *
-     * @return void
->>>>>>> c4835cca
      */
-    public function addNode(string $hash, object $node): void
+    public function addNode(string $hash, ClassMetadata $node): void
     {
         $this->nodeList[$hash] = new Vertex($hash, $node);
     }
