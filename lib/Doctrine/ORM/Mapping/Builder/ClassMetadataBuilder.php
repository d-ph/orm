--- conflicted
+++ resolved
@@ -172,12 +172,14 @@
      *
      * @return $this
      */
-<<<<<<< HEAD
-    public function setDiscriminatorColumn(string $name, string $type = 'string', int $length = 255, string|null $columnDefinition = null, string|null $enumType = null): static
-=======
-    public function setDiscriminatorColumn($name, $type = 'string', $length = 255, ?string $columnDefinition = null, ?string $enumType = null, array $options = [])
->>>>>>> b2707509
-    {
+    public function setDiscriminatorColumn(
+        string $name,
+        string $type = 'string',
+        int $length = 255,
+        string|null $columnDefinition = null,
+        string|null $enumType = null,
+        array $options = [],
+    ): static {
         $this->cm->setDiscriminatorColumn(
             [
                 'name' => $name,
@@ -185,12 +187,8 @@
                 'length' => $length,
                 'columnDefinition' => $columnDefinition,
                 'enumType' => $enumType,
-<<<<<<< HEAD
-            ],
-=======
                 'options' => $options,
-            ]
->>>>>>> b2707509
+            ],
         );
 
         return $this;
