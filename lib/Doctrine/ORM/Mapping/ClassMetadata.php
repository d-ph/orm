--- conflicted
+++ resolved
@@ -5,7 +5,6 @@
 namespace Doctrine\ORM\Mapping;
 
 use BackedEnum;
-<<<<<<< HEAD
 use BadMethodCallException;
 use Doctrine\DBAL\Platforms\AbstractPlatform;
 use Doctrine\Deprecations\Deprecation;
@@ -50,8 +49,6 @@
 use function strtolower;
 use function trait_exists;
 use function trim;
-=======
->>>>>>> 83d56d75
 
 /**
  * A <tt>ClassMetadata</tt> instance holds all the object-relational mapping metadata
@@ -68,11 +65,7 @@
  *    the serialized representation).
  *
  * @template-covariant T of object
-<<<<<<< HEAD
  * @template-implements PersistenceClassMetadata<T>
-=======
- * @template-extends ClassMetadataInfo<T>
->>>>>>> 83d56d75
  * @psalm-type FieldMapping = array{
  *      type: string,
  *      fieldName: string,
@@ -1489,25 +1482,7 @@
      * @psalm-param array<string, mixed> $mapping The mapping.
      *
      * @return mixed[] The updated mapping.
-     * @psalm-return array{
-     *                   mappedBy: mixed|null,
-     *                   inversedBy: mixed|null,
-     *                   isOwningSide: bool,
-     *                   sourceEntity: class-string,
-     *                   targetEntity: string,
-     *                   fieldName: mixed,
-     *                   fetch: mixed,
-     *                   cascade: array<array-key,string>,
-     *                   isCascadeRemove: bool,
-     *                   isCascadePersist: bool,
-     *                   isCascadeRefresh: bool,
-     *                   isCascadeMerge: bool,
-     *                   isCascadeDetach: bool,
-     *                   type: int,
-     *                   originalField: string,
-     *                   originalClass: class-string,
-     *                   ?orphanRemoval: bool
-     *               }
+     * @psalm-return AssociationMapping
      *
      * @throws MappingException If something is wrong with the mapping.
      */
@@ -1637,7 +1612,6 @@
      * @psalm-param array<string, mixed> $mapping The mapping to validate & complete.
      *
      * @return mixed[] The validated & completed mapping.
-     * @psalm-return array{isOwningSide: mixed, orphanRemoval: bool, isCascadeRemove: bool}
      * @psalm-return array{
      *      mappedBy: mixed|null,
      *      inversedBy: mixed|null,
@@ -1791,7 +1765,6 @@
     /**
      * Validates & completes a many-to-many association mapping.
      *
-     * @psalm-param array<string, mixed> $mapping The mapping to validate & complete.
      * @psalm-param array<string, mixed> $mapping The mapping to validate & complete.
      *
      * @return mixed[] The validated & completed mapping.
