--- conflicted
+++ resolved
@@ -21,11 +21,7 @@
      * @param string $entityName The name of the entity class the new instance is used for.
      * @psalm-param class-string<T> $entityName
      */
-<<<<<<< HEAD
-    public function __construct($entityName, NamingStrategy|null $namingStrategy = null)
-=======
-    public function __construct($entityName, ?NamingStrategy $namingStrategy = null, ?TypedFieldMapper $typedFieldMapper = null)
->>>>>>> c4835cca
+    public function __construct($entityName, NamingStrategy|null $namingStrategy = null, TypedFieldMapper|null $typedFieldMapper = null)
     {
         parent::__construct($entityName, $namingStrategy, $typedFieldMapper);
     }
