--- conflicted
+++ resolved
@@ -9,57 +9,12 @@
 #[Attribute(Attribute::TARGET_CLASS)]
 final class DiscriminatorColumn implements MappingAttribute
 {
-<<<<<<< HEAD
     public function __construct(
         public readonly string|null $name = null,
         public readonly string|null $type = null,
         public readonly int|null $length = null,
         public readonly string|null $columnDefinition = null,
+        public readonly string|null $enumType = null,
     ) {
-=======
-    /**
-     * @var string|null
-     * @readonly
-     */
-    public $name;
-
-    /**
-     * @var string|null
-     * @readonly
-     */
-    public $type;
-
-    /**
-     * @var int|null
-     * @readonly
-     */
-    public $length;
-
-    /**
-     * @var string|null
-     * @readonly
-     */
-    public $columnDefinition;
-
-    /**
-     * @var class-string<\BackedEnum>|null
-     * @readonly
-     */
-    public $enumType = null;
-
-    /** @param class-string<\BackedEnum>|null $enumType */
-    public function __construct(
-        ?string $name = null,
-        ?string $type = null,
-        ?int $length = null,
-        ?string $columnDefinition = null,
-        ?string $enumType = null
-    ) {
-        $this->name             = $name;
-        $this->type             = $type;
-        $this->length           = $length;
-        $this->columnDefinition = $columnDefinition;
-        $this->enumType         = $enumType;
->>>>>>> 13bab31d
     }
 }