<?php

declare(strict_types=1);

namespace Doctrine\ORM\Mapping;

use Attribute;
use BackedEnum;

#[Attribute(Attribute::TARGET_CLASS)]
final class DiscriminatorColumn implements MappingAttribute
{
<<<<<<< HEAD
    public function __construct(
        public readonly string|null $name = null,
        public readonly string|null $type = null,
        public readonly int|null $length = null,
        public readonly string|null $columnDefinition = null,
        /** @var class-string<BackedEnum>|null */
        public readonly string|null $enumType = null,
    ) {
=======
    /**
     * @var string|null
     * @readonly
     */
    public $name;

    /**
     * @var string|null
     * @readonly
     */
    public $type;

    /**
     * @var int|null
     * @readonly
     */
    public $length;

    /**
     * @var string|null
     * @readonly
     */
    public $columnDefinition;

    /**
     * @var class-string<\BackedEnum>|null
     * @readonly
     */
    public $enumType = null;

    /**
     * @var array<string, mixed>
     * @readonly
     */
    public $options = [];

    /**
     * @param class-string<\BackedEnum>|null $enumType
     * @param array<string, mixed>           $options
     */
    public function __construct(
        ?string $name = null,
        ?string $type = null,
        ?int $length = null,
        ?string $columnDefinition = null,
        ?string $enumType = null,
        array $options = []
    ) {
        $this->name             = $name;
        $this->type             = $type;
        $this->length           = $length;
        $this->columnDefinition = $columnDefinition;
        $this->enumType         = $enumType;
        $this->options          = $options;
>>>>>>> b2707509
    }
}<|MERGE_RESOLUTION|>--- conflicted
+++ resolved
@@ -10,7 +10,6 @@
 #[Attribute(Attribute::TARGET_CLASS)]
 final class DiscriminatorColumn implements MappingAttribute
 {
-<<<<<<< HEAD
     public function __construct(
         public readonly string|null $name = null,
         public readonly string|null $type = null,
@@ -18,62 +17,8 @@
         public readonly string|null $columnDefinition = null,
         /** @var class-string<BackedEnum>|null */
         public readonly string|null $enumType = null,
+        /** @var array<string, mixed> */
+        public readonly array $options = [],
     ) {
-=======
-    /**
-     * @var string|null
-     * @readonly
-     */
-    public $name;
-
-    /**
-     * @var string|null
-     * @readonly
-     */
-    public $type;
-
-    /**
-     * @var int|null
-     * @readonly
-     */
-    public $length;
-
-    /**
-     * @var string|null
-     * @readonly
-     */
-    public $columnDefinition;
-
-    /**
-     * @var class-string<\BackedEnum>|null
-     * @readonly
-     */
-    public $enumType = null;
-
-    /**
-     * @var array<string, mixed>
-     * @readonly
-     */
-    public $options = [];
-
-    /**
-     * @param class-string<\BackedEnum>|null $enumType
-     * @param array<string, mixed>           $options
-     */
-    public function __construct(
-        ?string $name = null,
-        ?string $type = null,
-        ?int $length = null,
-        ?string $columnDefinition = null,
-        ?string $enumType = null,
-        array $options = []
-    ) {
-        $this->name             = $name;
-        $this->type             = $type;
-        $this->length           = $length;
-        $this->columnDefinition = $columnDefinition;
-        $this->enumType         = $enumType;
-        $this->options          = $options;
->>>>>>> b2707509
     }
 }