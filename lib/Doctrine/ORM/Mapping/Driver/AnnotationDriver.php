--- conflicted
+++ resolved
@@ -63,13 +63,8 @@
     {
         Deprecation::trigger(
             'doctrine/orm',
-<<<<<<< HEAD
-            'https://github.com/doctrine/orm/issues/10096',
+            'https://github.com/doctrine/orm/issues/10098',
             'The annotation mapping driver is deprecated and will be removed in Doctrine ORM 3.0, please migrate to the attribute or XML driver.',
-=======
-            'https://github.com/doctrine/orm/issues/10098',
-            'The annotation mapping driver is deprecated and will be removed in Doctrine ORM 3.0, please migrate to the attribute or XML driver.'
->>>>>>> cf91ce63
         );
         $this->reader = $reader;
 
