<?php

declare(strict_types=1);

namespace Doctrine\ORM\Mapping\Driver;

use Doctrine\Deprecations\Deprecation;
use Doctrine\ORM\Events;
use Doctrine\ORM\Mapping;
use Doctrine\ORM\Mapping\Builder\EntityListenerBuilder;
use Doctrine\ORM\Mapping\ClassMetadata;
use Doctrine\ORM\Mapping\MappingException;
use Doctrine\Persistence\Mapping\ClassMetadata as PersistenceClassMetadata;
use Doctrine\Persistence\Mapping\Driver\ColocatedMappingDriver;
use Doctrine\Persistence\Mapping\Driver\MappingDriver;
use ReflectionClass;
use ReflectionMethod;
use ReflectionProperty;

use function assert;
use function class_exists;
use function constant;
use function defined;
use function get_class;

class AttributeDriver implements MappingDriver
{
    use ColocatedMappingDriver;

    /** @var array<string,int> */
    // @phpcs:ignore
    protected $entityAnnotationClasses = [
        Mapping\Entity::class => 1,
        Mapping\MappedSuperclass::class => 2,
    ];

    /**
     * The annotation reader.
     *
     * @internal this property will be private in 3.0
     *
     * @var AttributeReader
     */
    protected $reader;

    /** @param array<string> $paths */
    public function __construct(array $paths)
    {
        $this->reader = new AttributeReader();
        $this->addPaths($paths);
    }

    /**
     * Retrieve the current annotation reader
     *
     * @deprecated no replacement planned.
     *
     * @return AttributeReader
     */
    public function getReader()
    {
        Deprecation::trigger(
            'doctrine/orm',
            'https://github.com/doctrine/orm/pull/9587',
            '%s is deprecated with no replacement',
            __METHOD__,
        );

        return $this->reader;
    }

    /**
     * {@inheritDoc}
     */
    public function isTransient($className)
    {
        $classAnnotations = $this->reader->getClassAnnotations(new ReflectionClass($className));

        foreach ($classAnnotations as $a) {
            $annot = $a instanceof RepeatableAttributeCollection ? $a[0] : $a;
            if (isset($this->entityAnnotationClasses[get_class($annot)])) {
                return false;
            }
        }

        return true;
    }

    /**
     * {@inheritDoc}
     *
     * @psalm-param class-string<T> $className
     * @psalm-param ClassMetadata<T> $metadata
     *
     * @template T of object
     */
    public function loadMetadataForClass($className, PersistenceClassMetadata $metadata): void
    {
        $reflectionClass = $metadata->getReflectionClass()
            // this happens when running annotation driver in combination with
            // static reflection services. This is not the nicest fix
            ?? new ReflectionClass($metadata->name);

        $classAttributes = $this->reader->getClassAnnotations($reflectionClass);

        // Evaluate Entity annotation
        if (isset($classAttributes[Mapping\Entity::class])) {
            $entityAttribute = $classAttributes[Mapping\Entity::class];
            if ($entityAttribute->repositoryClass !== null) {
                $metadata->setCustomRepositoryClass($entityAttribute->repositoryClass);
            }

            if ($entityAttribute->readOnly) {
                $metadata->markReadOnly();
            }
        } elseif (isset($classAttributes[Mapping\MappedSuperclass::class])) {
            $mappedSuperclassAttribute = $classAttributes[Mapping\MappedSuperclass::class];

            $metadata->setCustomRepositoryClass($mappedSuperclassAttribute->repositoryClass);
            $metadata->isMappedSuperclass = true;
        } elseif (isset($classAttributes[Mapping\Embeddable::class])) {
            $metadata->isEmbeddedClass = true;
        } else {
            throw MappingException::classIsNotAValidEntityOrMappedSuperClass($className);
        }

        $primaryTable = [];

        if (isset($classAttributes[Mapping\Table::class])) {
            $tableAnnot             = $classAttributes[Mapping\Table::class];
            $primaryTable['name']   = $tableAnnot->name;
            $primaryTable['schema'] = $tableAnnot->schema;

            if ($tableAnnot->options) {
                $primaryTable['options'] = $tableAnnot->options;
            }
        }

        if (isset($classAttributes[Mapping\Index::class])) {
            foreach ($classAttributes[Mapping\Index::class] as $idx => $indexAnnot) {
                $index = [];

                if (! empty($indexAnnot->columns)) {
                    $index['columns'] = $indexAnnot->columns;
                }

                if (! empty($indexAnnot->fields)) {
                    $index['fields'] = $indexAnnot->fields;
                }

                if (
                    isset($index['columns'], $index['fields'])
                    || (
                        ! isset($index['columns'])
                        && ! isset($index['fields'])
                    )
                ) {
                    throw MappingException::invalidIndexConfiguration(
                        $className,
                        (string) ($indexAnnot->name ?? $idx),
                    );
                }

                if (! empty($indexAnnot->flags)) {
                    $index['flags'] = $indexAnnot->flags;
                }

                if (! empty($indexAnnot->options)) {
                    $index['options'] = $indexAnnot->options;
                }

                if (! empty($indexAnnot->name)) {
                    $primaryTable['indexes'][$indexAnnot->name] = $index;
                } else {
                    $primaryTable['indexes'][] = $index;
                }
            }
        }

        if (isset($classAttributes[Mapping\UniqueConstraint::class])) {
            foreach ($classAttributes[Mapping\UniqueConstraint::class] as $idx => $uniqueConstraintAnnot) {
                $uniqueConstraint = [];

                if (! empty($uniqueConstraintAnnot->columns)) {
                    $uniqueConstraint['columns'] = $uniqueConstraintAnnot->columns;
                }

                if (! empty($uniqueConstraintAnnot->fields)) {
                    $uniqueConstraint['fields'] = $uniqueConstraintAnnot->fields;
                }

                if (
                    isset($uniqueConstraint['columns'], $uniqueConstraint['fields'])
                    || (
                        ! isset($uniqueConstraint['columns'])
                        && ! isset($uniqueConstraint['fields'])
                    )
                ) {
                    throw MappingException::invalidUniqueConstraintConfiguration(
                        $className,
                        (string) ($uniqueConstraintAnnot->name ?? $idx),
                    );
                }

                if (! empty($uniqueConstraintAnnot->options)) {
                    $uniqueConstraint['options'] = $uniqueConstraintAnnot->options;
                }

                if (! empty($uniqueConstraintAnnot->name)) {
                    $primaryTable['uniqueConstraints'][$uniqueConstraintAnnot->name] = $uniqueConstraint;
                } else {
                    $primaryTable['uniqueConstraints'][] = $uniqueConstraint;
                }
            }
        }

        $metadata->setPrimaryTable($primaryTable);

        // Evaluate @Cache annotation
        if (isset($classAttributes[Mapping\Cache::class])) {
            $cacheAttribute = $classAttributes[Mapping\Cache::class];
            $cacheMap       = [
                'region' => $cacheAttribute->region,
                'usage'  => constant('Doctrine\ORM\Mapping\ClassMetadata::CACHE_USAGE_' . $cacheAttribute->usage),
            ];

            $metadata->enableCache($cacheMap);
        }

        // Evaluate InheritanceType annotation
        if (isset($classAttributes[Mapping\InheritanceType::class])) {
            $inheritanceTypeAttribute = $classAttributes[Mapping\InheritanceType::class];

            $metadata->setInheritanceType(
                constant('Doctrine\ORM\Mapping\ClassMetadata::INHERITANCE_TYPE_' . $inheritanceTypeAttribute->value),
            );

            if ($metadata->inheritanceType !== ClassMetadata::INHERITANCE_TYPE_NONE) {
                // Evaluate DiscriminatorColumn annotation
                if (isset($classAttributes[Mapping\DiscriminatorColumn::class])) {
                    $discrColumnAttribute = $classAttributes[Mapping\DiscriminatorColumn::class];

                    $metadata->setDiscriminatorColumn(
                        [
<<<<<<< HEAD
                            'name'             => $discrColumnAttribute->name,
                            'type'             => $discrColumnAttribute->type ?: 'string',
                            'length'           => $discrColumnAttribute->length ?: 255,
                            'columnDefinition' => $discrColumnAttribute->columnDefinition,
                        ],
=======
                            'name'             => isset($discrColumnAttribute->name) ? (string) $discrColumnAttribute->name : null,
                            'type'             => isset($discrColumnAttribute->type) ? (string) $discrColumnAttribute->type : 'string',
                            'length'           => isset($discrColumnAttribute->length) ? (int) $discrColumnAttribute->length : 255,
                            'columnDefinition' => isset($discrColumnAttribute->columnDefinition) ? (string) $discrColumnAttribute->columnDefinition : null,
                        ]
>>>>>>> 86000d9c
                    );
                } else {
                    $metadata->setDiscriminatorColumn(['name' => 'dtype', 'type' => 'string', 'length' => 255]);
                }

                // Evaluate DiscriminatorMap annotation
                if (isset($classAttributes[Mapping\DiscriminatorMap::class])) {
                    $discrMapAttribute = $classAttributes[Mapping\DiscriminatorMap::class];
                    $metadata->setDiscriminatorMap($discrMapAttribute->value);
                }
            }
        }

        // Evaluate DoctrineChangeTrackingPolicy annotation
        if (isset($classAttributes[Mapping\ChangeTrackingPolicy::class])) {
            $changeTrackingAttribute = $classAttributes[Mapping\ChangeTrackingPolicy::class];
            $metadata->setChangeTrackingPolicy(constant('Doctrine\ORM\Mapping\ClassMetadata::CHANGETRACKING_' . $changeTrackingAttribute->value));
        }

        foreach ($reflectionClass->getProperties() as $property) {
            assert($property instanceof ReflectionProperty);
            if (
                $metadata->isMappedSuperclass && ! $property->isPrivate()
                ||
                $metadata->isInheritedField($property->name)
                ||
                $metadata->isInheritedAssociation($property->name)
                ||
                $metadata->isInheritedEmbeddedClass($property->name)
            ) {
                continue;
            }

            $mapping              = [];
            $mapping['fieldName'] = $property->getName();

            // Evaluate @Cache annotation
            $cacheAttribute = $this->reader->getPropertyAnnotation($property, Mapping\Cache::class);
            if ($cacheAttribute !== null) {
                assert($cacheAttribute instanceof Mapping\Cache);

                $mapping['cache'] = $metadata->getAssociationCacheDefaults(
                    $mapping['fieldName'],
                    [
                        'usage'  => (int) constant('Doctrine\ORM\Mapping\ClassMetadata::CACHE_USAGE_' . $cacheAttribute->usage),
                        'region' => $cacheAttribute->region,
                    ],
                );
            }

            // Check for JoinColumn/JoinColumns annotations
            $joinColumns = [];

            $joinColumnAttributes = $this->reader->getPropertyAnnotationCollection($property, Mapping\JoinColumn::class);

            foreach ($joinColumnAttributes as $joinColumnAttribute) {
                $joinColumns[] = $this->joinColumnToArray($joinColumnAttribute);
            }

            // Field can only be attributed with one of:
            // Column, OneToOne, OneToMany, ManyToOne, ManyToMany, Embedded
            $columnAttribute     = $this->reader->getPropertyAnnotation($property, Mapping\Column::class);
            $oneToOneAttribute   = $this->reader->getPropertyAnnotation($property, Mapping\OneToOne::class);
            $oneToManyAttribute  = $this->reader->getPropertyAnnotation($property, Mapping\OneToMany::class);
            $manyToOneAttribute  = $this->reader->getPropertyAnnotation($property, Mapping\ManyToOne::class);
            $manyToManyAttribute = $this->reader->getPropertyAnnotation($property, Mapping\ManyToMany::class);
            $embeddedAttribute   = $this->reader->getPropertyAnnotation($property, Mapping\Embedded::class);

            if ($columnAttribute !== null) {
                $mapping = $this->columnToArray($property->getName(), $columnAttribute);

                if ($this->reader->getPropertyAnnotation($property, Mapping\Id::class)) {
                    $mapping['id'] = true;
                }

                $generatedValueAttribute = $this->reader->getPropertyAnnotation($property, Mapping\GeneratedValue::class);

                if ($generatedValueAttribute !== null) {
                    $metadata->setIdGeneratorType(constant('Doctrine\ORM\Mapping\ClassMetadata::GENERATOR_TYPE_' . $generatedValueAttribute->strategy));
                }

                if ($this->reader->getPropertyAnnotation($property, Mapping\Version::class)) {
                    $metadata->setVersionMapping($mapping);
                }

                $metadata->mapField($mapping);

                // Check for SequenceGenerator/TableGenerator definition
                $seqGeneratorAttribute    = $this->reader->getPropertyAnnotation($property, Mapping\SequenceGenerator::class);
                $customGeneratorAttribute = $this->reader->getPropertyAnnotation($property, Mapping\CustomIdGenerator::class);

                if ($seqGeneratorAttribute !== null) {
                    $metadata->setSequenceGeneratorDefinition(
                        [
                            'sequenceName' => $seqGeneratorAttribute->sequenceName,
                            'allocationSize' => $seqGeneratorAttribute->allocationSize,
                            'initialValue' => $seqGeneratorAttribute->initialValue,
                        ],
                    );
                } elseif ($customGeneratorAttribute !== null) {
                    $metadata->setCustomGeneratorDefinition(
                        [
                            'class' => $customGeneratorAttribute->class,
                        ],
                    );
                }
            } elseif ($oneToOneAttribute !== null) {
                if ($this->reader->getPropertyAnnotation($property, Mapping\Id::class)) {
                    $mapping['id'] = true;
                }

                $mapping['targetEntity']  = $oneToOneAttribute->targetEntity;
                $mapping['joinColumns']   = $joinColumns;
                $mapping['mappedBy']      = $oneToOneAttribute->mappedBy;
                $mapping['inversedBy']    = $oneToOneAttribute->inversedBy;
                $mapping['cascade']       = $oneToOneAttribute->cascade;
                $mapping['orphanRemoval'] = $oneToOneAttribute->orphanRemoval;
                $mapping['fetch']         = $this->getFetchMode($className, $oneToOneAttribute->fetch);
                $metadata->mapOneToOne($mapping);
            } elseif ($oneToManyAttribute !== null) {
                $mapping['mappedBy']      = $oneToManyAttribute->mappedBy;
                $mapping['targetEntity']  = $oneToManyAttribute->targetEntity;
                $mapping['cascade']       = $oneToManyAttribute->cascade;
                $mapping['indexBy']       = $oneToManyAttribute->indexBy;
                $mapping['orphanRemoval'] = $oneToManyAttribute->orphanRemoval;
                $mapping['fetch']         = $this->getFetchMode($className, $oneToManyAttribute->fetch);

                $orderByAttribute = $this->reader->getPropertyAnnotation($property, Mapping\OrderBy::class);

                if ($orderByAttribute !== null) {
                    $mapping['orderBy'] = $orderByAttribute->value;
                }

                $metadata->mapOneToMany($mapping);
            } elseif ($manyToOneAttribute !== null) {
                $idAttribute = $this->reader->getPropertyAnnotation($property, Mapping\Id::class);

                if ($idAttribute !== null) {
                    $mapping['id'] = true;
                }

                $mapping['joinColumns']  = $joinColumns;
                $mapping['cascade']      = $manyToOneAttribute->cascade;
                $mapping['inversedBy']   = $manyToOneAttribute->inversedBy;
                $mapping['targetEntity'] = $manyToOneAttribute->targetEntity;
                $mapping['fetch']        = $this->getFetchMode($className, $manyToOneAttribute->fetch);
                $metadata->mapManyToOne($mapping);
            } elseif ($manyToManyAttribute !== null) {
                $joinTable          = [];
                $joinTableAttribute = $this->reader->getPropertyAnnotation($property, Mapping\JoinTable::class);

                if ($joinTableAttribute !== null) {
                    $joinTable = [
                        'name' => $joinTableAttribute->name,
                        'schema' => $joinTableAttribute->schema,
                    ];

                    if ($joinTableAttribute->options) {
                        $joinTable['options'] = $joinTableAttribute->options;
                    }
                }

                foreach ($this->reader->getPropertyAnnotationCollection($property, Mapping\JoinColumn::class) as $joinColumn) {
                    $joinTable['joinColumns'][] = $this->joinColumnToArray($joinColumn);
                }

                foreach ($this->reader->getPropertyAnnotationCollection($property, Mapping\InverseJoinColumn::class) as $joinColumn) {
                    $joinTable['inverseJoinColumns'][] = $this->joinColumnToArray($joinColumn);
                }

                $mapping['joinTable']     = $joinTable;
                $mapping['targetEntity']  = $manyToManyAttribute->targetEntity;
                $mapping['mappedBy']      = $manyToManyAttribute->mappedBy;
                $mapping['inversedBy']    = $manyToManyAttribute->inversedBy;
                $mapping['cascade']       = $manyToManyAttribute->cascade;
                $mapping['indexBy']       = $manyToManyAttribute->indexBy;
                $mapping['orphanRemoval'] = $manyToManyAttribute->orphanRemoval;
                $mapping['fetch']         = $this->getFetchMode($className, $manyToManyAttribute->fetch);

                $orderByAttribute = $this->reader->getPropertyAnnotation($property, Mapping\OrderBy::class);

                if ($orderByAttribute !== null) {
                    $mapping['orderBy'] = $orderByAttribute->value;
                }

                $metadata->mapManyToMany($mapping);
            } elseif ($embeddedAttribute !== null) {
                $mapping['class']        = $embeddedAttribute->class;
                $mapping['columnPrefix'] = $embeddedAttribute->columnPrefix;

                $metadata->mapEmbedded($mapping);
            }
        }

        // Evaluate AssociationOverrides attribute
        if (isset($classAttributes[Mapping\AssociationOverrides::class])) {
            $associationOverride = $classAttributes[Mapping\AssociationOverrides::class];

            foreach ($associationOverride->overrides as $associationOverride) {
                $override  = [];
                $fieldName = $associationOverride->name;

                // Check for JoinColumn/JoinColumns attributes
                if ($associationOverride->joinColumns) {
                    $joinColumns = [];

                    foreach ($associationOverride->joinColumns as $joinColumn) {
                        $joinColumns[] = $this->joinColumnToArray($joinColumn);
                    }

                    $override['joinColumns'] = $joinColumns;
                }

                if ($associationOverride->inverseJoinColumns) {
                    $joinColumns = [];

                    foreach ($associationOverride->inverseJoinColumns as $joinColumn) {
                        $joinColumns[] = $this->joinColumnToArray($joinColumn);
                    }

                    $override['inverseJoinColumns'] = $joinColumns;
                }

                // Check for JoinTable attributes
                if ($associationOverride->joinTable) {
                    $joinTableAnnot = $associationOverride->joinTable;
                    $joinTable      = [
                        'name'      => $joinTableAnnot->name,
                        'schema'    => $joinTableAnnot->schema,
                        'joinColumns' => $override['joinColumns'] ?? [],
                        'inverseJoinColumns' => $override['inverseJoinColumns'] ?? [],
                    ];

                    unset($override['joinColumns'], $override['inverseJoinColumns']);

                    $override['joinTable'] = $joinTable;
                }

                // Check for inversedBy
                if ($associationOverride->inversedBy) {
                    $override['inversedBy'] = $associationOverride->inversedBy;
                }

                // Check for `fetch`
                if ($associationOverride->fetch) {
                    $override['fetch'] = constant(ClassMetadata::class . '::FETCH_' . $associationOverride->fetch);
                }

                $metadata->setAssociationOverride($fieldName, $override);
            }
        }

        // Evaluate AttributeOverrides annotation
        if (isset($classAttributes[Mapping\AttributeOverrides::class])) {
            $attributeOverridesAnnot = $classAttributes[Mapping\AttributeOverrides::class];

            foreach ($attributeOverridesAnnot->overrides as $attributeOverride) {
                $mapping = $this->columnToArray($attributeOverride->name, $attributeOverride->column);

                $metadata->setAttributeOverride($attributeOverride->name, $mapping);
            }
        }

        // Evaluate EntityListeners annotation
        if (isset($classAttributes[Mapping\EntityListeners::class])) {
            $entityListenersAttribute = $classAttributes[Mapping\EntityListeners::class];

            foreach ($entityListenersAttribute->value as $item) {
                $listenerClassName = $metadata->fullyQualifiedClassName($item);

                if (! class_exists($listenerClassName)) {
                    throw MappingException::entityListenerClassNotFound($listenerClassName, $className);
                }

                $hasMapping    = false;
                $listenerClass = new ReflectionClass($listenerClassName);

                foreach ($listenerClass->getMethods(ReflectionMethod::IS_PUBLIC) as $method) {
                    assert($method instanceof ReflectionMethod);
                    // find method callbacks.
                    $callbacks  = $this->getMethodCallbacks($method);
                    $hasMapping = $hasMapping ?: ! empty($callbacks);

                    foreach ($callbacks as $value) {
                        $metadata->addEntityListener($value[1], $listenerClassName, $value[0]);
                    }
                }

                // Evaluate the listener using naming convention.
                if (! $hasMapping) {
                    EntityListenerBuilder::bindEntityListener($metadata, $listenerClassName);
                }
            }
        }

        // Evaluate @HasLifecycleCallbacks annotation
        if (isset($classAttributes[Mapping\HasLifecycleCallbacks::class])) {
            foreach ($reflectionClass->getMethods(ReflectionMethod::IS_PUBLIC) as $method) {
                assert($method instanceof ReflectionMethod);
                foreach ($this->getMethodCallbacks($method) as $value) {
                    $metadata->addLifecycleCallback($value[0], $value[1]);
                }
            }
        }
    }

    /**
     * Attempts to resolve the fetch mode.
     *
     * @param string $className The class name.
     * @param string $fetchMode The fetch mode.
     *
     * @return ClassMetadata::FETCH_* The fetch mode as defined in ClassMetadata.
     *
     * @throws MappingException If the fetch mode is not valid.
     */
    private function getFetchMode(string $className, string $fetchMode): int
    {
        if (! defined('Doctrine\ORM\Mapping\ClassMetadata::FETCH_' . $fetchMode)) {
            throw MappingException::invalidFetchMode($className, $fetchMode);
        }

        return constant('Doctrine\ORM\Mapping\ClassMetadata::FETCH_' . $fetchMode);
    }

    /**
     * Attempts to resolve the generated mode.
     *
     * @throws MappingException If the fetch mode is not valid.
     */
    private function getGeneratedMode(string $generatedMode): int
    {
        if (! defined('Doctrine\ORM\Mapping\ClassMetadata::GENERATED_' . $generatedMode)) {
            throw MappingException::invalidGeneratedMode($generatedMode);
        }

        return constant('Doctrine\ORM\Mapping\ClassMetadata::GENERATED_' . $generatedMode);
    }

    /**
     * Parses the given method.
     *
     * @return callable[]
     */
    private function getMethodCallbacks(ReflectionMethod $method): array
    {
        $callbacks  = [];
        $attributes = $this->reader->getMethodAnnotations($method);

        foreach ($attributes as $attribute) {
            if ($attribute instanceof Mapping\PrePersist) {
                $callbacks[] = [$method->name, Events::prePersist];
            }

            if ($attribute instanceof Mapping\PostPersist) {
                $callbacks[] = [$method->name, Events::postPersist];
            }

            if ($attribute instanceof Mapping\PreUpdate) {
                $callbacks[] = [$method->name, Events::preUpdate];
            }

            if ($attribute instanceof Mapping\PostUpdate) {
                $callbacks[] = [$method->name, Events::postUpdate];
            }

            if ($attribute instanceof Mapping\PreRemove) {
                $callbacks[] = [$method->name, Events::preRemove];
            }

            if ($attribute instanceof Mapping\PostRemove) {
                $callbacks[] = [$method->name, Events::postRemove];
            }

            if ($attribute instanceof Mapping\PostLoad) {
                $callbacks[] = [$method->name, Events::postLoad];
            }

            if ($attribute instanceof Mapping\PreFlush) {
                $callbacks[] = [$method->name, Events::preFlush];
            }
        }

        return $callbacks;
    }

    /**
     * Parse the given JoinColumn as array
     *
     * @param Mapping\JoinColumn|Mapping\InverseJoinColumn $joinColumn
     *
     * @return mixed[]
     * @psalm-return array{
     *                   name: string|null,
     *                   unique: bool,
     *                   nullable: bool,
     *                   onDelete: mixed,
     *                   columnDefinition: string|null,
     *                   referencedColumnName: string,
     *                   options?: array<string, mixed>
     *               }
     */
    private function joinColumnToArray($joinColumn): array
    {
        $mapping = [
            'name' => $joinColumn->name,
            'unique' => $joinColumn->unique,
            'nullable' => $joinColumn->nullable,
            'onDelete' => $joinColumn->onDelete,
            'columnDefinition' => $joinColumn->columnDefinition,
            'referencedColumnName' => $joinColumn->referencedColumnName,
        ];

        if ($joinColumn->options) {
            $mapping['options'] = $joinColumn->options;
        }

        return $mapping;
    }

    /**
     * Parse the given Column as array
     *
     * @return mixed[]
     * @psalm-return array{
     *                   fieldName: string,
     *                   type: mixed,
     *                   scale: int,
     *                   length: int,
     *                   unique: bool,
     *                   nullable: bool,
     *                   precision: int,
     *                   enumType?: class-string,
     *                   options?: mixed[],
     *                   columnName?: string,
     *                   columnDefinition?: string
     *               }
     */
    private function columnToArray(string $fieldName, Mapping\Column $column): array
    {
        $mapping = [
            'fieldName' => $fieldName,
            'type'      => $column->type,
            'scale'     => $column->scale,
            'length'    => $column->length,
            'unique'    => $column->unique,
            'nullable'  => $column->nullable,
            'precision' => $column->precision,
        ];

        if ($column->options) {
            $mapping['options'] = $column->options;
        }

        if (isset($column->name)) {
            $mapping['columnName'] = $column->name;
        }

        if (isset($column->columnDefinition)) {
            $mapping['columnDefinition'] = $column->columnDefinition;
        }

        if ($column->updatable === false) {
            $mapping['notUpdatable'] = true;
        }

        if ($column->insertable === false) {
            $mapping['notInsertable'] = true;
        }

        if ($column->generated !== null) {
            $mapping['generated'] = $this->getGeneratedMode($column->generated);
        }

        if ($column->enumType) {
            $mapping['enumType'] = $column->enumType;
        }

        return $mapping;
    }
}<|MERGE_RESOLUTION|>--- conflicted
+++ resolved
@@ -242,19 +242,11 @@
 
                     $metadata->setDiscriminatorColumn(
                         [
-<<<<<<< HEAD
-                            'name'             => $discrColumnAttribute->name,
-                            'type'             => $discrColumnAttribute->type ?: 'string',
-                            'length'           => $discrColumnAttribute->length ?: 255,
-                            'columnDefinition' => $discrColumnAttribute->columnDefinition,
-                        ],
-=======
                             'name'             => isset($discrColumnAttribute->name) ? (string) $discrColumnAttribute->name : null,
                             'type'             => isset($discrColumnAttribute->type) ? (string) $discrColumnAttribute->type : 'string',
                             'length'           => isset($discrColumnAttribute->length) ? (int) $discrColumnAttribute->length : 255,
                             'columnDefinition' => isset($discrColumnAttribute->columnDefinition) ? (string) $discrColumnAttribute->columnDefinition : null,
-                        ]
->>>>>>> 86000d9c
+                        ],
                     );
                 } else {
                     $metadata->setDiscriminatorColumn(['name' => 'dtype', 'type' => 'string', 'length' => 255]);
