--- conflicted
+++ resolved
@@ -142,12 +142,8 @@
                             'type' => isset($discrColumn['type']) ? (string) $discrColumn['type'] : 'string',
                             'length' => isset($discrColumn['length']) ? (int) $discrColumn['length'] : 255,
                             'columnDefinition' => isset($discrColumn['column-definition']) ? (string) $discrColumn['column-definition'] : null,
-<<<<<<< HEAD
+                            'enumType' => isset($discrColumn['enum-type']) ? (string) $discrColumn['enum-type'] : null,
                         ],
-=======
-                            'enumType' => isset($discrColumn['enum-type']) ? (string) $discrColumn['enum-type'] : null,
-                        ]
->>>>>>> 13bab31d
                     );
                 } else {
                     $metadata->setDiscriminatorColumn(['name' => 'dtype', 'type' => 'string', 'length' => 255]);
