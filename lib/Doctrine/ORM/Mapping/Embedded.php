<?php

declare(strict_types=1);

namespace Doctrine\ORM\Mapping;

use Attribute;
use Doctrine\Common\Annotations\Annotation\NamedArgumentConstructor;

/**
 * @Annotation
 * @NamedArgumentConstructor()
 * @Target("PROPERTY")
 */
#[Attribute(Attribute::TARGET_PROPERTY)]
final class Embedded implements Annotation
{
<<<<<<< HEAD
    public function __construct(
        public string|null $class = null,
        public string|bool|null $columnPrefix = null,
    ) {
=======
    /**
     * @var string|null
     * @readonly
     */
    public $class;

    /**
     * @var string|bool|null
     * @readonly
     */
    public $columnPrefix;

    public function __construct(?string $class = null, $columnPrefix = null)
    {
        $this->class        = $class;
        $this->columnPrefix = $columnPrefix;
>>>>>>> bac784c9
    }
}<|MERGE_RESOLUTION|>--- conflicted
+++ resolved
@@ -15,28 +15,11 @@
 #[Attribute(Attribute::TARGET_PROPERTY)]
 final class Embedded implements Annotation
 {
-<<<<<<< HEAD
     public function __construct(
+        /** @readonly */
         public string|null $class = null,
+        /** @readonly */
         public string|bool|null $columnPrefix = null,
     ) {
-=======
-    /**
-     * @var string|null
-     * @readonly
-     */
-    public $class;
-
-    /**
-     * @var string|bool|null
-     * @readonly
-     */
-    public $columnPrefix;
-
-    public function __construct(?string $class = null, $columnPrefix = null)
-    {
-        $this->class        = $class;
-        $this->columnPrefix = $columnPrefix;
->>>>>>> bac784c9
     }
 }