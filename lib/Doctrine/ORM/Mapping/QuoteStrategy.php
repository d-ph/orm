<?php

declare(strict_types=1);

namespace Doctrine\ORM\Mapping;

use Doctrine\DBAL\Platforms\AbstractPlatform;

/**
 * A set of rules for determining the column, alias and table quotes.
 *
 * @psalm-import-type AssociationMapping from ClassMetadata
 * @psalm-import-type JoinColumnData from ClassMetadata
 */
interface QuoteStrategy
{
    /**
     * Gets the (possibly quoted) column name for safe use in an SQL statement.
     */
    public function getColumnName(string $fieldName, ClassMetadata $class, AbstractPlatform $platform): string;

    /**
     * Gets the (possibly quoted) primary table name for safe use in an SQL statement.
     */
    public function getTableName(ClassMetadata $class, AbstractPlatform $platform): string;

    /**
     * Gets the (possibly quoted) sequence name for safe use in an SQL statement.
     *
     * @param mixed[] $definition
     */
    public function getSequenceName(array $definition, ClassMetadata $class, AbstractPlatform $platform): string;

    /**
     * Gets the (possibly quoted) name of the join table.
     *
<<<<<<< HEAD
     * @param mixed[] $association
=======
     * @param AssociationMapping $association
     *
     * @return string
>>>>>>> 979b3dcb
     */
    public function getJoinTableName(array $association, ClassMetadata $class, AbstractPlatform $platform): string;

    /**
     * Gets the (possibly quoted) join column name.
     *
<<<<<<< HEAD
     * @param mixed[] $joinColumn
=======
     * @param JoinColumnData $joinColumn
     *
     * @return string
>>>>>>> 979b3dcb
     */
    public function getJoinColumnName(array $joinColumn, ClassMetadata $class, AbstractPlatform $platform): string;

    /**
     * Gets the (possibly quoted) join column name.
     *
<<<<<<< HEAD
     * @param mixed[] $joinColumn
=======
     * @param JoinColumnData $joinColumn
     *
     * @return string
>>>>>>> 979b3dcb
     */
    public function getReferencedJoinColumnName(
        array $joinColumn,
        ClassMetadata $class,
        AbstractPlatform $platform,
    ): string;

    /**
     * Gets the (possibly quoted) identifier column names for safe use in an SQL statement.
     *
     * @psalm-return list<string>
     */
    public function getIdentifierColumnNames(ClassMetadata $class, AbstractPlatform $platform): array;

    /**
     * Gets the column alias.
     */
    public function getColumnAlias(
        string $columnName,
        int $counter,
        AbstractPlatform $platform,
        ClassMetadata|null $class = null,
    ): string;
}<|MERGE_RESOLUTION|>--- conflicted
+++ resolved
@@ -34,39 +34,21 @@
     /**
      * Gets the (possibly quoted) name of the join table.
      *
-<<<<<<< HEAD
-     * @param mixed[] $association
-=======
      * @param AssociationMapping $association
-     *
-     * @return string
->>>>>>> 979b3dcb
      */
     public function getJoinTableName(array $association, ClassMetadata $class, AbstractPlatform $platform): string;
 
     /**
      * Gets the (possibly quoted) join column name.
      *
-<<<<<<< HEAD
-     * @param mixed[] $joinColumn
-=======
      * @param JoinColumnData $joinColumn
-     *
-     * @return string
->>>>>>> 979b3dcb
      */
     public function getJoinColumnName(array $joinColumn, ClassMetadata $class, AbstractPlatform $platform): string;
 
     /**
      * Gets the (possibly quoted) join column name.
      *
-<<<<<<< HEAD
-     * @param mixed[] $joinColumn
-=======
      * @param JoinColumnData $joinColumn
-     *
-     * @return string
->>>>>>> 979b3dcb
      */
     public function getReferencedJoinColumnName(
         array $joinColumn,
