--- conflicted
+++ resolved
@@ -10,45 +10,9 @@
 final class Table implements MappingAttribute
 {
     /**
-<<<<<<< HEAD
-     * @param array<Index>            $indexes
-     * @param array<UniqueConstraint> $uniqueConstraints
-     * @param array<string,mixed>     $options
-=======
-     * @var string|null
-     * @readonly
-     */
-    public $name;
-
-    /**
-     * @var string|null
-     * @readonly
-     */
-    public $schema;
-
-    /**
-     * @var array<Index>|null
-     * @readonly
-     */
-    public $indexes;
-
-    /**
-     * @var array<UniqueConstraint>|null
-     * @readonly
-     */
-    public $uniqueConstraints;
-
-    /**
-     * @var array<string,mixed>
-     * @readonly
-     */
-    public $options = [];
-
-    /**
      * @param array<Index>|null            $indexes
      * @param array<UniqueConstraint>|null $uniqueConstraints
      * @param array<string,mixed>          $options
->>>>>>> 83d56d75
      */
     public function __construct(
         public readonly string|null $name = null,
