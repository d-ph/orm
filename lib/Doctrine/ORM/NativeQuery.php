--- conflicted
+++ resolved
@@ -33,12 +33,6 @@
 
     /**
      * Gets the SQL query.
-     *
-<<<<<<< HEAD
-     * @return mixed The built SQL query or an array of all SQL queries.
-=======
-     * @override
->>>>>>> 1f633890
      */
     public function getSQL(): string
     {
