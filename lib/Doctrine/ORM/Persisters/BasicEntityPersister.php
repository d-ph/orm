--- conflicted
+++ resolved
@@ -1131,11 +1131,7 @@
                 }
                 $conditionSql .= $this->_class->getQuotedColumnName($field, $this->_platform);
             } else if (isset($this->_class->associationMappings[$field])) {
-<<<<<<< HEAD
-                // TODO: Inherited?
                 // TODO: Composite Keys as Foreign Key PK? That would be super ugly! And should probably be disallowed ;)
-                $conditionSql .= $this->_getSQLTableAlias($this->_class->name) . '.';
-=======
                 if (!$this->_class->associationMappings[$field]['isOwningSide']) {
                     throw ORMException::invalidFindByInverseAssociation($this->_class->name, $field);
                 }
@@ -1145,8 +1141,6 @@
                 } else {
                     $conditionSql .= $this->_getSQLTableAlias($this->_class->name) . '.';
                 }
-                
->>>>>>> 1d5b24ec
 
                 $conditionSql .= $this->_class->associationMappings[$field]['joinColumns'][0]['name'];
             } else if ($assoc !== null) {
