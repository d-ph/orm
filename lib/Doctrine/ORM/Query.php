<?php
/*
 * THIS SOFTWARE IS PROVIDED BY THE COPYRIGHT HOLDERS AND CONTRIBUTORS
 * "AS IS" AND ANY EXPRESS OR IMPLIED WARRANTIES, INCLUDING, BUT NOT
 * LIMITED TO, THE IMPLIED WARRANTIES OF MERCHANTABILITY AND FITNESS FOR
 * A PARTICULAR PURPOSE ARE DISCLAIMED. IN NO EVENT SHALL THE COPYRIGHT
 * OWNER OR CONTRIBUTORS BE LIABLE FOR ANY DIRECT, INDIRECT, INCIDENTAL,
 * SPECIAL, EXEMPLARY, OR CONSEQUENTIAL DAMAGES (INCLUDING, BUT NOT
 * LIMITED TO, PROCUREMENT OF SUBSTITUTE GOODS OR SERVICES; LOSS OF USE,
 * DATA, OR PROFITS; OR BUSINESS INTERRUPTION) HOWEVER CAUSED AND ON ANY
 * THEORY OF LIABILITY, WHETHER IN CONTRACT, STRICT LIABILITY, OR TORT
 * (INCLUDING NEGLIGENCE OR OTHERWISE) ARISING IN ANY WAY OUT OF THE USE
 * OF THIS SOFTWARE, EVEN IF ADVISED OF THE POSSIBILITY OF SUCH DAMAGE.
 *
 * This software consists of voluntary contributions made by many individuals
 * and is licensed under the LGPL. For more information, see
 * <http://www.doctrine-project.org>.
 */

namespace Doctrine\ORM;

use Doctrine\DBAL\LockMode,
    Doctrine\ORM\Query\Parser,
    Doctrine\ORM\Query\QueryException;

/**
 * A Query object represents a DQL query.
 *
 * @since   1.0
 * @author  Guilherme Blanco <guilhermeblanco@hotmail.com>
 * @author  Konsta Vesterinen <kvesteri@cc.hut.fi>
 * @author  Roman Borschel <roman@code-factory.org>
 */
final class Query extends AbstractQuery
{
    /* Query STATES */
    /**
     * A query object is in CLEAN state when it has NO unparsed/unprocessed DQL parts.
     */
    const STATE_CLEAN  = 1;
    /**
     * A query object is in state DIRTY when it has DQL parts that have not yet been
     * parsed/processed. This is automatically defined as DIRTY when addDqlQueryPart
     * is called.
     */
    const STATE_DIRTY = 2;

    /* Query HINTS */
    /**
     * The refresh hint turns any query into a refresh query with the result that
     * any local changes in entities are overridden with the fetched values.
     *
     * @var string
     */
    const HINT_REFRESH = 'doctrine.refresh';


    /**
     * Internal hint: is set to the proxy entity that is currently triggered for loading
     *
     * @var string
     */
    const HINT_REFRESH_ENTITY = 'doctrine.refresh.entity';

    /**
     * The forcePartialLoad query hint forces a particular query to return
     * partial objects.
     *
     * @var string
     * @todo Rename: HINT_OPTIMIZE
     */
    const HINT_FORCE_PARTIAL_LOAD = 'doctrine.forcePartialLoad';
    /**
     * The includeMetaColumns query hint causes meta columns like foreign keys and
     * discriminator columns to be selected and returned as part of the query result.
     *
     * This hint does only apply to non-object queries.
     *
     * @var string
     */
    const HINT_INCLUDE_META_COLUMNS = 'doctrine.includeMetaColumns';

    /**
     * An array of class names that implement Doctrine\ORM\Query\TreeWalker and
     * are iterated and executed after the DQL has been parsed into an AST.
     *
     * @var string
     */
    const HINT_CUSTOM_TREE_WALKERS = 'doctrine.customTreeWalkers';

    /**
     * A string with a class name that implements Doctrine\ORM\Query\TreeWalker
     * and is used for generating the target SQL from any DQL AST tree.
     *
     * @var string
     */
    const HINT_CUSTOM_OUTPUT_WALKER = 'doctrine.customOutputWalker';

    //const HINT_READ_ONLY = 'doctrine.readOnly';

    /**
     * @var string
     */
    const HINT_INTERNAL_ITERATION = 'doctrine.internal.iteration';

    /**
     * @var string
     */
    const HINT_LOCK_MODE = 'doctrine.lockMode';

    /**
     * @var integer $_state   The current state of this query.
     */
    private $_state = self::STATE_CLEAN;

    /**
     * @var string $_dql Cached DQL query.
     */
    private $_dql = null;

    /**
     * @var Doctrine\ORM\Query\ParserResult  The parser result that holds DQL => SQL information.
     */
    private $_parserResult;

    /**
     * @var integer The first result to return (the "offset").
     */
    private $_firstResult = null;

    /**
     * @var integer The maximum number of results to return (the "limit").
     */
    private $_maxResults = null;

    /**
     * @var CacheDriver The cache driver used for caching queries.
     */
    private $_queryCache;

    /**
     * @var boolean Boolean value that indicates whether or not expire the query cache.
     */
    private $_expireQueryCache = false;

    /**
     * @var int Query Cache lifetime.
     */
    private $_queryCacheTTL;

    /**
     * @var boolean Whether to use a query cache, if available. Defaults to TRUE.
     */
    private $_useQueryCache = true;

    // End of Caching Stuff

    /**
     * Initializes a new Query instance.
     *
     * @param Doctrine\ORM\EntityManager $entityManager
     */
    /*public function __construct(EntityManager $entityManager)
    {
        parent::__construct($entityManager);
    }*/

    /**
     * Gets the SQL query/queries that correspond to this DQL query.
     *
     * @return mixed The built sql query or an array of all sql queries.
     * @override
     */
    public function getSQL()
    {
        return $this->_parse()->getSQLExecutor()->getSQLStatements();
    }

    /**
     * Returns the corresponding AST for this DQL query.
     *
     * @return Doctrine\ORM\Query\AST\SelectStatement |
     *         Doctrine\ORM\Query\AST\UpdateStatement |
     *         Doctrine\ORM\Query\AST\DeleteStatement
     */
    public function getAST()
    {
        $parser = new Parser($this);
        return $parser->getAST();
    }

    /**
     * Parses the DQL query, if necessary, and stores the parser result.
     *
     * Note: Populates $this->_parserResult as a side-effect.
     *
     * @return Doctrine\ORM\Query\ParserResult
     */
    private function _parse()
    {
        // Return previous parser result if the query and the filter collection are both clean
        if ($this->_state === self::STATE_CLEAN
            && $this->_em->isFiltersStateClean()
        ) {
            return $this->_parserResult;
        }

        // Check query cache.
        if ($this->_useQueryCache && ($queryCache = $this->getQueryCacheDriver())) {
            $hash   = $this->_getQueryCacheId();
            $cached = $this->_expireQueryCache ? false : $queryCache->fetch($hash);

            if ($cached === false) {
                // Cache miss.
                $parser = new Parser($this);
                $this->_parserResult = $parser->parse();
                $queryCache->save($hash, $this->_parserResult, $this->_queryCacheTTL);
            } else {
                // Cache hit.
                $this->_parserResult = $cached;
            }
        } else {
            $parser = new Parser($this);
            $this->_parserResult = $parser->parse();
        }

        $this->_state = self::STATE_CLEAN;

        return $this->_parserResult;
    }

    /**
     * {@inheritdoc}
     */
    protected function _doExecute()
    {
        $executor = $this->_parse()->getSqlExecutor();
        if ($this->_queryCacheProfile) {
            $executor->setQueryCacheProfile($this->_queryCacheProfile);
        }

        // Prepare parameters
        $paramMappings = $this->_parserResult->getParameterMappings();

        if (count($paramMappings) != count($this->_params)) {
            throw QueryException::invalidParameterNumber();
        }

        list($sqlParams, $types) = $this->processParameterMappings($paramMappings);

        if ($this->_resultSetMapping === null) {
            $this->_resultSetMapping = $this->_parserResult->getResultSetMapping();
        }

        return $executor->execute($this->_em->getConnection(), $sqlParams, $types);
    }

    /**
     * Processes query parameter mappings
     *
     * @param array $paramMappings
     * @return array
     */
    private function processParameterMappings($paramMappings)
    {
        $sqlParams = $types = array();

        foreach ($this->_params as $key => $value) {
            if ( ! isset($paramMappings[$key])) {
                throw QueryException::unknownParameter($key);
            }

            if (isset($this->_paramTypes[$key])) {
                foreach ($paramMappings[$key] as $position) {
                    $types[$position] = $this->_paramTypes[$key];
                }
            }

            $sqlPositions = $paramMappings[$key];
            $value = array_values($this->processParameterValue($value));
            $countValue = count($value);

            for ($i = 0, $l = count($sqlPositions); $i < $l; $i++) {
                $sqlParams[$sqlPositions[$i]] = $value[($i % $countValue)];
            }
        }

        if (count($sqlParams) != count($types)) {
            throw QueryException::parameterTypeMissmatch();
        }

        if ($sqlParams) {
            ksort($sqlParams);
            $sqlParams = array_values($sqlParams);

            ksort($types);
            $types = array_values($types);
        }

        return array($sqlParams, $types);
    }

    /**
     * Process an individual parameter value
     *
     * @param mixed $value
     * @return array
     */
    private function processParameterValue($value)
    {
        switch (true) {
            case is_array($value):
                for ($i = 0, $l = count($value); $i < $l; $i++) {
                    $paramValue = $this->processParameterValue($value[$i]);

                    // TODO: What about Entities that have composite primary key?
                    $value[$i] = is_array($paramValue) ? $paramValue[key($paramValue)] : $paramValue;
                }

                return array($value);

            case is_object($value) && $this->_em->getMetadataFactory()->hasMetadataFor(get_class($value)):
                if ($this->_em->getUnitOfWork()->getEntityState($value) === UnitOfWork::STATE_MANAGED) {
                    return array_values($this->_em->getUnitOfWork()->getEntityIdentifier($value));
                }

                $class = $this->_em->getClassMetadata(get_class($value));

                return array_values($class->getIdentifierValues($value));

            default:
                return array($value);
        }
    }

    /**
     * Defines a cache driver to be used for caching queries.
     *
     * @param Doctrine_Cache_Interface|null $driver Cache driver
     * @return Query This query instance.
     */
    public function setQueryCacheDriver($queryCache)
    {
        $this->_queryCache = $queryCache;
        return $this;
    }

    /**
     * Defines whether the query should make use of a query cache, if available.
     *
     * @param boolean $bool
     * @return @return Query This query instance.
     */
    public function useQueryCache($bool)
    {
        $this->_useQueryCache = $bool;
        return $this;
    }

    /**
     * Returns the cache driver used for query caching.
     *
     * @return CacheDriver The cache driver used for query caching or NULL, if this
     * 					   Query does not use query caching.
     */
    public function getQueryCacheDriver()
    {
        if ($this->_queryCache) {
            return $this->_queryCache;
        } else {
            return $this->_em->getConfiguration()->getQueryCacheImpl();
        }
    }

    /**
     * Defines how long the query cache will be active before expire.
     *
     * @param integer $timeToLive How long the cache entry is valid
     * @return Query This query instance.
     */
    public function setQueryCacheLifetime($timeToLive)
    {
        if ($timeToLive !== null) {
            $timeToLive = (int) $timeToLive;
        }
        $this->_queryCacheTTL = $timeToLive;

        return $this;
    }

    /**
     * Retrieves the lifetime of resultset cache.
     *
     * @return int
     */
    public function getQueryCacheLifetime()
    {
        return $this->_queryCacheTTL;
    }

    /**
     * Defines if the query cache is active or not.
     *
     * @param boolean $expire Whether or not to force query cache expiration.
     * @return Query This query instance.
     */
    public function expireQueryCache($expire = true)
    {
        $this->_expireQueryCache = $expire;

        return $this;
    }

    /**
     * Retrieves if the query cache is active or not.
     *
     * @return bool
     */
    public function getExpireQueryCache()
    {
        return $this->_expireQueryCache;
    }

    /**
     * @override
     */
    public function free()
    {
        parent::free();
        $this->_dql = null;
        $this->_state = self::STATE_CLEAN;
    }

    /**
     * Sets a DQL query string.
     *
     * @param string $dqlQuery DQL Query
     * @return Doctrine\ORM\AbstractQuery
     */
    public function setDQL($dqlQuery)
    {
        if ($dqlQuery !== null) {
            $this->_dql = $dqlQuery;
            $this->_state = self::STATE_DIRTY;
        }
        return $this;
    }

    /**
     * Returns the DQL query that is represented by this query object.
     *
     * @return string DQL query
     */
    public function getDQL()
    {
        return $this->_dql;
    }

    /**
     * Returns the state of this query object
     * By default the type is Doctrine_ORM_Query_Abstract::STATE_CLEAN but if it appears any unprocessed DQL
     * part, it is switched to Doctrine_ORM_Query_Abstract::STATE_DIRTY.
     *
     * @see AbstractQuery::STATE_CLEAN
     * @see AbstractQuery::STATE_DIRTY
     *
     * @return integer Return the query state
     */
    public function getState()
    {
        return $this->_state;
    }

    /**
     * Method to check if an arbitrary piece of DQL exists
     *
     * @param string $dql Arbitrary piece of DQL to check for
     * @return boolean
     */
    public function contains($dql)
    {
        return stripos($this->getDQL(), $dql) === false ? false : true;
    }

    /**
     * Sets the position of the first result to retrieve (the "offset").
     *
     * @param integer $firstResult The first result to return.
     * @return Query This query object.
     */
    public function setFirstResult($firstResult)
    {
        $this->_firstResult = $firstResult;
        $this->_state = self::STATE_DIRTY;
        return $this;
    }

    /**
     * Gets the position of the first result the query object was set to retrieve (the "offset").
     * Returns NULL if {@link setFirstResult} was not applied to this query.
     *
     * @return integer The position of the first result.
     */
    public function getFirstResult()
    {
        return $this->_firstResult;
    }

    /**
     * Sets the maximum number of results to retrieve (the "limit").
     *
     * @param integer $maxResults
     * @return Query This query object.
     */
    public function setMaxResults($maxResults)
    {
        $this->_maxResults = $maxResults;
        $this->_state = self::STATE_DIRTY;
        return $this;
    }

    /**
     * Gets the maximum number of results the query object was set to retrieve (the "limit").
     * Returns NULL if {@link setMaxResults} was not applied to this query.
     *
     * @return integer Maximum number of results.
     */
    public function getMaxResults()
    {
        return $this->_maxResults;
    }

    /**
     * Executes the query and returns an IterableResult that can be used to incrementally
     * iterated over the result.
     *
     * @param array $params The query parameters.
     * @param integer $hydrationMode The hydration mode to use.
     * @return \Doctrine\ORM\Internal\Hydration\IterableResult
     */
    public function iterate(array $params = array(), $hydrationMode = self::HYDRATE_OBJECT)
    {
        $this->setHint(self::HINT_INTERNAL_ITERATION, true);
        return parent::iterate($params, $hydrationMode);
    }

    /**
     * {@inheritdoc}
     */
    public function setHint($name, $value)
    {
        $this->_state = self::STATE_DIRTY;
        return parent::setHint($name, $value);
    }

    /**
     * {@inheritdoc}
     */
    public function setHydrationMode($hydrationMode)
    {
        $this->_state = self::STATE_DIRTY;
        return parent::setHydrationMode($hydrationMode);
    }

    /**
     * Set the lock mode for this Query.
     *
     * @see Doctrine\DBAL\LockMode
     * @param  int $lockMode
     * @return Query
     */
    public function setLockMode($lockMode)
    {
        if ($lockMode == LockMode::PESSIMISTIC_READ || $lockMode == LockMode::PESSIMISTIC_WRITE) {
            if (!$this->_em->getConnection()->isTransactionActive()) {
                throw TransactionRequiredException::transactionRequired();
            }
        }

        $this->setHint(self::HINT_LOCK_MODE, $lockMode);
        return $this;
    }

    /**
     * Get the current lock mode for this query.
     *
     * @return int
     */
    public function getLockMode()
    {
        $lockMode = $this->getHint(self::HINT_LOCK_MODE);
        if (!$lockMode) {
            return LockMode::NONE;
        }
        return $lockMode;
    }

    /**
     * Generate a cache id for the query cache - reusing the Result-Cache-Id generator.
     *
     * The query cache
     *
     * @return string
     */
    protected function _getQueryCacheId()
    {
        ksort($this->_hints);

        return md5(
            $this->getDql() . var_export($this->_hints, true) .
<<<<<<< HEAD
            ($this->_em->hasFilters() ? $this->_em->getFilters()->getHash() : '') .
=======
>>>>>>> 68027e1b
            '&firstResult=' . $this->_firstResult . '&maxResult=' . $this->_maxResults .
            '&hydrationMode='.$this->_hydrationMode.'DOCTRINE_QUERY_CACHE_SALT'
        );
    }

    /**
     * Cleanup Query resource when clone is called.
     *
     * @return void
     */
    public function __clone()
    {
        parent::__clone();
        $this->_state = self::STATE_DIRTY;
    }
}<|MERGE_RESOLUTION|>--- conflicted
+++ resolved
@@ -608,10 +608,7 @@
 
         return md5(
             $this->getDql() . var_export($this->_hints, true) .
-<<<<<<< HEAD
             ($this->_em->hasFilters() ? $this->_em->getFilters()->getHash() : '') .
-=======
->>>>>>> 68027e1b
             '&firstResult=' . $this->_firstResult . '&maxResult=' . $this->_maxResults .
             '&hydrationMode='.$this->_hydrationMode.'DOCTRINE_QUERY_CACHE_SALT'
         );
