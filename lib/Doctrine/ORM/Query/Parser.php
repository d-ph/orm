<?php
/*
 * THIS SOFTWARE IS PROVIDED BY THE COPYRIGHT HOLDERS AND CONTRIBUTORS
 * "AS IS" AND ANY EXPRESS OR IMPLIED WARRANTIES, INCLUDING, BUT NOT
 * LIMITED TO, THE IMPLIED WARRANTIES OF MERCHANTABILITY AND FITNESS FOR
 * A PARTICULAR PURPOSE ARE DISCLAIMED. IN NO EVENT SHALL THE COPYRIGHT
 * OWNER OR CONTRIBUTORS BE LIABLE FOR ANY DIRECT, INDIRECT, INCIDENTAL,
 * SPECIAL, EXEMPLARY, OR CONSEQUENTIAL DAMAGES (INCLUDING, BUT NOT
 * LIMITED TO, PROCUREMENT OF SUBSTITUTE GOODS OR SERVICES; LOSS OF USE,
 * DATA, OR PROFITS; OR BUSINESS INTERRUPTION) HOWEVER CAUSED AND ON ANY
 * THEORY OF LIABILITY, WHETHER IN CONTRACT, STRICT LIABILITY, OR TORT
 * (INCLUDING NEGLIGENCE OR OTHERWISE) ARISING IN ANY WAY OUT OF THE USE
 * OF THIS SOFTWARE, EVEN IF ADVISED OF THE POSSIBILITY OF SUCH DAMAGE.
 *
 * This software consists of voluntary contributions made by many individuals
 * and is licensed under the MIT license. For more information, see
 * <http://www.doctrine-project.org>.
 */

namespace Doctrine\ORM\Query;

use Doctrine\ORM\Mapping\ClassMetadata;
use Doctrine\ORM\Query;
use Doctrine\ORM\Query\AST\DeleteStatement;
use Doctrine\ORM\Query\AST\Functions;
use Doctrine\ORM\Query\AST\IdentificationVariableDeclaration;
use Doctrine\ORM\Query\AST\PathExpression;
use Doctrine\ORM\Query\AST\SelectStatement;
use Doctrine\ORM\Query\AST\Subselect;
use Doctrine\ORM\Query\AST\SubselectIdentificationVariableDeclaration;
use Doctrine\ORM\Query\AST\UpdateStatement;
use function assert;
use function in_array;
use function strpos;

/**
 * An LL(*) recursive-descent parser for the context-free grammar of the Doctrine Query Language.
 * Parses a DQL query, reports any errors in it, and generates an AST.
 *
 * @since   2.0
 * @author  Guilherme Blanco <guilhermeblanco@hotmail.com>
 * @author  Jonathan Wage <jonwage@gmail.com>
 * @author  Roman Borschel <roman@code-factory.org>
 * @author  Janne Vanhala <jpvanhal@cc.hut.fi>
 * @author  Fabio B. Silva <fabio.bat.silva@gmail.com>
 */
class Parser
{
    /**
     * READ-ONLY: Maps BUILT-IN string function names to AST class names.
     *
     * @var array
     *
     * @psalm-var array<string, class-string<Functions\FunctionNode>>
     */
    private static $_STRING_FUNCTIONS = [
        'concat'    => Functions\ConcatFunction::class,
        'substring' => Functions\SubstringFunction::class,
        'trim'      => Functions\TrimFunction::class,
        'lower'     => Functions\LowerFunction::class,
        'upper'     => Functions\UpperFunction::class,
        'identity'  => Functions\IdentityFunction::class,
    ];

    /**
     * READ-ONLY: Maps BUILT-IN numeric function names to AST class names.
     *
     * @var array
     *
     * @psalm-var array<string, class-string<Functions\FunctionNode>>
     */
    private static $_NUMERIC_FUNCTIONS = [
        'length'    => Functions\LengthFunction::class,
        'locate'    => Functions\LocateFunction::class,
        'abs'       => Functions\AbsFunction::class,
        'sqrt'      => Functions\SqrtFunction::class,
        'mod'       => Functions\ModFunction::class,
        'size'      => Functions\SizeFunction::class,
        'date_diff' => Functions\DateDiffFunction::class,
        'bit_and'   => Functions\BitAndFunction::class,
        'bit_or'    => Functions\BitOrFunction::class,

        // Aggregate functions
        'min'       => Functions\MinFunction::class,
        'max'       => Functions\MaxFunction::class,
        'avg'       => Functions\AvgFunction::class,
        'sum'       => Functions\SumFunction::class,
        'count'     => Functions\CountFunction::class,
    ];

    /**
     * READ-ONLY: Maps BUILT-IN datetime function names to AST class names.
     *
     * @var array
     *
     * @psalm-var array<string, class-string<Functions\FunctionNode>>
     */
    private static $_DATETIME_FUNCTIONS = [
        'current_date'      => Functions\CurrentDateFunction::class,
        'current_time'      => Functions\CurrentTimeFunction::class,
        'current_timestamp' => Functions\CurrentTimestampFunction::class,
        'date_add'          => Functions\DateAddFunction::class,
        'date_sub'          => Functions\DateSubFunction::class,
    ];

    /*
     * Expressions that were encountered during parsing of identifiers and expressions
     * and still need to be validated.
     */

    /**
     * @var array
     */
    private $deferredIdentificationVariables = [];

    /**
     * @var array
     */
    private $deferredPartialObjectExpressions = [];

    /**
     * @var array
     */
    private $deferredPathExpressions = [];

    /**
     * @var array
     */
    private $deferredResultVariables = [];

    /**
     * @var array
     */
    private $deferredNewObjectExpressions = [];

    /**
     * The lexer.
     *
     * @var \Doctrine\ORM\Query\Lexer
     */
    private $lexer;

    /**
     * The parser result.
     *
     * @var \Doctrine\ORM\Query\ParserResult
     */
    private $parserResult;

    /**
     * The EntityManager.
     *
     * @var \Doctrine\ORM\EntityManager
     */
    private $em;

    /**
     * The Query to parse.
     *
     * @var Query
     */
    private $query;

    /**
     * Map of declared query components in the parsed query.
     *
     * @var array
     */
    private $queryComponents = [];

    /**
     * Keeps the nesting level of defined ResultVariables.
     *
     * @var integer
     */
    private $nestingLevel = 0;

    /**
     * Any additional custom tree walkers that modify the AST.
     *
     * @var array
     */
    private $customTreeWalkers = [];

    /**
     * The custom last tree walker, if any, that is responsible for producing the output.
     *
     * @var class-string<TreeWalker>
     */
    private $customOutputWalker;

    /**
     * @var array
     */
    private $identVariableExpressions = [];

    /**
     * Creates a new query parser object.
     *
     * @param Query $query The Query to parse.
     */
    public function __construct(Query $query)
    {
        $this->query        = $query;
        $this->em           = $query->getEntityManager();
        $this->lexer        = new Lexer((string) $query->getDQL());
        $this->parserResult = new ParserResult();
    }

    /**
     * Sets a custom tree walker that produces output.
     * This tree walker will be run last over the AST, after any other walkers.
     *
     * @param string $className
     *
     * @return void
     */
    public function setCustomOutputTreeWalker($className)
    {
        $this->customOutputWalker = $className;
    }

    /**
     * Adds a custom tree walker for modifying the AST.
     *
     * @param string $className
     *
     * @return void
     */
    public function addCustomTreeWalker($className)
    {
        $this->customTreeWalkers[] = $className;
    }

    /**
     * Gets the lexer used by the parser.
     *
     * @return \Doctrine\ORM\Query\Lexer
     */
    public function getLexer()
    {
        return $this->lexer;
    }

    /**
     * Gets the ParserResult that is being filled with information during parsing.
     *
     * @return \Doctrine\ORM\Query\ParserResult
     */
    public function getParserResult()
    {
        return $this->parserResult;
    }

    /**
     * Gets the EntityManager used by the parser.
     *
     * @return \Doctrine\ORM\EntityManager
     */
    public function getEntityManager()
    {
        return $this->em;
    }

    /**
     * Parses and builds AST for the given Query.
     *
     * @return SelectStatement|UpdateStatement|DeleteStatement
     */
    public function getAST()
    {
        // Parse & build AST
        $AST = $this->QueryLanguage();

        // Process any deferred validations of some nodes in the AST.
        // This also allows post-processing of the AST for modification purposes.
        $this->processDeferredIdentificationVariables();

        if ($this->deferredPartialObjectExpressions) {
            $this->processDeferredPartialObjectExpressions();
        }

        if ($this->deferredPathExpressions) {
            $this->processDeferredPathExpressions();
        }

        if ($this->deferredResultVariables) {
            $this->processDeferredResultVariables();
        }

        if ($this->deferredNewObjectExpressions) {
            $this->processDeferredNewObjectExpressions($AST);
        }

        $this->processRootEntityAliasSelected();

        // TODO: Is there a way to remove this? It may impact the mixed hydration resultset a lot!
        $this->fixIdentificationVariableOrder($AST);

        return $AST;
    }

    /**
     * Attempts to match the given token with the current lookahead token.
     *
     * If they match, updates the lookahead token; otherwise raises a syntax
     * error.
     *
     * @param int $token The token type.
     *
     * @return void
     *
     * @throws QueryException If the tokens don't match.
     */
    public function match($token)
    {
        $lookaheadType = $this->lexer->lookahead['type'] ?? null;

        // Short-circuit on first condition, usually types match
        if ($lookaheadType === $token) {
            $this->lexer->moveNext();
            return;
        }

        // If parameter is not identifier (1-99) must be exact match
        if ($token < Lexer::T_IDENTIFIER) {
            $this->syntaxError($this->lexer->getLiteral($token));
        }

        // If parameter is keyword (200+) must be exact match
        if ($token > Lexer::T_IDENTIFIER) {
            $this->syntaxError($this->lexer->getLiteral($token));
        }

        // If parameter is T_IDENTIFIER, then matches T_IDENTIFIER (100) and keywords (200+)
        if ($token === Lexer::T_IDENTIFIER && $lookaheadType < Lexer::T_IDENTIFIER) {
            $this->syntaxError($this->lexer->getLiteral($token));
        }

        $this->lexer->moveNext();
    }

    /**
     * Frees this parser, enabling it to be reused.
     *
     * @param boolean $deep     Whether to clean peek and reset errors.
     * @param integer $position Position to reset.
     *
     * @return void
     */
    public function free($deep = false, $position = 0)
    {
        // WARNING! Use this method with care. It resets the scanner!
        $this->lexer->resetPosition($position);

        // Deep = true cleans peek and also any previously defined errors
        if ($deep) {
            $this->lexer->resetPeek();
        }

        $this->lexer->token = null;
        $this->lexer->lookahead = null;
    }

    /**
     * Parses a query string.
     *
     * @return ParserResult
     */
    public function parse()
    {
        $AST = $this->getAST();

        if (($customWalkers = $this->query->getHint(Query::HINT_CUSTOM_TREE_WALKERS)) !== false) {
            $this->customTreeWalkers = $customWalkers;
        }

        if (($customOutputWalker = $this->query->getHint(Query::HINT_CUSTOM_OUTPUT_WALKER)) !== false) {
            $this->customOutputWalker = $customOutputWalker;
        }

        // Run any custom tree walkers over the AST
        if ($this->customTreeWalkers) {
            $treeWalkerChain = new TreeWalkerChain($this->query, $this->parserResult, $this->queryComponents);

            foreach ($this->customTreeWalkers as $walker) {
                $treeWalkerChain->addTreeWalker($walker);
            }

            switch (true) {
                case ($AST instanceof AST\UpdateStatement):
                    $treeWalkerChain->walkUpdateStatement($AST);
                    break;

                case ($AST instanceof AST\DeleteStatement):
                    $treeWalkerChain->walkDeleteStatement($AST);
                    break;

                case ($AST instanceof AST\SelectStatement):
                default:
                    $treeWalkerChain->walkSelectStatement($AST);
            }

            $this->queryComponents = $treeWalkerChain->getQueryComponents();
        }

        $outputWalkerClass = $this->customOutputWalker ?: SqlWalker::class;
        $outputWalker      = new $outputWalkerClass($this->query, $this->parserResult, $this->queryComponents);

        // Assign an SQL executor to the parser result
        $this->parserResult->setSqlExecutor($outputWalker->getExecutor($AST));

        return $this->parserResult;
    }

    /**
     * Fixes order of identification variables.
     *
     * They have to appear in the select clause in the same order as the
     * declarations (from ... x join ... y join ... z ...) appear in the query
     * as the hydration process relies on that order for proper operation.
     *
     * @param AST\SelectStatement|AST\DeleteStatement|AST\UpdateStatement $AST
     *
     * @return void
     */
    private function fixIdentificationVariableOrder($AST)
    {
        if (count($this->identVariableExpressions) <= 1) {
            return;
        }

        assert($AST instanceof AST\SelectStatement);

        foreach ($this->queryComponents as $dqlAlias => $qComp) {
            if ( ! isset($this->identVariableExpressions[$dqlAlias])) {
                continue;
            }

            $expr = $this->identVariableExpressions[$dqlAlias];
            $key  = array_search($expr, $AST->selectClause->selectExpressions);

            unset($AST->selectClause->selectExpressions[$key]);

            $AST->selectClause->selectExpressions[] = $expr;
        }
    }

    /**
     * Generates a new syntax error.
     *
     * @param string     $expected Expected string.
     * @param array|null $token    Got token.
     *
     * @return void
     *
     * @throws \Doctrine\ORM\Query\QueryException
     */
    public function syntaxError($expected = '', $token = null)
    {
        if ($token === null) {
            $token = $this->lexer->lookahead;
        }

        $tokenPos = (isset($token['position'])) ? $token['position'] : '-1';

        $message  = "line 0, col {$tokenPos}: Error: ";
        $message .= ($expected !== '') ? "Expected {$expected}, got " : 'Unexpected ';
        $message .= ($this->lexer->lookahead === null) ? 'end of string.' : "'{$token['value']}'";

        throw QueryException::syntaxError($message, QueryException::dqlError($this->query->getDQL()));
    }

    /**
     * Generates a new semantical error.
     *
     * @param string     $message Optional message.
     * @param array|null $token   Optional token.
     *
     * @return void
     *
     * @throws \Doctrine\ORM\Query\QueryException
     */
    public function semanticalError($message = '', $token = null)
    {
        if ($token === null) {
            $token = $this->lexer->lookahead ?? ['position' => null];
        }

        // Minimum exposed chars ahead of token
        $distance = 12;

        // Find a position of a final word to display in error string
        $dql    = $this->query->getDQL();
        $length = strlen($dql);
        $pos    = $token['position'] + $distance;
        $pos    = strpos($dql, ' ', ($length > $pos) ? $pos : $length);
        $length = ($pos !== false) ? $pos - $token['position'] : $distance;

        $tokenPos = (isset($token['position']) && $token['position'] > 0) ? $token['position'] : '-1';
        $tokenStr = substr($dql, $token['position'], $length);

        // Building informative message
        $message = 'line 0, col ' . $tokenPos . " near '" . $tokenStr . "': Error: " . $message;

        throw QueryException::semanticalError($message, QueryException::dqlError($this->query->getDQL()));
    }

    /**
     * Peeks beyond the matched closing parenthesis and returns the first token after that one.
     *
     * @param boolean $resetPeek Reset peek after finding the closing parenthesis.
     *
     * @return array
     */
    private function peekBeyondClosingParenthesis($resetPeek = true)
    {
        $token = $this->lexer->peek();
        $numUnmatched = 1;

        while ($numUnmatched > 0 && $token !== null) {
            switch ($token['type']) {
                case Lexer::T_OPEN_PARENTHESIS:
                    ++$numUnmatched;
                    break;

                case Lexer::T_CLOSE_PARENTHESIS:
                    --$numUnmatched;
                    break;

                default:
                    // Do nothing
            }

            $token = $this->lexer->peek();
        }

        if ($resetPeek) {
            $this->lexer->resetPeek();
        }

        return $token;
    }

    /**
     * Checks if the given token indicates a mathematical operator.
     *
     * @param array $token
     *
     * @return boolean TRUE if the token is a mathematical operator, FALSE otherwise.
     */
    private function isMathOperator($token)
    {
        return $token !== null && in_array($token['type'], [Lexer::T_PLUS, Lexer::T_MINUS, Lexer::T_DIVIDE, Lexer::T_MULTIPLY]);
    }

    /**
     * Checks if the next-next (after lookahead) token starts a function.
     *
     * @return boolean TRUE if the next-next tokens start a function, FALSE otherwise.
     */
    private function isFunction()
    {
        $lookaheadType = $this->lexer->lookahead['type'];
        $peek          = $this->lexer->peek();

        $this->lexer->resetPeek();

        return $lookaheadType >= Lexer::T_IDENTIFIER && $peek !== null && $peek['type'] === Lexer::T_OPEN_PARENTHESIS;
    }

    /**
     * Checks whether the given token type indicates an aggregate function.
     *
     * @param int $tokenType
     *
     * @return boolean TRUE if the token type is an aggregate function, FALSE otherwise.
     */
    private function isAggregateFunction($tokenType)
    {
        return in_array($tokenType, [Lexer::T_AVG, Lexer::T_MIN, Lexer::T_MAX, Lexer::T_SUM, Lexer::T_COUNT]);
    }

    /**
     * Checks whether the current lookahead token of the lexer has the type T_ALL, T_ANY or T_SOME.
     *
     * @return boolean
     */
    private function isNextAllAnySome()
    {
        return in_array($this->lexer->lookahead['type'], [Lexer::T_ALL, Lexer::T_ANY, Lexer::T_SOME]);
    }

    /**
     * Validates that the given <tt>IdentificationVariable</tt> is semantically correct.
     * It must exist in query components list.
     *
     * @return void
     */
    private function processDeferredIdentificationVariables()
    {
        foreach ($this->deferredIdentificationVariables as $deferredItem) {
            $identVariable = $deferredItem['expression'];

            // Check if IdentificationVariable exists in queryComponents
            if ( ! isset($this->queryComponents[$identVariable])) {
                $this->semanticalError(
                    "'$identVariable' is not defined.", $deferredItem['token']
                );
            }

            $qComp = $this->queryComponents[$identVariable];

            // Check if queryComponent points to an AbstractSchemaName or a ResultVariable
            if ( ! isset($qComp['metadata'])) {
                $this->semanticalError(
                    "'$identVariable' does not point to a Class.", $deferredItem['token']
                );
            }

            // Validate if identification variable nesting level is lower or equal than the current one
            if ($qComp['nestingLevel'] > $deferredItem['nestingLevel']) {
                $this->semanticalError(
                    "'$identVariable' is used outside the scope of its declaration.", $deferredItem['token']
                );
            }
        }
    }

    /**
     * Validates that the given <tt>NewObjectExpression</tt>.
     *
     * @param SelectStatement $AST
     *
     * @return void
     */
    private function processDeferredNewObjectExpressions($AST)
    {
        foreach ($this->deferredNewObjectExpressions as $deferredItem) {
            $expression     = $deferredItem['expression'];
            $token          = $deferredItem['token'];
            $className      = $expression->className;
            $args           = $expression->args;
            $fromClassName  = isset($AST->fromClause->identificationVariableDeclarations[0]->rangeVariableDeclaration->abstractSchemaName)
                ? $AST->fromClause->identificationVariableDeclarations[0]->rangeVariableDeclaration->abstractSchemaName
                : null;

            // If the namespace is not given then assumes the first FROM entity namespace
            if (strpos($className, '\\') === false && ! class_exists($className) && strpos($fromClassName, '\\') !== false) {
                $namespace  = substr($fromClassName, 0, strrpos($fromClassName, '\\'));
                $fqcn       = $namespace . '\\' . $className;

                if (class_exists($fqcn)) {
                    $expression->className  = $fqcn;
                    $className              = $fqcn;
                }
            }

            if ( ! class_exists($className)) {
                $this->semanticalError(sprintf('Class "%s" is not defined.', $className), $token);
            }

            $class = new \ReflectionClass($className);

            if ( ! $class->isInstantiable()) {
                $this->semanticalError(sprintf('Class "%s" can not be instantiated.', $className), $token);
            }

            if ($class->getConstructor() === null) {
                $this->semanticalError(sprintf('Class "%s" has not a valid constructor.', $className), $token);
            }

            if ($class->getConstructor()->getNumberOfRequiredParameters() > count($args)) {
                $this->semanticalError(sprintf('Number of arguments does not match with "%s" constructor declaration.', $className), $token);
            }
        }
    }

    /**
     * Validates that the given <tt>PartialObjectExpression</tt> is semantically correct.
     * It must exist in query components list.
     *
     * @return void
     */
    private function processDeferredPartialObjectExpressions()
    {
        foreach ($this->deferredPartialObjectExpressions as $deferredItem) {
            $expr = $deferredItem['expression'];
            $class = $this->queryComponents[$expr->identificationVariable]['metadata'];

            foreach ($expr->partialFieldSet as $field) {
                if (isset($class->fieldMappings[$field])) {
                    continue;
                }

                if (isset($class->associationMappings[$field]) &&
                    $class->associationMappings[$field]['isOwningSide'] &&
                    $class->associationMappings[$field]['type'] & ClassMetadata::TO_ONE) {
                    continue;
                }

                $this->semanticalError(
                    "There is no mapped field named '$field' on class " . $class->name . ".", $deferredItem['token']
                );
            }

            if (array_intersect($class->identifier, $expr->partialFieldSet) != $class->identifier) {
                $this->semanticalError(
                    "The partial field selection of class " . $class->name . " must contain the identifier.",
                    $deferredItem['token']
                );
            }
        }
    }

    /**
     * Validates that the given <tt>ResultVariable</tt> is semantically correct.
     * It must exist in query components list.
     *
     * @return void
     */
    private function processDeferredResultVariables()
    {
        foreach ($this->deferredResultVariables as $deferredItem) {
            $resultVariable = $deferredItem['expression'];

            // Check if ResultVariable exists in queryComponents
            if ( ! isset($this->queryComponents[$resultVariable])) {
                $this->semanticalError(
                    "'$resultVariable' is not defined.", $deferredItem['token']
                );
            }

            $qComp = $this->queryComponents[$resultVariable];

            // Check if queryComponent points to an AbstractSchemaName or a ResultVariable
            if ( ! isset($qComp['resultVariable'])) {
                $this->semanticalError(
                    "'$resultVariable' does not point to a ResultVariable.", $deferredItem['token']
                );
            }

            // Validate if identification variable nesting level is lower or equal than the current one
            if ($qComp['nestingLevel'] > $deferredItem['nestingLevel']) {
                $this->semanticalError(
                    "'$resultVariable' is used outside the scope of its declaration.", $deferredItem['token']
                );
            }
        }
    }

    /**
     * Validates that the given <tt>PathExpression</tt> is semantically correct for grammar rules:
     *
     * AssociationPathExpression             ::= CollectionValuedPathExpression | SingleValuedAssociationPathExpression
     * SingleValuedPathExpression            ::= StateFieldPathExpression | SingleValuedAssociationPathExpression
     * StateFieldPathExpression              ::= IdentificationVariable "." StateField
     * SingleValuedAssociationPathExpression ::= IdentificationVariable "." SingleValuedAssociationField
     * CollectionValuedPathExpression        ::= IdentificationVariable "." CollectionValuedAssociationField
     *
     * @return void
     */
    private function processDeferredPathExpressions()
    {
        foreach ($this->deferredPathExpressions as $deferredItem) {
            $pathExpression = $deferredItem['expression'];

            $qComp = $this->queryComponents[$pathExpression->identificationVariable];
            $class = $qComp['metadata'];

            if (($field = $pathExpression->field) === null) {
                $field = $pathExpression->field = $class->identifier[0];
            }

            // Check if field or association exists
            if ( ! isset($class->associationMappings[$field]) && ! isset($class->fieldMappings[$field])) {
                $this->semanticalError(
                    'Class ' . $class->name . ' has no field or association named ' . $field,
                    $deferredItem['token']
                );
            }

            $fieldType = AST\PathExpression::TYPE_STATE_FIELD;

            if (isset($class->associationMappings[$field])) {
                $assoc = $class->associationMappings[$field];

                $fieldType = ($assoc['type'] & ClassMetadata::TO_ONE)
                    ? AST\PathExpression::TYPE_SINGLE_VALUED_ASSOCIATION
                    : AST\PathExpression::TYPE_COLLECTION_VALUED_ASSOCIATION;
            }

            // Validate if PathExpression is one of the expected types
            $expectedType = $pathExpression->expectedType;

            if ( ! ($expectedType & $fieldType)) {
                // We need to recognize which was expected type(s)
                $expectedStringTypes = [];

                // Validate state field type
                if ($expectedType & AST\PathExpression::TYPE_STATE_FIELD) {
                    $expectedStringTypes[] = 'StateFieldPathExpression';
                }

                // Validate single valued association (*-to-one)
                if ($expectedType & AST\PathExpression::TYPE_SINGLE_VALUED_ASSOCIATION) {
                    $expectedStringTypes[] = 'SingleValuedAssociationField';
                }

                // Validate single valued association (*-to-many)
                if ($expectedType & AST\PathExpression::TYPE_COLLECTION_VALUED_ASSOCIATION) {
                    $expectedStringTypes[] = 'CollectionValuedAssociationField';
                }

                // Build the error message
                $semanticalError  = 'Invalid PathExpression. ';
                $semanticalError .= (count($expectedStringTypes) == 1)
                    ? 'Must be a ' . $expectedStringTypes[0] . '.'
                    : implode(' or ', $expectedStringTypes) . ' expected.';

                $this->semanticalError($semanticalError, $deferredItem['token']);
            }

            // We need to force the type in PathExpression
            $pathExpression->type = $fieldType;
        }
    }

    /**
     * @return void
     */
    private function processRootEntityAliasSelected()
    {
        if ( ! count($this->identVariableExpressions)) {
            return;
        }

        foreach ($this->identVariableExpressions as $dqlAlias => $expr) {
            if (isset($this->queryComponents[$dqlAlias]) && $this->queryComponents[$dqlAlias]['parent'] === null) {
                return;
            }
        }

        $this->semanticalError('Cannot select entity through identification variables without choosing at least one root entity alias.');
    }

    /**
     * QueryLanguage ::= SelectStatement | UpdateStatement | DeleteStatement
     *
     * @return SelectStatement|UpdateStatement|DeleteStatement
     */
    public function QueryLanguage()
    {
        $statement = null;

        $this->lexer->moveNext();

        switch ($this->lexer->lookahead['type'] ?? null) {
            case Lexer::T_SELECT:
                $statement = $this->SelectStatement();
                break;

            case Lexer::T_UPDATE:
                $statement = $this->UpdateStatement();
                break;

            case Lexer::T_DELETE:
                $statement = $this->DeleteStatement();
                break;

            default:
                $this->syntaxError('SELECT, UPDATE or DELETE');
                break;
        }

        // Check for end of string
        if ($this->lexer->lookahead !== null) {
            $this->syntaxError('end of string');
        }

        return $statement;
    }

    /**
     * SelectStatement ::= SelectClause FromClause [WhereClause] [GroupByClause] [HavingClause] [OrderByClause]
     *
     * @return SelectStatement
     */
    public function SelectStatement()
    {
        $selectStatement = new AST\SelectStatement($this->SelectClause(), $this->FromClause());

        $selectStatement->whereClause   = $this->lexer->isNextToken(Lexer::T_WHERE) ? $this->WhereClause() : null;
        $selectStatement->groupByClause = $this->lexer->isNextToken(Lexer::T_GROUP) ? $this->GroupByClause() : null;
        $selectStatement->havingClause  = $this->lexer->isNextToken(Lexer::T_HAVING) ? $this->HavingClause() : null;
        $selectStatement->orderByClause = $this->lexer->isNextToken(Lexer::T_ORDER) ? $this->OrderByClause() : null;

        return $selectStatement;
    }

    /**
     * UpdateStatement ::= UpdateClause [WhereClause]
     *
     * @return UpdateStatement
     */
    public function UpdateStatement()
    {
        $updateStatement = new AST\UpdateStatement($this->UpdateClause());

        $updateStatement->whereClause = $this->lexer->isNextToken(Lexer::T_WHERE) ? $this->WhereClause() : null;

        return $updateStatement;
    }

    /**
     * DeleteStatement ::= DeleteClause [WhereClause]
     *
     * @return DeleteStatement
     */
    public function DeleteStatement()
    {
        $deleteStatement = new AST\DeleteStatement($this->DeleteClause());

        $deleteStatement->whereClause = $this->lexer->isNextToken(Lexer::T_WHERE) ? $this->WhereClause() : null;

        return $deleteStatement;
    }

    /**
     * IdentificationVariable ::= identifier
     *
     * @return string
     */
    public function IdentificationVariable()
    {
        $this->match(Lexer::T_IDENTIFIER);

        $identVariable = $this->lexer->token['value'];

        $this->deferredIdentificationVariables[] = [
            'expression'   => $identVariable,
            'nestingLevel' => $this->nestingLevel,
            'token'        => $this->lexer->token,
        ];

        return $identVariable;
    }

    /**
     * AliasIdentificationVariable = identifier
     *
     * @return string
     */
    public function AliasIdentificationVariable()
    {
        $this->match(Lexer::T_IDENTIFIER);

        $aliasIdentVariable = $this->lexer->token['value'];
        $exists = isset($this->queryComponents[$aliasIdentVariable]);

        if ($exists) {
            $this->semanticalError("'$aliasIdentVariable' is already defined.", $this->lexer->token);
        }

        return $aliasIdentVariable;
    }

    /**
     * AbstractSchemaName ::= fully_qualified_name | aliased_name | identifier
     *
     * @return string
     */
    public function AbstractSchemaName()
    {
        if ($this->lexer->isNextToken(Lexer::T_FULLY_QUALIFIED_NAME)) {
            $this->match(Lexer::T_FULLY_QUALIFIED_NAME);

            return $this->lexer->token['value'];
        }

        if ($this->lexer->isNextToken(Lexer::T_IDENTIFIER)) {
            $this->match(Lexer::T_IDENTIFIER);

            return $this->lexer->token['value'];
        }

        $this->match(Lexer::T_ALIASED_NAME);

        [$namespaceAlias, $simpleClassName] = explode(':', $this->lexer->token['value']);

        return $this->em->getConfiguration()->getEntityNamespace($namespaceAlias) . '\\' . $simpleClassName;
    }

    /**
     * Validates an AbstractSchemaName, making sure the class exists.
     *
     * @param string $schemaName The name to validate.
     *
     * @throws QueryException if the name does not exist.
     */
    private function validateAbstractSchemaName($schemaName)
    {
        if (! (class_exists($schemaName, true) || interface_exists($schemaName, true))) {
            $this->semanticalError("Class '$schemaName' is not defined.", $this->lexer->token);
        }
    }

    /**
     * AliasResultVariable ::= identifier
     *
     * @return string
     */
    public function AliasResultVariable()
    {
        $this->match(Lexer::T_IDENTIFIER);

        $resultVariable = $this->lexer->token['value'];
        $exists = isset($this->queryComponents[$resultVariable]);

        if ($exists) {
            $this->semanticalError("'$resultVariable' is already defined.", $this->lexer->token);
        }

        return $resultVariable;
    }

    /**
     * ResultVariable ::= identifier
     *
     * @return string
     */
    public function ResultVariable()
    {
        $this->match(Lexer::T_IDENTIFIER);

        $resultVariable = $this->lexer->token['value'];

        // Defer ResultVariable validation
        $this->deferredResultVariables[] = [
            'expression'   => $resultVariable,
            'nestingLevel' => $this->nestingLevel,
            'token'        => $this->lexer->token,
        ];

        return $resultVariable;
    }

    /**
     * JoinAssociationPathExpression ::= IdentificationVariable "." (CollectionValuedAssociationField | SingleValuedAssociationField)
     *
     * @return \Doctrine\ORM\Query\AST\JoinAssociationPathExpression
     */
    public function JoinAssociationPathExpression()
    {
        $identVariable = $this->IdentificationVariable();

        if ( ! isset($this->queryComponents[$identVariable])) {
            $this->semanticalError(
                'Identification Variable ' . $identVariable .' used in join path expression but was not defined before.'
            );
        }

        $this->match(Lexer::T_DOT);
        $this->match(Lexer::T_IDENTIFIER);

        $field = $this->lexer->token['value'];

        // Validate association field
        $qComp = $this->queryComponents[$identVariable];
        $class = $qComp['metadata'];

        if ( ! $class->hasAssociation($field)) {
            $this->semanticalError('Class ' . $class->name . ' has no association named ' . $field);
        }

        return new AST\JoinAssociationPathExpression($identVariable, $field);
    }

    /**
     * Parses an arbitrary path expression and defers semantical validation
     * based on expected types.
     *
     * PathExpression ::= IdentificationVariable {"." identifier}*
     *
     * @param integer $expectedTypes
     *
     * @return PathExpression
     */
    public function PathExpression($expectedTypes)
    {
        $identVariable = $this->IdentificationVariable();
        $field = null;

        if ($this->lexer->isNextToken(Lexer::T_DOT)) {
            $this->match(Lexer::T_DOT);
            $this->match(Lexer::T_IDENTIFIER);

            $field = $this->lexer->token['value'];

            while ($this->lexer->isNextToken(Lexer::T_DOT)) {
                $this->match(Lexer::T_DOT);
                $this->match(Lexer::T_IDENTIFIER);
                $field .= '.'.$this->lexer->token['value'];
            }
        }

        // Creating AST node
        $pathExpr = new AST\PathExpression($expectedTypes, $identVariable, $field);

        // Defer PathExpression validation if requested to be deferred
        $this->deferredPathExpressions[] = [
            'expression'   => $pathExpr,
            'nestingLevel' => $this->nestingLevel,
            'token'        => $this->lexer->token,
        ];

        return $pathExpr;
    }

    /**
     * AssociationPathExpression ::= CollectionValuedPathExpression | SingleValuedAssociationPathExpression
     *
     * @return PathExpression
     */
    public function AssociationPathExpression()
    {
        return $this->PathExpression(
            AST\PathExpression::TYPE_SINGLE_VALUED_ASSOCIATION |
            AST\PathExpression::TYPE_COLLECTION_VALUED_ASSOCIATION
        );
    }

    /**
     * SingleValuedPathExpression ::= StateFieldPathExpression | SingleValuedAssociationPathExpression
     *
     * @return PathExpression
     */
    public function SingleValuedPathExpression()
    {
        return $this->PathExpression(
            AST\PathExpression::TYPE_STATE_FIELD |
            AST\PathExpression::TYPE_SINGLE_VALUED_ASSOCIATION
        );
    }

    /**
     * StateFieldPathExpression ::= IdentificationVariable "." StateField
     *
     * @return PathExpression
     */
    public function StateFieldPathExpression()
    {
        return $this->PathExpression(AST\PathExpression::TYPE_STATE_FIELD);
    }

    /**
     * SingleValuedAssociationPathExpression ::= IdentificationVariable "." SingleValuedAssociationField
     *
     * @return PathExpression
     */
    public function SingleValuedAssociationPathExpression()
    {
        return $this->PathExpression(AST\PathExpression::TYPE_SINGLE_VALUED_ASSOCIATION);
    }

    /**
     * CollectionValuedPathExpression ::= IdentificationVariable "." CollectionValuedAssociationField
     *
     * @return PathExpression
     */
    public function CollectionValuedPathExpression()
    {
        return $this->PathExpression(AST\PathExpression::TYPE_COLLECTION_VALUED_ASSOCIATION);
    }

    /**
     * SelectClause ::= "SELECT" ["DISTINCT"] SelectExpression {"," SelectExpression}
     *
     * @return \Doctrine\ORM\Query\AST\SelectClause
     */
    public function SelectClause()
    {
        $isDistinct = false;
        $this->match(Lexer::T_SELECT);

        // Check for DISTINCT
        if ($this->lexer->isNextToken(Lexer::T_DISTINCT)) {
            $this->match(Lexer::T_DISTINCT);

            $isDistinct = true;
        }

        // Process SelectExpressions (1..N)
        $selectExpressions = [];
        $selectExpressions[] = $this->SelectExpression();

        while ($this->lexer->isNextToken(Lexer::T_COMMA)) {
            $this->match(Lexer::T_COMMA);

            $selectExpressions[] = $this->SelectExpression();
        }

        return new AST\SelectClause($selectExpressions, $isDistinct);
    }

    /**
     * SimpleSelectClause ::= "SELECT" ["DISTINCT"] SimpleSelectExpression
     *
     * @return \Doctrine\ORM\Query\AST\SimpleSelectClause
     */
    public function SimpleSelectClause()
    {
        $isDistinct = false;
        $this->match(Lexer::T_SELECT);

        if ($this->lexer->isNextToken(Lexer::T_DISTINCT)) {
            $this->match(Lexer::T_DISTINCT);

            $isDistinct = true;
        }

        return new AST\SimpleSelectClause($this->SimpleSelectExpression(), $isDistinct);
    }

    /**
     * UpdateClause ::= "UPDATE" AbstractSchemaName ["AS"] AliasIdentificationVariable "SET" UpdateItem {"," UpdateItem}*
     *
     * @return \Doctrine\ORM\Query\AST\UpdateClause
     */
    public function UpdateClause()
    {
        $this->match(Lexer::T_UPDATE);

        $token = $this->lexer->lookahead;
        $abstractSchemaName = $this->AbstractSchemaName();

        $this->validateAbstractSchemaName($abstractSchemaName);

        if ($this->lexer->isNextToken(Lexer::T_AS)) {
            $this->match(Lexer::T_AS);
        }

        $aliasIdentificationVariable = $this->AliasIdentificationVariable();

        $class = $this->em->getClassMetadata($abstractSchemaName);

        // Building queryComponent
        $queryComponent = [
            'metadata'     => $class,
            'parent'       => null,
            'relation'     => null,
            'map'          => null,
            'nestingLevel' => $this->nestingLevel,
            'token'        => $token,
        ];

        $this->queryComponents[$aliasIdentificationVariable] = $queryComponent;

        $this->match(Lexer::T_SET);

        $updateItems = [];
        $updateItems[] = $this->UpdateItem();

        while ($this->lexer->isNextToken(Lexer::T_COMMA)) {
            $this->match(Lexer::T_COMMA);

            $updateItems[] = $this->UpdateItem();
        }

        $updateClause = new AST\UpdateClause($abstractSchemaName, $updateItems);
        $updateClause->aliasIdentificationVariable = $aliasIdentificationVariable;

        return $updateClause;
    }

    /**
     * DeleteClause ::= "DELETE" ["FROM"] AbstractSchemaName ["AS"] AliasIdentificationVariable
     *
     * @return \Doctrine\ORM\Query\AST\DeleteClause
     */
    public function DeleteClause()
    {
        $this->match(Lexer::T_DELETE);

        if ($this->lexer->isNextToken(Lexer::T_FROM)) {
            $this->match(Lexer::T_FROM);
        }

        $token = $this->lexer->lookahead;
        $abstractSchemaName = $this->AbstractSchemaName();

        $this->validateAbstractSchemaName($abstractSchemaName);

        $deleteClause = new AST\DeleteClause($abstractSchemaName);

        if ($this->lexer->isNextToken(Lexer::T_AS)) {
            $this->match(Lexer::T_AS);
        }

        $aliasIdentificationVariable = $this->lexer->isNextToken(Lexer::T_IDENTIFIER)
            ? $this->AliasIdentificationVariable()
            : 'alias_should_have_been_set';

        $deleteClause->aliasIdentificationVariable = $aliasIdentificationVariable;
        $class = $this->em->getClassMetadata($deleteClause->abstractSchemaName);

        // Building queryComponent
        $queryComponent = [
            'metadata'     => $class,
            'parent'       => null,
            'relation'     => null,
            'map'          => null,
            'nestingLevel' => $this->nestingLevel,
            'token'        => $token,
        ];

        $this->queryComponents[$aliasIdentificationVariable] = $queryComponent;

        return $deleteClause;
    }

    /**
     * FromClause ::= "FROM" IdentificationVariableDeclaration {"," IdentificationVariableDeclaration}*
     *
     * @return \Doctrine\ORM\Query\AST\FromClause
     */
    public function FromClause()
    {
        $this->match(Lexer::T_FROM);

        $identificationVariableDeclarations = [];
        $identificationVariableDeclarations[] = $this->IdentificationVariableDeclaration();

        while ($this->lexer->isNextToken(Lexer::T_COMMA)) {
            $this->match(Lexer::T_COMMA);

            $identificationVariableDeclarations[] = $this->IdentificationVariableDeclaration();
        }

        return new AST\FromClause($identificationVariableDeclarations);
    }

    /**
     * SubselectFromClause ::= "FROM" SubselectIdentificationVariableDeclaration {"," SubselectIdentificationVariableDeclaration}*
     *
     * @return \Doctrine\ORM\Query\AST\SubselectFromClause
     */
    public function SubselectFromClause()
    {
        $this->match(Lexer::T_FROM);

        $identificationVariables = [];
        $identificationVariables[] = $this->SubselectIdentificationVariableDeclaration();

        while ($this->lexer->isNextToken(Lexer::T_COMMA)) {
            $this->match(Lexer::T_COMMA);

            $identificationVariables[] = $this->SubselectIdentificationVariableDeclaration();
        }

        return new AST\SubselectFromClause($identificationVariables);
    }

    /**
     * WhereClause ::= "WHERE" ConditionalExpression
     *
     * @return \Doctrine\ORM\Query\AST\WhereClause
     */
    public function WhereClause()
    {
        $this->match(Lexer::T_WHERE);

        return new AST\WhereClause($this->ConditionalExpression());
    }

    /**
     * HavingClause ::= "HAVING" ConditionalExpression
     *
     * @return \Doctrine\ORM\Query\AST\HavingClause
     */
    public function HavingClause()
    {
        $this->match(Lexer::T_HAVING);

        return new AST\HavingClause($this->ConditionalExpression());
    }

    /**
     * GroupByClause ::= "GROUP" "BY" GroupByItem {"," GroupByItem}*
     *
     * @return \Doctrine\ORM\Query\AST\GroupByClause
     */
    public function GroupByClause()
    {
        $this->match(Lexer::T_GROUP);
        $this->match(Lexer::T_BY);

        $groupByItems = [$this->GroupByItem()];

        while ($this->lexer->isNextToken(Lexer::T_COMMA)) {
            $this->match(Lexer::T_COMMA);

            $groupByItems[] = $this->GroupByItem();
        }

        return new AST\GroupByClause($groupByItems);
    }

    /**
     * OrderByClause ::= "ORDER" "BY" OrderByItem {"," OrderByItem}*
     *
     * @return \Doctrine\ORM\Query\AST\OrderByClause
     */
    public function OrderByClause()
    {
        $this->match(Lexer::T_ORDER);
        $this->match(Lexer::T_BY);

        $orderByItems = [];
        $orderByItems[] = $this->OrderByItem();

        while ($this->lexer->isNextToken(Lexer::T_COMMA)) {
            $this->match(Lexer::T_COMMA);

            $orderByItems[] = $this->OrderByItem();
        }

        return new AST\OrderByClause($orderByItems);
    }

    /**
     * Subselect ::= SimpleSelectClause SubselectFromClause [WhereClause] [GroupByClause] [HavingClause] [OrderByClause]
     *
     * @return Subselect
     */
    public function Subselect()
    {
        // Increase query nesting level
        $this->nestingLevel++;

        $subselect = new AST\Subselect($this->SimpleSelectClause(), $this->SubselectFromClause());

        $subselect->whereClause   = $this->lexer->isNextToken(Lexer::T_WHERE) ? $this->WhereClause() : null;
        $subselect->groupByClause = $this->lexer->isNextToken(Lexer::T_GROUP) ? $this->GroupByClause() : null;
        $subselect->havingClause  = $this->lexer->isNextToken(Lexer::T_HAVING) ? $this->HavingClause() : null;
        $subselect->orderByClause = $this->lexer->isNextToken(Lexer::T_ORDER) ? $this->OrderByClause() : null;

        // Decrease query nesting level
        $this->nestingLevel--;

        return $subselect;
    }

    /**
     * UpdateItem ::= SingleValuedPathExpression "=" NewValue
     *
     * @return \Doctrine\ORM\Query\AST\UpdateItem
     */
    public function UpdateItem()
    {
        $pathExpr = $this->SingleValuedPathExpression();

        $this->match(Lexer::T_EQUALS);

        $updateItem = new AST\UpdateItem($pathExpr, $this->NewValue());

        return $updateItem;
    }

    /**
     * GroupByItem ::= IdentificationVariable | ResultVariable | SingleValuedPathExpression
     *
     * @return string|PathExpression
     */
    public function GroupByItem()
    {
        // We need to check if we are in a IdentificationVariable or SingleValuedPathExpression
        $glimpse = $this->lexer->glimpse();

        if ($glimpse !== null && $glimpse['type'] === Lexer::T_DOT) {
            return $this->SingleValuedPathExpression();
        }

        // Still need to decide between IdentificationVariable or ResultVariable
        $lookaheadValue = $this->lexer->lookahead['value'];

        if ( ! isset($this->queryComponents[$lookaheadValue])) {
            $this->semanticalError('Cannot group by undefined identification or result variable.');
        }

        return (isset($this->queryComponents[$lookaheadValue]['metadata']))
            ? $this->IdentificationVariable()
            : $this->ResultVariable();
    }

    /**
     * OrderByItem ::= (
     *      SimpleArithmeticExpression | SingleValuedPathExpression | CaseExpression |
     *      ScalarExpression | ResultVariable | FunctionDeclaration
     * ) ["ASC" | "DESC"]
     *
     * @return \Doctrine\ORM\Query\AST\OrderByItem
     */
    public function OrderByItem()
    {
        $this->lexer->peek(); // lookahead => '.'
        $this->lexer->peek(); // lookahead => token after '.'

        $peek = $this->lexer->peek(); // lookahead => token after the token after the '.'

        $this->lexer->resetPeek();

        $glimpse = $this->lexer->glimpse();

        switch (true) {
            case ($this->isMathOperator($peek)):
                $expr = $this->SimpleArithmeticExpression();
                break;

            case $glimpse !== null && $glimpse['type'] === Lexer::T_DOT:
                $expr = $this->SingleValuedPathExpression();
                break;

            case ($this->lexer->peek() && $this->isMathOperator($this->peekBeyondClosingParenthesis())):
                $expr = $this->ScalarExpression();
                break;

<<<<<<< HEAD
            case $this->lexer->lookahead['type'] === Lexer::T_CASE:
                $expr = $this->CaseExpression();
=======
            case $this->isFunction():
                $expr = $this->FunctionDeclaration();
>>>>>>> 5fde5801
                break;

            default:
                $expr = $this->ResultVariable();
                break;
        }

        $type = 'ASC';
        $item = new AST\OrderByItem($expr);

        switch (true) {
            case ($this->lexer->isNextToken(Lexer::T_DESC)):
                $this->match(Lexer::T_DESC);
                $type = 'DESC';
                break;

            case ($this->lexer->isNextToken(Lexer::T_ASC)):
                $this->match(Lexer::T_ASC);
                break;

            default:
                // Do nothing
        }

        $item->type = $type;

        return $item;
    }

    /**
     * NewValue ::= SimpleArithmeticExpression | StringPrimary | DatetimePrimary | BooleanPrimary |
     *      EnumPrimary | SimpleEntityExpression | "NULL"
     *
     * NOTE: Since it is not possible to correctly recognize individual types, here is the full
     * grammar that needs to be supported:
     *
     * NewValue ::= SimpleArithmeticExpression | "NULL"
     *
     * SimpleArithmeticExpression covers all *Primary grammar rules and also SimpleEntityExpression
     *
     * @return AST\ArithmeticExpression|AST\InputParameter|null
     */
    public function NewValue()
    {
        if ($this->lexer->isNextToken(Lexer::T_NULL)) {
            $this->match(Lexer::T_NULL);

            return null;
        }

        if ($this->lexer->isNextToken(Lexer::T_INPUT_PARAMETER)) {
            $this->match(Lexer::T_INPUT_PARAMETER);

            return new AST\InputParameter($this->lexer->token['value']);
        }

        return $this->ArithmeticExpression();
    }

    /**
     * IdentificationVariableDeclaration ::= RangeVariableDeclaration [IndexBy] {Join}*
     *
     * @return IdentificationVariableDeclaration
     */
    public function IdentificationVariableDeclaration()
    {
        $joins                    = [];
        $rangeVariableDeclaration = $this->RangeVariableDeclaration();
        $indexBy                  = $this->lexer->isNextToken(Lexer::T_INDEX)
            ? $this->IndexBy()
            : null;

        $rangeVariableDeclaration->isRoot = true;

        while (
            $this->lexer->isNextToken(Lexer::T_LEFT) ||
            $this->lexer->isNextToken(Lexer::T_INNER) ||
            $this->lexer->isNextToken(Lexer::T_JOIN)
        ) {
            $joins[] = $this->Join();
        }

        return new AST\IdentificationVariableDeclaration(
            $rangeVariableDeclaration, $indexBy, $joins
        );
    }

    /**
     * SubselectIdentificationVariableDeclaration ::= IdentificationVariableDeclaration
     *
     * {Internal note: WARNING: Solution is harder than a bare implementation.
     * Desired EBNF support:
     *
     * SubselectIdentificationVariableDeclaration ::= IdentificationVariableDeclaration | (AssociationPathExpression ["AS"] AliasIdentificationVariable)
     *
     * It demands that entire SQL generation to become programmatical. This is
     * needed because association based subselect requires "WHERE" conditional
     * expressions to be injected, but there is no scope to do that. Only scope
     * accessible is "FROM", prohibiting an easy implementation without larger
     * changes.}
     *
     * @return SubselectIdentificationVariableDeclaration|IdentificationVariableDeclaration
     */
    public function SubselectIdentificationVariableDeclaration()
    {
        /*
        NOT YET IMPLEMENTED!

        $glimpse = $this->lexer->glimpse();

        if ($glimpse['type'] == Lexer::T_DOT) {
            $associationPathExpression = $this->AssociationPathExpression();

            if ($this->lexer->isNextToken(Lexer::T_AS)) {
                $this->match(Lexer::T_AS);
            }

            $aliasIdentificationVariable = $this->AliasIdentificationVariable();
            $identificationVariable      = $associationPathExpression->identificationVariable;
            $field                       = $associationPathExpression->associationField;

            $class       = $this->queryComponents[$identificationVariable]['metadata'];
            $targetClass = $this->em->getClassMetadata($class->associationMappings[$field]['targetEntity']);

            // Building queryComponent
            $joinQueryComponent = array(
                'metadata'     => $targetClass,
                'parent'       => $identificationVariable,
                'relation'     => $class->getAssociationMapping($field),
                'map'          => null,
                'nestingLevel' => $this->nestingLevel,
                'token'        => $this->lexer->lookahead
            );

            $this->queryComponents[$aliasIdentificationVariable] = $joinQueryComponent;

            return new AST\SubselectIdentificationVariableDeclaration(
                $associationPathExpression, $aliasIdentificationVariable
            );
        }
        */

        return $this->IdentificationVariableDeclaration();
    }

    /**
     * Join ::= ["LEFT" ["OUTER"] | "INNER"] "JOIN"
     *          (JoinAssociationDeclaration | RangeVariableDeclaration)
     *          ["WITH" ConditionalExpression]
     *
     * @return \Doctrine\ORM\Query\AST\Join
     */
    public function Join()
    {
        // Check Join type
        $joinType = AST\Join::JOIN_TYPE_INNER;

        switch (true) {
            case ($this->lexer->isNextToken(Lexer::T_LEFT)):
                $this->match(Lexer::T_LEFT);

                $joinType = AST\Join::JOIN_TYPE_LEFT;

                // Possible LEFT OUTER join
                if ($this->lexer->isNextToken(Lexer::T_OUTER)) {
                    $this->match(Lexer::T_OUTER);

                    $joinType = AST\Join::JOIN_TYPE_LEFTOUTER;
                }
                break;

            case ($this->lexer->isNextToken(Lexer::T_INNER)):
                $this->match(Lexer::T_INNER);
                break;

            default:
                // Do nothing
        }

        $this->match(Lexer::T_JOIN);

        $next            = $this->lexer->glimpse();
        $joinDeclaration = ($next['type'] === Lexer::T_DOT) ? $this->JoinAssociationDeclaration() : $this->RangeVariableDeclaration();
        $adhocConditions = $this->lexer->isNextToken(Lexer::T_WITH);
        $join            = new AST\Join($joinType, $joinDeclaration);

        // Describe non-root join declaration
        if ($joinDeclaration instanceof AST\RangeVariableDeclaration) {
            $joinDeclaration->isRoot = false;
        }

        // Check for ad-hoc Join conditions
        if ($adhocConditions) {
            $this->match(Lexer::T_WITH);

            $join->conditionalExpression = $this->ConditionalExpression();
        }

        return $join;
    }

    /**
     * RangeVariableDeclaration ::= AbstractSchemaName ["AS"] AliasIdentificationVariable
     *
     * @return \Doctrine\ORM\Query\AST\RangeVariableDeclaration
     *
     * @throws QueryException
     */
    public function RangeVariableDeclaration()
    {
        if ($this->lexer->isNextToken(Lexer::T_OPEN_PARENTHESIS) && $this->lexer->glimpse()['type'] === Lexer::T_SELECT) {
            $this->semanticalError('Subquery is not supported here', $this->lexer->token);
        }

        $abstractSchemaName = $this->AbstractSchemaName();

        $this->validateAbstractSchemaName($abstractSchemaName);

        if ($this->lexer->isNextToken(Lexer::T_AS)) {
            $this->match(Lexer::T_AS);
        }

        $token = $this->lexer->lookahead;
        $aliasIdentificationVariable = $this->AliasIdentificationVariable();
        $classMetadata = $this->em->getClassMetadata($abstractSchemaName);

        // Building queryComponent
        $queryComponent = [
            'metadata'     => $classMetadata,
            'parent'       => null,
            'relation'     => null,
            'map'          => null,
            'nestingLevel' => $this->nestingLevel,
            'token'        => $token
        ];

        $this->queryComponents[$aliasIdentificationVariable] = $queryComponent;

        return new AST\RangeVariableDeclaration($abstractSchemaName, $aliasIdentificationVariable);
    }

    /**
     * JoinAssociationDeclaration ::= JoinAssociationPathExpression ["AS"] AliasIdentificationVariable [IndexBy]
     *
     * @return AST\JoinAssociationDeclaration
     */
    public function JoinAssociationDeclaration()
    {
        $joinAssociationPathExpression = $this->JoinAssociationPathExpression();

        if ($this->lexer->isNextToken(Lexer::T_AS)) {
            $this->match(Lexer::T_AS);
        }

        $aliasIdentificationVariable = $this->AliasIdentificationVariable();
        $indexBy                     = $this->lexer->isNextToken(Lexer::T_INDEX) ? $this->IndexBy() : null;

        $identificationVariable = $joinAssociationPathExpression->identificationVariable;
        $field                  = $joinAssociationPathExpression->associationField;

        $class       = $this->queryComponents[$identificationVariable]['metadata'];
        $targetClass = $this->em->getClassMetadata($class->associationMappings[$field]['targetEntity']);

        // Building queryComponent
        $joinQueryComponent = [
            'metadata'     => $targetClass,
            'parent'       => $joinAssociationPathExpression->identificationVariable,
            'relation'     => $class->getAssociationMapping($field),
            'map'          => null,
            'nestingLevel' => $this->nestingLevel,
            'token'        => $this->lexer->lookahead
        ];

        $this->queryComponents[$aliasIdentificationVariable] = $joinQueryComponent;

        return new AST\JoinAssociationDeclaration($joinAssociationPathExpression, $aliasIdentificationVariable, $indexBy);
    }

    /**
     * PartialObjectExpression ::= "PARTIAL" IdentificationVariable "." PartialFieldSet
     * PartialFieldSet ::= "{" SimpleStateField {"," SimpleStateField}* "}"
     *
     * @return \Doctrine\ORM\Query\AST\PartialObjectExpression
     */
    public function PartialObjectExpression()
    {
        $this->match(Lexer::T_PARTIAL);

        $partialFieldSet = [];

        $identificationVariable = $this->IdentificationVariable();

        $this->match(Lexer::T_DOT);
        $this->match(Lexer::T_OPEN_CURLY_BRACE);
        $this->match(Lexer::T_IDENTIFIER);

        $field = $this->lexer->token['value'];

        // First field in partial expression might be embeddable property
        while ($this->lexer->isNextToken(Lexer::T_DOT)) {
            $this->match(Lexer::T_DOT);
            $this->match(Lexer::T_IDENTIFIER);
            $field .= '.'.$this->lexer->token['value'];
        }

        $partialFieldSet[] = $field;

        while ($this->lexer->isNextToken(Lexer::T_COMMA)) {
            $this->match(Lexer::T_COMMA);
            $this->match(Lexer::T_IDENTIFIER);

            $field = $this->lexer->token['value'];

            while ($this->lexer->isNextToken(Lexer::T_DOT)) {
                $this->match(Lexer::T_DOT);
                $this->match(Lexer::T_IDENTIFIER);
                $field .= '.'.$this->lexer->token['value'];
            }

            $partialFieldSet[] = $field;
        }

        $this->match(Lexer::T_CLOSE_CURLY_BRACE);

        $partialObjectExpression = new AST\PartialObjectExpression($identificationVariable, $partialFieldSet);

        // Defer PartialObjectExpression validation
        $this->deferredPartialObjectExpressions[] = [
            'expression'   => $partialObjectExpression,
            'nestingLevel' => $this->nestingLevel,
            'token'        => $this->lexer->token,
        ];

        return $partialObjectExpression;
    }

    /**
     * NewObjectExpression ::= "NEW" AbstractSchemaName "(" NewObjectArg {"," NewObjectArg}* ")"
     *
     * @return \Doctrine\ORM\Query\AST\NewObjectExpression
     */
    public function NewObjectExpression()
    {
        $this->match(Lexer::T_NEW);

        $className = $this->AbstractSchemaName(); // note that this is not yet validated
        $token = $this->lexer->token;

        $this->match(Lexer::T_OPEN_PARENTHESIS);

        $args[] = $this->NewObjectArg();

        while ($this->lexer->isNextToken(Lexer::T_COMMA)) {
            $this->match(Lexer::T_COMMA);

            $args[] = $this->NewObjectArg();
        }

        $this->match(Lexer::T_CLOSE_PARENTHESIS);

        $expression = new AST\NewObjectExpression($className, $args);

        // Defer NewObjectExpression validation
        $this->deferredNewObjectExpressions[] = [
            'token'        => $token,
            'expression'   => $expression,
            'nestingLevel' => $this->nestingLevel,
        ];

        return $expression;
    }

    /**
     * NewObjectArg ::= ScalarExpression | "(" Subselect ")"
     *
     * @return mixed
     */
    public function NewObjectArg()
    {
        $token = $this->lexer->lookahead;
        $peek  = $this->lexer->glimpse();

        if ($token['type'] === Lexer::T_OPEN_PARENTHESIS && $peek['type'] === Lexer::T_SELECT) {
            $this->match(Lexer::T_OPEN_PARENTHESIS);
            $expression = $this->Subselect();
            $this->match(Lexer::T_CLOSE_PARENTHESIS);

            return $expression;
        }

        return $this->ScalarExpression();
    }

    /**
     * IndexBy ::= "INDEX" "BY" StateFieldPathExpression
     *
     * @return \Doctrine\ORM\Query\AST\IndexBy
     */
    public function IndexBy()
    {
        $this->match(Lexer::T_INDEX);
        $this->match(Lexer::T_BY);
        $pathExpr = $this->StateFieldPathExpression();

        // Add the INDEX BY info to the query component
        $this->queryComponents[$pathExpr->identificationVariable]['map'] = $pathExpr->field;

        return new AST\IndexBy($pathExpr);
    }

    /**
     * ScalarExpression ::= SimpleArithmeticExpression | StringPrimary | DateTimePrimary |
     *                      StateFieldPathExpression | BooleanPrimary | CaseExpression |
     *                      InstanceOfExpression
     *
     * @return mixed One of the possible expressions or subexpressions.
     */
    public function ScalarExpression()
    {
        $lookahead = $this->lexer->lookahead['type'];
        $peek      = $this->lexer->glimpse();

        switch (true) {
            case ($lookahead === Lexer::T_INTEGER):
            case ($lookahead === Lexer::T_FLOAT):
            // SimpleArithmeticExpression : (- u.value ) or ( + u.value )  or ( - 1 ) or ( + 1 )
            case ($lookahead === Lexer::T_MINUS):
            case ($lookahead === Lexer::T_PLUS):
                return $this->SimpleArithmeticExpression();

            case ($lookahead === Lexer::T_STRING):
                return $this->StringPrimary();

            case ($lookahead === Lexer::T_TRUE):
            case ($lookahead === Lexer::T_FALSE):
                $this->match($lookahead);

                return new AST\Literal(AST\Literal::BOOLEAN, $this->lexer->token['value']);

            case ($lookahead === Lexer::T_INPUT_PARAMETER):
                switch (true) {
                    case $this->isMathOperator($peek):
                        // :param + u.value
                        return $this->SimpleArithmeticExpression();
                    default:
                        return $this->InputParameter();
                }

            case ($lookahead === Lexer::T_CASE):
            case ($lookahead === Lexer::T_COALESCE):
            case ($lookahead === Lexer::T_NULLIF):
                // Since NULLIF and COALESCE can be identified as a function,
                // we need to check these before checking for FunctionDeclaration
                return $this->CaseExpression();

            case ($lookahead === Lexer::T_OPEN_PARENTHESIS):
                return $this->SimpleArithmeticExpression();

            // this check must be done before checking for a filed path expression
            case ($this->isFunction()):
                $this->lexer->peek(); // "("

                switch (true) {
                    case ($this->isMathOperator($this->peekBeyondClosingParenthesis())):
                        // SUM(u.id) + COUNT(u.id)
                        return $this->SimpleArithmeticExpression();

                    default:
                        // IDENTITY(u)
                        return $this->FunctionDeclaration();
                }

                break;
            // it is no function, so it must be a field path
            case ($lookahead === Lexer::T_IDENTIFIER):
                $this->lexer->peek(); // lookahead => '.'
                $this->lexer->peek(); // lookahead => token after '.'
                $peek = $this->lexer->peek(); // lookahead => token after the token after the '.'
                $this->lexer->resetPeek();

                if ($this->isMathOperator($peek)) {
                    return $this->SimpleArithmeticExpression();
                }

                return $this->StateFieldPathExpression();

            default:
                $this->syntaxError();
        }
    }

    /**
     * CaseExpression ::= GeneralCaseExpression | SimpleCaseExpression | CoalesceExpression | NullifExpression
     * GeneralCaseExpression ::= "CASE" WhenClause {WhenClause}* "ELSE" ScalarExpression "END"
     * WhenClause ::= "WHEN" ConditionalExpression "THEN" ScalarExpression
     * SimpleCaseExpression ::= "CASE" CaseOperand SimpleWhenClause {SimpleWhenClause}* "ELSE" ScalarExpression "END"
     * CaseOperand ::= StateFieldPathExpression | TypeDiscriminator
     * SimpleWhenClause ::= "WHEN" ScalarExpression "THEN" ScalarExpression
     * CoalesceExpression ::= "COALESCE" "(" ScalarExpression {"," ScalarExpression}* ")"
     * NullifExpression ::= "NULLIF" "(" ScalarExpression "," ScalarExpression ")"
     *
     * @return mixed One of the possible expressions or subexpressions.
     */
    public function CaseExpression()
    {
        $lookahead = $this->lexer->lookahead['type'];

        switch ($lookahead) {
            case Lexer::T_NULLIF:
                return $this->NullIfExpression();

            case Lexer::T_COALESCE:
                return $this->CoalesceExpression();

            case Lexer::T_CASE:
                $this->lexer->resetPeek();
                $peek = $this->lexer->peek();

                if ($peek['type'] === Lexer::T_WHEN) {
                    return $this->GeneralCaseExpression();
                }

                return $this->SimpleCaseExpression();

            default:
                // Do nothing
                break;
        }

        $this->syntaxError();
    }

    /**
     * CoalesceExpression ::= "COALESCE" "(" ScalarExpression {"," ScalarExpression}* ")"
     *
     * @return \Doctrine\ORM\Query\AST\CoalesceExpression
     */
    public function CoalesceExpression()
    {
        $this->match(Lexer::T_COALESCE);
        $this->match(Lexer::T_OPEN_PARENTHESIS);

        // Process ScalarExpressions (1..N)
        $scalarExpressions = [];
        $scalarExpressions[] = $this->ScalarExpression();

        while ($this->lexer->isNextToken(Lexer::T_COMMA)) {
            $this->match(Lexer::T_COMMA);

            $scalarExpressions[] = $this->ScalarExpression();
        }

        $this->match(Lexer::T_CLOSE_PARENTHESIS);

        return new AST\CoalesceExpression($scalarExpressions);
    }

    /**
     * NullIfExpression ::= "NULLIF" "(" ScalarExpression "," ScalarExpression ")"
     *
     * @return \Doctrine\ORM\Query\AST\NullIfExpression
     */
    public function NullIfExpression()
    {
        $this->match(Lexer::T_NULLIF);
        $this->match(Lexer::T_OPEN_PARENTHESIS);

        $firstExpression = $this->ScalarExpression();
        $this->match(Lexer::T_COMMA);
        $secondExpression = $this->ScalarExpression();

        $this->match(Lexer::T_CLOSE_PARENTHESIS);

        return new AST\NullIfExpression($firstExpression, $secondExpression);
    }

    /**
     * GeneralCaseExpression ::= "CASE" WhenClause {WhenClause}* "ELSE" ScalarExpression "END"
     *
     * @return \Doctrine\ORM\Query\AST\GeneralCaseExpression
     */
    public function GeneralCaseExpression()
    {
        $this->match(Lexer::T_CASE);

        // Process WhenClause (1..N)
        $whenClauses = [];

        do {
            $whenClauses[] = $this->WhenClause();
        } while ($this->lexer->isNextToken(Lexer::T_WHEN));

        $this->match(Lexer::T_ELSE);
        $scalarExpression = $this->ScalarExpression();
        $this->match(Lexer::T_END);

        return new AST\GeneralCaseExpression($whenClauses, $scalarExpression);
    }

    /**
     * SimpleCaseExpression ::= "CASE" CaseOperand SimpleWhenClause {SimpleWhenClause}* "ELSE" ScalarExpression "END"
     * CaseOperand ::= StateFieldPathExpression | TypeDiscriminator
     *
     * @return AST\SimpleCaseExpression
     */
    public function SimpleCaseExpression()
    {
        $this->match(Lexer::T_CASE);
        $caseOperand = $this->StateFieldPathExpression();

        // Process SimpleWhenClause (1..N)
        $simpleWhenClauses = [];

        do {
            $simpleWhenClauses[] = $this->SimpleWhenClause();
        } while ($this->lexer->isNextToken(Lexer::T_WHEN));

        $this->match(Lexer::T_ELSE);
        $scalarExpression = $this->ScalarExpression();
        $this->match(Lexer::T_END);

        return new AST\SimpleCaseExpression($caseOperand, $simpleWhenClauses, $scalarExpression);
    }

    /**
     * WhenClause ::= "WHEN" ConditionalExpression "THEN" ScalarExpression
     *
     * @return \Doctrine\ORM\Query\AST\WhenClause
     */
    public function WhenClause()
    {
        $this->match(Lexer::T_WHEN);
        $conditionalExpression = $this->ConditionalExpression();
        $this->match(Lexer::T_THEN);

        return new AST\WhenClause($conditionalExpression, $this->ScalarExpression());
    }

    /**
     * SimpleWhenClause ::= "WHEN" ScalarExpression "THEN" ScalarExpression
     *
     * @return \Doctrine\ORM\Query\AST\SimpleWhenClause
     */
    public function SimpleWhenClause()
    {
        $this->match(Lexer::T_WHEN);
        $conditionalExpression = $this->ScalarExpression();
        $this->match(Lexer::T_THEN);

        return new AST\SimpleWhenClause($conditionalExpression, $this->ScalarExpression());
    }

    /**
     * SelectExpression ::= (
     *     IdentificationVariable | ScalarExpression | AggregateExpression | FunctionDeclaration |
     *     PartialObjectExpression | "(" Subselect ")" | CaseExpression | NewObjectExpression
     * ) [["AS"] ["HIDDEN"] AliasResultVariable]
     *
     * @return \Doctrine\ORM\Query\AST\SelectExpression
     */
    public function SelectExpression()
    {
        $expression    = null;
        $identVariable = null;
        $peek          = $this->lexer->glimpse();
        $lookaheadType = $this->lexer->lookahead['type'];

        switch (true) {
            // ScalarExpression (u.name)
            case ($lookaheadType === Lexer::T_IDENTIFIER && $peek['type'] === Lexer::T_DOT):
                $expression = $this->ScalarExpression();
                break;

            // IdentificationVariable (u)
            case ($lookaheadType === Lexer::T_IDENTIFIER && $peek['type'] !== Lexer::T_OPEN_PARENTHESIS):
                $expression = $identVariable = $this->IdentificationVariable();
                break;

            // CaseExpression (CASE ... or NULLIF(...) or COALESCE(...))
            case ($lookaheadType === Lexer::T_CASE):
            case ($lookaheadType === Lexer::T_COALESCE):
            case ($lookaheadType === Lexer::T_NULLIF):
                $expression = $this->CaseExpression();
                break;

            // DQL Function (SUM(u.value) or SUM(u.value) + 1)
            case ($this->isFunction()):
                $this->lexer->peek(); // "("

                switch (true) {
                    case ($this->isMathOperator($this->peekBeyondClosingParenthesis())):
                        // SUM(u.id) + COUNT(u.id)
                        $expression = $this->ScalarExpression();
                        break;

                    default:
                        // IDENTITY(u)
                        $expression = $this->FunctionDeclaration();
                        break;
                }

                break;

            // PartialObjectExpression (PARTIAL u.{id, name})
            case ($lookaheadType === Lexer::T_PARTIAL):
                $expression    = $this->PartialObjectExpression();
                $identVariable = $expression->identificationVariable;
                break;

            // Subselect
            case ($lookaheadType === Lexer::T_OPEN_PARENTHESIS && $peek['type'] === Lexer::T_SELECT):
                $this->match(Lexer::T_OPEN_PARENTHESIS);
                $expression = $this->Subselect();
                $this->match(Lexer::T_CLOSE_PARENTHESIS);
                break;

            // Shortcut: ScalarExpression => SimpleArithmeticExpression
            case ($lookaheadType === Lexer::T_OPEN_PARENTHESIS):
            case ($lookaheadType === Lexer::T_INTEGER):
            case ($lookaheadType === Lexer::T_STRING):
            case ($lookaheadType === Lexer::T_FLOAT):
            // SimpleArithmeticExpression : (- u.value ) or ( + u.value )
            case ($lookaheadType === Lexer::T_MINUS):
            case ($lookaheadType === Lexer::T_PLUS):
                $expression = $this->SimpleArithmeticExpression();
                break;

            // NewObjectExpression (New ClassName(id, name))
            case ($lookaheadType === Lexer::T_NEW):
                $expression = $this->NewObjectExpression();
                break;

            default:
                $this->syntaxError(
                    'IdentificationVariable | ScalarExpression | AggregateExpression | FunctionDeclaration | PartialObjectExpression | "(" Subselect ")" | CaseExpression',
                    $this->lexer->lookahead
                );
        }

        // [["AS"] ["HIDDEN"] AliasResultVariable]
        $mustHaveAliasResultVariable = false;

        if ($this->lexer->isNextToken(Lexer::T_AS)) {
            $this->match(Lexer::T_AS);

            $mustHaveAliasResultVariable = true;
        }

        $hiddenAliasResultVariable = false;

        if ($this->lexer->isNextToken(Lexer::T_HIDDEN)) {
            $this->match(Lexer::T_HIDDEN);

            $hiddenAliasResultVariable = true;
        }

        $aliasResultVariable = null;

        if ($mustHaveAliasResultVariable || $this->lexer->isNextToken(Lexer::T_IDENTIFIER)) {
            $token = $this->lexer->lookahead;
            $aliasResultVariable = $this->AliasResultVariable();

            // Include AliasResultVariable in query components.
            $this->queryComponents[$aliasResultVariable] = [
                'resultVariable' => $expression,
                'nestingLevel'   => $this->nestingLevel,
                'token'          => $token,
            ];
        }

        // AST

        $expr = new AST\SelectExpression($expression, $aliasResultVariable, $hiddenAliasResultVariable);

        if ($identVariable) {
            $this->identVariableExpressions[$identVariable] = $expr;
        }

        return $expr;
    }

    /**
     * SimpleSelectExpression ::= (
     *      StateFieldPathExpression | IdentificationVariable | FunctionDeclaration |
     *      AggregateExpression | "(" Subselect ")" | ScalarExpression
     * ) [["AS"] AliasResultVariable]
     *
     * @return \Doctrine\ORM\Query\AST\SimpleSelectExpression
     */
    public function SimpleSelectExpression()
    {
        $peek = $this->lexer->glimpse();

        switch ($this->lexer->lookahead['type']) {
            case Lexer::T_IDENTIFIER:
                switch (true) {
                    case ($peek['type'] === Lexer::T_DOT):
                        $expression = $this->StateFieldPathExpression();

                        return new AST\SimpleSelectExpression($expression);

                    case ($peek['type'] !== Lexer::T_OPEN_PARENTHESIS):
                        $expression = $this->IdentificationVariable();

                        return new AST\SimpleSelectExpression($expression);

                    case ($this->isFunction()):
                        // SUM(u.id) + COUNT(u.id)
                        if ($this->isMathOperator($this->peekBeyondClosingParenthesis())) {
                            return new AST\SimpleSelectExpression($this->ScalarExpression());
                        }
                        // COUNT(u.id)
                        if ($this->isAggregateFunction($this->lexer->lookahead['type'])) {
                            return new AST\SimpleSelectExpression($this->AggregateExpression());
                        }
                        // IDENTITY(u)
                        return new AST\SimpleSelectExpression($this->FunctionDeclaration());

                    default:
                        // Do nothing
                }
                break;

            case Lexer::T_OPEN_PARENTHESIS:
                if ($peek['type'] !== Lexer::T_SELECT) {
                    // Shortcut: ScalarExpression => SimpleArithmeticExpression
                    $expression = $this->SimpleArithmeticExpression();

                    return new AST\SimpleSelectExpression($expression);
                }

                // Subselect
                $this->match(Lexer::T_OPEN_PARENTHESIS);
                $expression = $this->Subselect();
                $this->match(Lexer::T_CLOSE_PARENTHESIS);

                return new AST\SimpleSelectExpression($expression);

            default:
                // Do nothing
        }

        $this->lexer->peek();

        $expression = $this->ScalarExpression();
        $expr       = new AST\SimpleSelectExpression($expression);

        if ($this->lexer->isNextToken(Lexer::T_AS)) {
            $this->match(Lexer::T_AS);
        }

        if ($this->lexer->isNextToken(Lexer::T_IDENTIFIER)) {
            $token = $this->lexer->lookahead;
            $resultVariable = $this->AliasResultVariable();
            $expr->fieldIdentificationVariable = $resultVariable;

            // Include AliasResultVariable in query components.
            $this->queryComponents[$resultVariable] = [
                'resultvariable' => $expr,
                'nestingLevel'   => $this->nestingLevel,
                'token'          => $token,
            ];
        }

        return $expr;
    }

    /**
     * ConditionalExpression ::= ConditionalTerm {"OR" ConditionalTerm}*
     *
     * @return AST\ConditionalExpression|AST\ConditionalFactor|AST\ConditionalPrimary|AST\ConditionalTerm
     */
    public function ConditionalExpression()
    {
        $conditionalTerms = [];
        $conditionalTerms[] = $this->ConditionalTerm();

        while ($this->lexer->isNextToken(Lexer::T_OR)) {
            $this->match(Lexer::T_OR);

            $conditionalTerms[] = $this->ConditionalTerm();
        }

        // Phase 1 AST optimization: Prevent AST\ConditionalExpression
        // if only one AST\ConditionalTerm is defined
        if (count($conditionalTerms) == 1) {
            return $conditionalTerms[0];
        }

        return new AST\ConditionalExpression($conditionalTerms);
    }

    /**
     * ConditionalTerm ::= ConditionalFactor {"AND" ConditionalFactor}*
     *
     * @return AST\ConditionalFactor|AST\ConditionalPrimary|AST\ConditionalTerm
     */
    public function ConditionalTerm()
    {
        $conditionalFactors = [];
        $conditionalFactors[] = $this->ConditionalFactor();

        while ($this->lexer->isNextToken(Lexer::T_AND)) {
            $this->match(Lexer::T_AND);

            $conditionalFactors[] = $this->ConditionalFactor();
        }

        // Phase 1 AST optimization: Prevent AST\ConditionalTerm
        // if only one AST\ConditionalFactor is defined
        if (count($conditionalFactors) == 1) {
            return $conditionalFactors[0];
        }

        return new AST\ConditionalTerm($conditionalFactors);
    }

    /**
     * ConditionalFactor ::= ["NOT"] ConditionalPrimary
     *
     * @return AST\ConditionalFactor|AST\ConditionalPrimary
     */
    public function ConditionalFactor()
    {
        $not = false;

        if ($this->lexer->isNextToken(Lexer::T_NOT)) {
            $this->match(Lexer::T_NOT);

            $not = true;
        }

        $conditionalPrimary = $this->ConditionalPrimary();

        // Phase 1 AST optimization: Prevent AST\ConditionalFactor
        // if only one AST\ConditionalPrimary is defined
        if ( ! $not) {
            return $conditionalPrimary;
        }

        $conditionalFactor = new AST\ConditionalFactor($conditionalPrimary);
        $conditionalFactor->not = $not;

        return $conditionalFactor;
    }

    /**
     * ConditionalPrimary ::= SimpleConditionalExpression | "(" ConditionalExpression ")"
     *
     * @return \Doctrine\ORM\Query\AST\ConditionalPrimary
     */
    public function ConditionalPrimary()
    {
        $condPrimary = new AST\ConditionalPrimary;

        if ( ! $this->lexer->isNextToken(Lexer::T_OPEN_PARENTHESIS)) {
            $condPrimary->simpleConditionalExpression = $this->SimpleConditionalExpression();

            return $condPrimary;
        }

        // Peek beyond the matching closing parenthesis ')'
        $peek = $this->peekBeyondClosingParenthesis();

        if ($peek !== null && (
            in_array($peek['value'], ['=', '<', '<=', '<>', '>', '>=', '!=']) ||
            in_array($peek['type'], [Lexer::T_NOT, Lexer::T_BETWEEN, Lexer::T_LIKE, Lexer::T_IN, Lexer::T_IS, Lexer::T_EXISTS]) ||
            $this->isMathOperator($peek)
        )) {
            $condPrimary->simpleConditionalExpression = $this->SimpleConditionalExpression();

            return $condPrimary;
        }

        $this->match(Lexer::T_OPEN_PARENTHESIS);
        $condPrimary->conditionalExpression = $this->ConditionalExpression();
        $this->match(Lexer::T_CLOSE_PARENTHESIS);

        return $condPrimary;
    }

    /**
     * SimpleConditionalExpression ::=
     *      ComparisonExpression | BetweenExpression | LikeExpression |
     *      InExpression | NullComparisonExpression | ExistsExpression |
     *      EmptyCollectionComparisonExpression | CollectionMemberExpression |
     *      InstanceOfExpression
     */
    public function SimpleConditionalExpression()
    {
        if ($this->lexer->isNextToken(Lexer::T_EXISTS)) {
            return $this->ExistsExpression();
        }

        $token      = $this->lexer->lookahead;
        $peek       = $this->lexer->glimpse();
        $lookahead  = $token;

        if ($this->lexer->isNextToken(Lexer::T_NOT)) {
            $token = $this->lexer->glimpse();
        }

        if ($token['type'] === Lexer::T_IDENTIFIER || $token['type'] === Lexer::T_INPUT_PARAMETER || $this->isFunction()) {
            // Peek beyond the matching closing parenthesis.
            $beyond = $this->lexer->peek();

            switch ($peek['value']) {
                case '(':
                    // Peeks beyond the matched closing parenthesis.
                    $token = $this->peekBeyondClosingParenthesis(false);

                    if ($token['type'] === Lexer::T_NOT) {
                        $token = $this->lexer->peek();
                    }

                    if ($token['type'] === Lexer::T_IS) {
                        $lookahead = $this->lexer->peek();
                    }
                    break;

                default:
                    // Peek beyond the PathExpression or InputParameter.
                    $token = $beyond;

                    while ($token['value'] === '.') {
                        $this->lexer->peek();

                        $token = $this->lexer->peek();
                    }

                    // Also peek beyond a NOT if there is one.
                    if ($token['type'] === Lexer::T_NOT) {
                        $token = $this->lexer->peek();
                    }

                    // We need to go even further in case of IS (differentiate between NULL and EMPTY)
                    $lookahead = $this->lexer->peek();
            }

            // Also peek beyond a NOT if there is one.
            if ($lookahead['type'] === Lexer::T_NOT) {
                $lookahead = $this->lexer->peek();
            }

            $this->lexer->resetPeek();
        }

        if ($token['type'] === Lexer::T_BETWEEN) {
            return $this->BetweenExpression();
        }

        if ($token['type'] === Lexer::T_LIKE) {
            return $this->LikeExpression();
        }

        if ($token['type'] === Lexer::T_IN) {
            return $this->InExpression();
        }

        if ($token['type'] === Lexer::T_INSTANCE) {
            return $this->InstanceOfExpression();
        }

        if ($token['type'] === Lexer::T_MEMBER) {
            return $this->CollectionMemberExpression();
        }

        if ($token['type'] === Lexer::T_IS && $lookahead['type'] === Lexer::T_NULL) {
            return $this->NullComparisonExpression();
        }

        if ($token['type'] === Lexer::T_IS  && $lookahead['type'] === Lexer::T_EMPTY) {
            return $this->EmptyCollectionComparisonExpression();
        }

        return $this->ComparisonExpression();
    }

    /**
     * EmptyCollectionComparisonExpression ::= CollectionValuedPathExpression "IS" ["NOT"] "EMPTY"
     *
     * @return \Doctrine\ORM\Query\AST\EmptyCollectionComparisonExpression
     */
    public function EmptyCollectionComparisonExpression()
    {
        $emptyCollectionCompExpr = new AST\EmptyCollectionComparisonExpression(
            $this->CollectionValuedPathExpression()
        );
        $this->match(Lexer::T_IS);

        if ($this->lexer->isNextToken(Lexer::T_NOT)) {
            $this->match(Lexer::T_NOT);
            $emptyCollectionCompExpr->not = true;
        }

        $this->match(Lexer::T_EMPTY);

        return $emptyCollectionCompExpr;
    }

    /**
     * CollectionMemberExpression ::= EntityExpression ["NOT"] "MEMBER" ["OF"] CollectionValuedPathExpression
     *
     * EntityExpression ::= SingleValuedAssociationPathExpression | SimpleEntityExpression
     * SimpleEntityExpression ::= IdentificationVariable | InputParameter
     *
     * @return \Doctrine\ORM\Query\AST\CollectionMemberExpression
     */
    public function CollectionMemberExpression()
    {
        $not        = false;
        $entityExpr = $this->EntityExpression();

        if ($this->lexer->isNextToken(Lexer::T_NOT)) {
            $this->match(Lexer::T_NOT);

            $not = true;
        }

        $this->match(Lexer::T_MEMBER);

        if ($this->lexer->isNextToken(Lexer::T_OF)) {
            $this->match(Lexer::T_OF);
        }

        $collMemberExpr = new AST\CollectionMemberExpression(
            $entityExpr, $this->CollectionValuedPathExpression()
        );
        $collMemberExpr->not = $not;

        return $collMemberExpr;
    }

    /**
     * Literal ::= string | char | integer | float | boolean
     *
     * @return \Doctrine\ORM\Query\AST\Literal
     */
    public function Literal()
    {
        switch ($this->lexer->lookahead['type']) {
            case Lexer::T_STRING:
                $this->match(Lexer::T_STRING);

                return new AST\Literal(AST\Literal::STRING, $this->lexer->token['value']);
            case Lexer::T_INTEGER:
            case Lexer::T_FLOAT:
                $this->match(
                    $this->lexer->isNextToken(Lexer::T_INTEGER) ? Lexer::T_INTEGER : Lexer::T_FLOAT
                );

                return new AST\Literal(AST\Literal::NUMERIC, $this->lexer->token['value']);
            case Lexer::T_TRUE:
            case Lexer::T_FALSE:
                $this->match(
                    $this->lexer->isNextToken(Lexer::T_TRUE) ? Lexer::T_TRUE : Lexer::T_FALSE
                );

                return new AST\Literal(AST\Literal::BOOLEAN, $this->lexer->token['value']);
            default:
                $this->syntaxError('Literal');
        }
    }

    /**
     * InParameter ::= Literal | InputParameter
     *
     * @return AST\InputParameter|AST\Literal
     */
    public function InParameter()
    {
        if ($this->lexer->lookahead['type'] == Lexer::T_INPUT_PARAMETER) {
            return $this->InputParameter();
        }

        return $this->Literal();
    }

    /**
     * InputParameter ::= PositionalParameter | NamedParameter
     *
     * @return \Doctrine\ORM\Query\AST\InputParameter
     */
    public function InputParameter()
    {
        $this->match(Lexer::T_INPUT_PARAMETER);

        return new AST\InputParameter($this->lexer->token['value']);
    }

    /**
     * ArithmeticExpression ::= SimpleArithmeticExpression | "(" Subselect ")"
     *
     * @return \Doctrine\ORM\Query\AST\ArithmeticExpression
     */
    public function ArithmeticExpression()
    {
        $expr = new AST\ArithmeticExpression;

        if ($this->lexer->isNextToken(Lexer::T_OPEN_PARENTHESIS)) {
            $peek = $this->lexer->glimpse();

            if ($peek['type'] === Lexer::T_SELECT) {
                $this->match(Lexer::T_OPEN_PARENTHESIS);
                $expr->subselect = $this->Subselect();
                $this->match(Lexer::T_CLOSE_PARENTHESIS);

                return $expr;
            }
        }

        $expr->simpleArithmeticExpression = $this->SimpleArithmeticExpression();

        return $expr;
    }

    /**
     * SimpleArithmeticExpression ::= ArithmeticTerm {("+" | "-") ArithmeticTerm}*
     *
     * @return \Doctrine\ORM\Query\AST\SimpleArithmeticExpression
     */
    public function SimpleArithmeticExpression()
    {
        $terms = [];
        $terms[] = $this->ArithmeticTerm();

        while (($isPlus = $this->lexer->isNextToken(Lexer::T_PLUS)) || $this->lexer->isNextToken(Lexer::T_MINUS)) {
            $this->match(($isPlus) ? Lexer::T_PLUS : Lexer::T_MINUS);

            $terms[] = $this->lexer->token['value'];
            $terms[] = $this->ArithmeticTerm();
        }

        // Phase 1 AST optimization: Prevent AST\SimpleArithmeticExpression
        // if only one AST\ArithmeticTerm is defined
        if (count($terms) == 1) {
            return $terms[0];
        }

        return new AST\SimpleArithmeticExpression($terms);
    }

    /**
     * ArithmeticTerm ::= ArithmeticFactor {("*" | "/") ArithmeticFactor}*
     *
     * @return \Doctrine\ORM\Query\AST\ArithmeticTerm
     */
    public function ArithmeticTerm()
    {
        $factors = [];
        $factors[] = $this->ArithmeticFactor();

        while (($isMult = $this->lexer->isNextToken(Lexer::T_MULTIPLY)) || $this->lexer->isNextToken(Lexer::T_DIVIDE)) {
            $this->match(($isMult) ? Lexer::T_MULTIPLY : Lexer::T_DIVIDE);

            $factors[] = $this->lexer->token['value'];
            $factors[] = $this->ArithmeticFactor();
        }

        // Phase 1 AST optimization: Prevent AST\ArithmeticTerm
        // if only one AST\ArithmeticFactor is defined
        if (count($factors) == 1) {
            return $factors[0];
        }

        return new AST\ArithmeticTerm($factors);
    }

    /**
     * ArithmeticFactor ::= [("+" | "-")] ArithmeticPrimary
     *
     * @return \Doctrine\ORM\Query\AST\ArithmeticFactor
     */
    public function ArithmeticFactor()
    {
        $sign = null;

        if (($isPlus = $this->lexer->isNextToken(Lexer::T_PLUS)) || $this->lexer->isNextToken(Lexer::T_MINUS)) {
            $this->match(($isPlus) ? Lexer::T_PLUS : Lexer::T_MINUS);
            $sign = $isPlus;
        }

        $primary = $this->ArithmeticPrimary();

        // Phase 1 AST optimization: Prevent AST\ArithmeticFactor
        // if only one AST\ArithmeticPrimary is defined
        if ($sign === null) {
            return $primary;
        }

        return new AST\ArithmeticFactor($primary, $sign);
    }

    /**
     * ArithmeticPrimary ::= SingleValuedPathExpression | Literal | ParenthesisExpression
     *          | FunctionsReturningNumerics | AggregateExpression | FunctionsReturningStrings
     *          | FunctionsReturningDatetime | IdentificationVariable | ResultVariable
     *          | InputParameter | CaseExpression
     */
    public function ArithmeticPrimary()
    {
        if ($this->lexer->isNextToken(Lexer::T_OPEN_PARENTHESIS)) {
            $this->match(Lexer::T_OPEN_PARENTHESIS);

            $expr = $this->SimpleArithmeticExpression();

            $this->match(Lexer::T_CLOSE_PARENTHESIS);

            return new AST\ParenthesisExpression($expr);
        }

        switch ($this->lexer->lookahead['type']) {
            case Lexer::T_COALESCE:
            case Lexer::T_NULLIF:
            case Lexer::T_CASE:
                return $this->CaseExpression();

            case Lexer::T_IDENTIFIER:
                $peek = $this->lexer->glimpse();

                if ($peek !== null && $peek['value'] === '(') {
                    return $this->FunctionDeclaration();
                }

                if ($peek !== null && $peek['value'] === '.') {
                    return $this->SingleValuedPathExpression();
                }

                if (isset($this->queryComponents[$this->lexer->lookahead['value']]['resultVariable'])) {
                    return $this->ResultVariable();
                }

                return $this->StateFieldPathExpression();

            case Lexer::T_INPUT_PARAMETER:
                return $this->InputParameter();

            default:
                $peek = $this->lexer->glimpse();

                if ($peek !== null && $peek['value'] === '(') {
                    return $this->FunctionDeclaration();
                }

                return $this->Literal();
        }
    }

    /**
     * StringExpression ::= StringPrimary | ResultVariable | "(" Subselect ")"
     *
     * @return Subselect|string
     */
    public function StringExpression()
    {
        $peek = $this->lexer->glimpse();

        // Subselect
        if ($this->lexer->isNextToken(Lexer::T_OPEN_PARENTHESIS) && $peek['type'] === Lexer::T_SELECT) {
            $this->match(Lexer::T_OPEN_PARENTHESIS);
            $expr = $this->Subselect();
            $this->match(Lexer::T_CLOSE_PARENTHESIS);

            return $expr;
        }

        // ResultVariable (string)
        if ($this->lexer->isNextToken(Lexer::T_IDENTIFIER) &&
            isset($this->queryComponents[$this->lexer->lookahead['value']]['resultVariable'])) {
            return $this->ResultVariable();
        }

        return $this->StringPrimary();
    }

    /**
     * StringPrimary ::= StateFieldPathExpression | string | InputParameter | FunctionsReturningStrings | AggregateExpression | CaseExpression
     */
    public function StringPrimary()
    {
        $lookaheadType = $this->lexer->lookahead['type'];

        switch ($lookaheadType) {
            case Lexer::T_IDENTIFIER:
                $peek = $this->lexer->glimpse();

                if ($peek['value'] == '.') {
                    return $this->StateFieldPathExpression();
                }

                if ($peek['value'] == '(') {
                    // do NOT directly go to FunctionsReturningString() because it doesn't check for custom functions.
                    return $this->FunctionDeclaration();
                }

                $this->syntaxError("'.' or '('");
                break;

            case Lexer::T_STRING:
                $this->match(Lexer::T_STRING);

                return new AST\Literal(AST\Literal::STRING, $this->lexer->token['value']);

            case Lexer::T_INPUT_PARAMETER:
                return $this->InputParameter();

            case Lexer::T_CASE:
            case Lexer::T_COALESCE:
            case Lexer::T_NULLIF:
                return $this->CaseExpression();
            default:
                if ($this->isAggregateFunction($lookaheadType)) {
                    return $this->AggregateExpression();
                }
        }

        $this->syntaxError(
            'StateFieldPathExpression | string | InputParameter | FunctionsReturningStrings | AggregateExpression'
        );
    }

    /**
     * EntityExpression ::= SingleValuedAssociationPathExpression | SimpleEntityExpression
     *
     * @return AST\InputParameter|PathExpression
     */
    public function EntityExpression()
    {
        $glimpse = $this->lexer->glimpse();

        if ($this->lexer->isNextToken(Lexer::T_IDENTIFIER) && $glimpse['value'] === '.') {
            return $this->SingleValuedAssociationPathExpression();
        }

        return $this->SimpleEntityExpression();
    }

    /**
     * SimpleEntityExpression ::= IdentificationVariable | InputParameter
     *
     * @return AST\InputParameter|AST\PathExpression
     */
    public function SimpleEntityExpression()
    {
        if ($this->lexer->isNextToken(Lexer::T_INPUT_PARAMETER)) {
            return $this->InputParameter();
        }

        return $this->StateFieldPathExpression();
    }

    /**
     * AggregateExpression ::=
     *  ("AVG" | "MAX" | "MIN" | "SUM" | "COUNT") "(" ["DISTINCT"] SimpleArithmeticExpression ")"
     *
     * @return \Doctrine\ORM\Query\AST\AggregateExpression
     */
    public function AggregateExpression()
    {
        $lookaheadType = $this->lexer->lookahead['type'];
        $isDistinct = false;

        if ( ! in_array($lookaheadType, [Lexer::T_COUNT, Lexer::T_AVG, Lexer::T_MAX, Lexer::T_MIN, Lexer::T_SUM])) {
            $this->syntaxError('One of: MAX, MIN, AVG, SUM, COUNT');
        }

        $this->match($lookaheadType);
        $functionName = $this->lexer->token['value'];
        $this->match(Lexer::T_OPEN_PARENTHESIS);

        if ($this->lexer->isNextToken(Lexer::T_DISTINCT)) {
            $this->match(Lexer::T_DISTINCT);
            $isDistinct = true;
        }

        $pathExp = $this->SimpleArithmeticExpression();

        $this->match(Lexer::T_CLOSE_PARENTHESIS);

        return new AST\AggregateExpression($functionName, $pathExp, $isDistinct);
    }

    /**
     * QuantifiedExpression ::= ("ALL" | "ANY" | "SOME") "(" Subselect ")"
     *
     * @return \Doctrine\ORM\Query\AST\QuantifiedExpression
     */
    public function QuantifiedExpression()
    {
        $lookaheadType = $this->lexer->lookahead['type'];
        $value = $this->lexer->lookahead['value'];

        if ( ! in_array($lookaheadType, [Lexer::T_ALL, Lexer::T_ANY, Lexer::T_SOME])) {
            $this->syntaxError('ALL, ANY or SOME');
        }

        $this->match($lookaheadType);
        $this->match(Lexer::T_OPEN_PARENTHESIS);

        $qExpr = new AST\QuantifiedExpression($this->Subselect());
        $qExpr->type = $value;

        $this->match(Lexer::T_CLOSE_PARENTHESIS);

        return $qExpr;
    }

    /**
     * BetweenExpression ::= ArithmeticExpression ["NOT"] "BETWEEN" ArithmeticExpression "AND" ArithmeticExpression
     *
     * @return \Doctrine\ORM\Query\AST\BetweenExpression
     */
    public function BetweenExpression()
    {
        $not = false;
        $arithExpr1 = $this->ArithmeticExpression();

        if ($this->lexer->isNextToken(Lexer::T_NOT)) {
            $this->match(Lexer::T_NOT);
            $not = true;
        }

        $this->match(Lexer::T_BETWEEN);
        $arithExpr2 = $this->ArithmeticExpression();
        $this->match(Lexer::T_AND);
        $arithExpr3 = $this->ArithmeticExpression();

        $betweenExpr = new AST\BetweenExpression($arithExpr1, $arithExpr2, $arithExpr3);
        $betweenExpr->not = $not;

        return $betweenExpr;
    }

    /**
     * ComparisonExpression ::= ArithmeticExpression ComparisonOperator ( QuantifiedExpression | ArithmeticExpression )
     *
     * @return \Doctrine\ORM\Query\AST\ComparisonExpression
     */
    public function ComparisonExpression()
    {
        $this->lexer->glimpse();

        $leftExpr  = $this->ArithmeticExpression();
        $operator  = $this->ComparisonOperator();
        $rightExpr = ($this->isNextAllAnySome())
            ? $this->QuantifiedExpression()
            : $this->ArithmeticExpression();

        return new AST\ComparisonExpression($leftExpr, $operator, $rightExpr);
    }

    /**
     * InExpression ::= SingleValuedPathExpression ["NOT"] "IN" "(" (InParameter {"," InParameter}* | Subselect) ")"
     *
     * @return \Doctrine\ORM\Query\AST\InExpression
     */
    public function InExpression()
    {
        $inExpression = new AST\InExpression($this->ArithmeticExpression());

        if ($this->lexer->isNextToken(Lexer::T_NOT)) {
            $this->match(Lexer::T_NOT);
            $inExpression->not = true;
        }

        $this->match(Lexer::T_IN);
        $this->match(Lexer::T_OPEN_PARENTHESIS);

        if ($this->lexer->isNextToken(Lexer::T_SELECT)) {
            $inExpression->subselect = $this->Subselect();
        } else {
            $literals = [];
            $literals[] = $this->InParameter();

            while ($this->lexer->isNextToken(Lexer::T_COMMA)) {
                $this->match(Lexer::T_COMMA);
                $literals[] = $this->InParameter();
            }

            $inExpression->literals = $literals;
        }

        $this->match(Lexer::T_CLOSE_PARENTHESIS);

        return $inExpression;
    }

    /**
     * InstanceOfExpression ::= IdentificationVariable ["NOT"] "INSTANCE" ["OF"] (InstanceOfParameter | "(" InstanceOfParameter {"," InstanceOfParameter}* ")")
     *
     * @return \Doctrine\ORM\Query\AST\InstanceOfExpression
     */
    public function InstanceOfExpression()
    {
        $instanceOfExpression = new AST\InstanceOfExpression($this->IdentificationVariable());

        if ($this->lexer->isNextToken(Lexer::T_NOT)) {
            $this->match(Lexer::T_NOT);
            $instanceOfExpression->not = true;
        }

        $this->match(Lexer::T_INSTANCE);
        $this->match(Lexer::T_OF);

        $exprValues = [];

        if ($this->lexer->isNextToken(Lexer::T_OPEN_PARENTHESIS)) {
            $this->match(Lexer::T_OPEN_PARENTHESIS);

            $exprValues[] = $this->InstanceOfParameter();

            while ($this->lexer->isNextToken(Lexer::T_COMMA)) {
                $this->match(Lexer::T_COMMA);

                $exprValues[] = $this->InstanceOfParameter();
            }

            $this->match(Lexer::T_CLOSE_PARENTHESIS);

            $instanceOfExpression->value = $exprValues;

            return $instanceOfExpression;
        }

        $exprValues[] = $this->InstanceOfParameter();

        $instanceOfExpression->value = $exprValues;

        return $instanceOfExpression;
    }

    /**
     * InstanceOfParameter ::= AbstractSchemaName | InputParameter
     *
     * @return mixed
     */
    public function InstanceOfParameter()
    {
        if ($this->lexer->isNextToken(Lexer::T_INPUT_PARAMETER)) {
            $this->match(Lexer::T_INPUT_PARAMETER);

            return new AST\InputParameter($this->lexer->token['value']);
        }

        $abstractSchemaName = $this->AbstractSchemaName();

        $this->validateAbstractSchemaName($abstractSchemaName);

        return $abstractSchemaName;
    }

    /**
     * LikeExpression ::= StringExpression ["NOT"] "LIKE" StringPrimary ["ESCAPE" char]
     *
     * @return \Doctrine\ORM\Query\AST\LikeExpression
     */
    public function LikeExpression()
    {
        $stringExpr = $this->StringExpression();
        $not = false;

        if ($this->lexer->isNextToken(Lexer::T_NOT)) {
            $this->match(Lexer::T_NOT);
            $not = true;
        }

        $this->match(Lexer::T_LIKE);

        if ($this->lexer->isNextToken(Lexer::T_INPUT_PARAMETER)) {
            $this->match(Lexer::T_INPUT_PARAMETER);
            $stringPattern = new AST\InputParameter($this->lexer->token['value']);
        } else {
            $stringPattern = $this->StringPrimary();
        }

        $escapeChar = null;

        if ($this->lexer->lookahead !== null && $this->lexer->lookahead['type'] === Lexer::T_ESCAPE) {
            $this->match(Lexer::T_ESCAPE);
            $this->match(Lexer::T_STRING);

            $escapeChar = new AST\Literal(AST\Literal::STRING, $this->lexer->token['value']);
        }

        $likeExpr = new AST\LikeExpression($stringExpr, $stringPattern, $escapeChar);
        $likeExpr->not = $not;

        return $likeExpr;
    }

    /**
     * NullComparisonExpression ::= (InputParameter | NullIfExpression | CoalesceExpression | AggregateExpression | FunctionDeclaration | IdentificationVariable | SingleValuedPathExpression | ResultVariable) "IS" ["NOT"] "NULL"
     *
     * @return \Doctrine\ORM\Query\AST\NullComparisonExpression
     */
    public function NullComparisonExpression()
    {
        switch (true) {
            case $this->lexer->isNextToken(Lexer::T_INPUT_PARAMETER):
                $this->match(Lexer::T_INPUT_PARAMETER);

                $expr = new AST\InputParameter($this->lexer->token['value']);
                break;

            case $this->lexer->isNextToken(Lexer::T_NULLIF):
                $expr = $this->NullIfExpression();
                break;

            case $this->lexer->isNextToken(Lexer::T_COALESCE):
                $expr = $this->CoalesceExpression();
                break;

            case $this->isFunction():
                $expr = $this->FunctionDeclaration();
                break;

            default:
                // We need to check if we are in a IdentificationVariable or SingleValuedPathExpression
                $glimpse = $this->lexer->glimpse();

                if ($glimpse['type'] === Lexer::T_DOT) {
                    $expr = $this->SingleValuedPathExpression();

                    // Leave switch statement
                    break;
                }

                $lookaheadValue = $this->lexer->lookahead['value'];

                // Validate existing component
                if ( ! isset($this->queryComponents[$lookaheadValue])) {
                    $this->semanticalError('Cannot add having condition on undefined result variable.');
                }

                // Validate SingleValuedPathExpression (ie.: "product")
                if (isset($this->queryComponents[$lookaheadValue]['metadata'])) {
                    $expr = $this->SingleValuedPathExpression();
                    break;
                }

                // Validating ResultVariable
                if ( ! isset($this->queryComponents[$lookaheadValue]['resultVariable'])) {
                    $this->semanticalError('Cannot add having condition on a non result variable.');
                }

                $expr = $this->ResultVariable();
                break;
        }

        $nullCompExpr = new AST\NullComparisonExpression($expr);

        $this->match(Lexer::T_IS);

        if ($this->lexer->isNextToken(Lexer::T_NOT)) {
            $this->match(Lexer::T_NOT);

            $nullCompExpr->not = true;
        }

        $this->match(Lexer::T_NULL);

        return $nullCompExpr;
    }

    /**
     * ExistsExpression ::= ["NOT"] "EXISTS" "(" Subselect ")"
     *
     * @return \Doctrine\ORM\Query\AST\ExistsExpression
     */
    public function ExistsExpression()
    {
        $not = false;

        if ($this->lexer->isNextToken(Lexer::T_NOT)) {
            $this->match(Lexer::T_NOT);
            $not = true;
        }

        $this->match(Lexer::T_EXISTS);
        $this->match(Lexer::T_OPEN_PARENTHESIS);

        $existsExpression = new AST\ExistsExpression($this->Subselect());
        $existsExpression->not = $not;

        $this->match(Lexer::T_CLOSE_PARENTHESIS);

        return $existsExpression;
    }

    /**
     * ComparisonOperator ::= "=" | "<" | "<=" | "<>" | ">" | ">=" | "!="
     *
     * @return string
     */
    public function ComparisonOperator()
    {
        switch ($this->lexer->lookahead['value']) {
            case '=':
                $this->match(Lexer::T_EQUALS);

                return '=';

            case '<':
                $this->match(Lexer::T_LOWER_THAN);
                $operator = '<';

                if ($this->lexer->isNextToken(Lexer::T_EQUALS)) {
                    $this->match(Lexer::T_EQUALS);
                    $operator .= '=';
                } else if ($this->lexer->isNextToken(Lexer::T_GREATER_THAN)) {
                    $this->match(Lexer::T_GREATER_THAN);
                    $operator .= '>';
                }

                return $operator;

            case '>':
                $this->match(Lexer::T_GREATER_THAN);
                $operator = '>';

                if ($this->lexer->isNextToken(Lexer::T_EQUALS)) {
                    $this->match(Lexer::T_EQUALS);
                    $operator .= '=';
                }

                return $operator;

            case '!':
                $this->match(Lexer::T_NEGATE);
                $this->match(Lexer::T_EQUALS);

                return '<>';

            default:
                $this->syntaxError('=, <, <=, <>, >, >=, !=');
        }
    }

    /**
     * FunctionDeclaration ::= FunctionsReturningStrings | FunctionsReturningNumerics | FunctionsReturningDatetime
     *
     * @return \Doctrine\ORM\Query\AST\Functions\FunctionNode
     */
    public function FunctionDeclaration()
    {
        $token = $this->lexer->lookahead;
        $funcName = strtolower($token['value']);

        $customFunctionDeclaration = $this->CustomFunctionDeclaration();

        // Check for custom functions functions first!
        switch (true) {
            case $customFunctionDeclaration !== null:
                return $customFunctionDeclaration;

            case (isset(self::$_STRING_FUNCTIONS[$funcName])):
                return $this->FunctionsReturningStrings();

            case (isset(self::$_NUMERIC_FUNCTIONS[$funcName])):
                return $this->FunctionsReturningNumerics();

            case (isset(self::$_DATETIME_FUNCTIONS[$funcName])):
                return $this->FunctionsReturningDatetime();

            default:
                $this->syntaxError('known function', $token);
        }
    }

    /**
     * Helper function for FunctionDeclaration grammar rule.
     *
     * @return \Doctrine\ORM\Query\AST\Functions\FunctionNode
     */
    private function CustomFunctionDeclaration()
    {
        $token = $this->lexer->lookahead;
        $funcName = strtolower($token['value']);

        // Check for custom functions afterwards
        $config = $this->em->getConfiguration();

        switch (true) {
            case ($config->getCustomStringFunction($funcName) !== null):
                return $this->CustomFunctionsReturningStrings();

            case ($config->getCustomNumericFunction($funcName) !== null):
                return $this->CustomFunctionsReturningNumerics();

            case ($config->getCustomDatetimeFunction($funcName) !== null):
                return $this->CustomFunctionsReturningDatetime();

            default:
                return null;
        }
    }

    /**
     * FunctionsReturningNumerics ::=
     *      "LENGTH" "(" StringPrimary ")" |
     *      "LOCATE" "(" StringPrimary "," StringPrimary ["," SimpleArithmeticExpression]")" |
     *      "ABS" "(" SimpleArithmeticExpression ")" |
     *      "SQRT" "(" SimpleArithmeticExpression ")" |
     *      "MOD" "(" SimpleArithmeticExpression "," SimpleArithmeticExpression ")" |
     *      "SIZE" "(" CollectionValuedPathExpression ")" |
     *      "DATE_DIFF" "(" ArithmeticPrimary "," ArithmeticPrimary ")" |
     *      "BIT_AND" "(" ArithmeticPrimary "," ArithmeticPrimary ")" |
     *      "BIT_OR" "(" ArithmeticPrimary "," ArithmeticPrimary ")"
     *
     * @return \Doctrine\ORM\Query\AST\Functions\FunctionNode
     */
    public function FunctionsReturningNumerics()
    {
        $funcNameLower = strtolower($this->lexer->lookahead['value']);
        $funcClass     = self::$_NUMERIC_FUNCTIONS[$funcNameLower];

        $function = new $funcClass($funcNameLower);
        $function->parse($this);

        return $function;
    }

    /**
     * @return \Doctrine\ORM\Query\AST\Functions\FunctionNode
     */
    public function CustomFunctionsReturningNumerics()
    {
        // getCustomNumericFunction is case-insensitive
        $functionName  = strtolower($this->lexer->lookahead['value']);
        $functionClass = $this->em->getConfiguration()->getCustomNumericFunction($functionName);

        $function = is_string($functionClass)
            ? new $functionClass($functionName)
            : call_user_func($functionClass, $functionName);

        $function->parse($this);

        return $function;
    }

    /**
     * FunctionsReturningDateTime ::=
     *     "CURRENT_DATE" |
     *     "CURRENT_TIME" |
     *     "CURRENT_TIMESTAMP" |
     *     "DATE_ADD" "(" ArithmeticPrimary "," ArithmeticPrimary "," StringPrimary ")" |
     *     "DATE_SUB" "(" ArithmeticPrimary "," ArithmeticPrimary "," StringPrimary ")"
     *
     * @return \Doctrine\ORM\Query\AST\Functions\FunctionNode
     */
    public function FunctionsReturningDatetime()
    {
        $funcNameLower = strtolower($this->lexer->lookahead['value']);
        $funcClass     = self::$_DATETIME_FUNCTIONS[$funcNameLower];

        $function = new $funcClass($funcNameLower);
        $function->parse($this);

        return $function;
    }

    /**
     * @return \Doctrine\ORM\Query\AST\Functions\FunctionNode
     */
    public function CustomFunctionsReturningDatetime()
    {
        // getCustomDatetimeFunction is case-insensitive
        $functionName  = $this->lexer->lookahead['value'];
        $functionClass = $this->em->getConfiguration()->getCustomDatetimeFunction($functionName);

        $function = is_string($functionClass)
            ? new $functionClass($functionName)
            : call_user_func($functionClass, $functionName);

        $function->parse($this);

        return $function;
    }

    /**
     * FunctionsReturningStrings ::=
     *   "CONCAT" "(" StringPrimary "," StringPrimary {"," StringPrimary}* ")" |
     *   "SUBSTRING" "(" StringPrimary "," SimpleArithmeticExpression "," SimpleArithmeticExpression ")" |
     *   "TRIM" "(" [["LEADING" | "TRAILING" | "BOTH"] [char] "FROM"] StringPrimary ")" |
     *   "LOWER" "(" StringPrimary ")" |
     *   "UPPER" "(" StringPrimary ")" |
     *   "IDENTITY" "(" SingleValuedAssociationPathExpression {"," string} ")"
     *
     * @return \Doctrine\ORM\Query\AST\Functions\FunctionNode
     */
    public function FunctionsReturningStrings()
    {
        $funcNameLower = strtolower($this->lexer->lookahead['value']);
        $funcClass     = self::$_STRING_FUNCTIONS[$funcNameLower];

        $function = new $funcClass($funcNameLower);
        $function->parse($this);

        return $function;
    }

    /**
     * @return \Doctrine\ORM\Query\AST\Functions\FunctionNode
     */
    public function CustomFunctionsReturningStrings()
    {
        // getCustomStringFunction is case-insensitive
        $functionName  = $this->lexer->lookahead['value'];
        $functionClass = $this->em->getConfiguration()->getCustomStringFunction($functionName);

        $function = is_string($functionClass)
            ? new $functionClass($functionName)
            : call_user_func($functionClass, $functionName);

        $function->parse($this);

        return $function;
    }
}<|MERGE_RESOLUTION|>--- conflicted
+++ resolved
@@ -1525,13 +1525,12 @@
                 $expr = $this->ScalarExpression();
                 break;
 
-<<<<<<< HEAD
             case $this->lexer->lookahead['type'] === Lexer::T_CASE:
                 $expr = $this->CaseExpression();
-=======
+                break;
+
             case $this->isFunction():
                 $expr = $this->FunctionDeclaration();
->>>>>>> 5fde5801
                 break;
 
             default:
