<?php

/*
 * THIS SOFTWARE IS PROVIDED BY THE COPYRIGHT HOLDERS AND CONTRIBUTORS
 * "AS IS" AND ANY EXPRESS OR IMPLIED WARRANTIES, INCLUDING, BUT NOT
 * LIMITED TO, THE IMPLIED WARRANTIES OF MERCHANTABILITY AND FITNESS FOR
 * A PARTICULAR PURPOSE ARE DISCLAIMED. IN NO EVENT SHALL THE COPYRIGHT
 * OWNER OR CONTRIBUTORS BE LIABLE FOR ANY DIRECT, INDIRECT, INCIDENTAL,
 * SPECIAL, EXEMPLARY, OR CONSEQUENTIAL DAMAGES (INCLUDING, BUT NOT
 * LIMITED TO, PROCUREMENT OF SUBSTITUTE GOODS OR SERVICES; LOSS OF USE,
 * DATA, OR PROFITS; OR BUSINESS INTERRUPTION) HOWEVER CAUSED AND ON ANY
 * THEORY OF LIABILITY, WHETHER IN CONTRACT, STRICT LIABILITY, OR TORT
 * (INCLUDING NEGLIGENCE OR OTHERWISE) ARISING IN ANY WAY OUT OF THE USE
 * OF THIS SOFTWARE, EVEN IF ADVISED OF THE POSSIBILITY OF SUCH DAMAGE.
 *
 * This software consists of voluntary contributions made by many individuals
 * and is licensed under the MIT license. For more information, see
 * <http://www.doctrine-project.org>.
 */

namespace Doctrine\ORM\Query;

use Doctrine\Deprecations\Deprecation;
use Doctrine\ORM\EntityManager;
use Doctrine\ORM\Mapping\ClassMetadata;
use Doctrine\ORM\Query;
use Doctrine\ORM\Query\AST\AggregateExpression;
use Doctrine\ORM\Query\AST\ArithmeticExpression;
use Doctrine\ORM\Query\AST\ArithmeticFactor;
use Doctrine\ORM\Query\AST\ArithmeticTerm;
use Doctrine\ORM\Query\AST\BetweenExpression;
use Doctrine\ORM\Query\AST\CoalesceExpression;
use Doctrine\ORM\Query\AST\CollectionMemberExpression;
use Doctrine\ORM\Query\AST\ComparisonExpression;
use Doctrine\ORM\Query\AST\ConditionalPrimary;
use Doctrine\ORM\Query\AST\DeleteClause;
use Doctrine\ORM\Query\AST\DeleteStatement;
use Doctrine\ORM\Query\AST\EmptyCollectionComparisonExpression;
use Doctrine\ORM\Query\AST\ExistsExpression;
use Doctrine\ORM\Query\AST\FromClause;
use Doctrine\ORM\Query\AST\Functions;
use Doctrine\ORM\Query\AST\Functions\FunctionNode;
use Doctrine\ORM\Query\AST\GeneralCaseExpression;
use Doctrine\ORM\Query\AST\GroupByClause;
use Doctrine\ORM\Query\AST\HavingClause;
use Doctrine\ORM\Query\AST\IdentificationVariableDeclaration;
use Doctrine\ORM\Query\AST\IndexBy;
use Doctrine\ORM\Query\AST\InExpression;
use Doctrine\ORM\Query\AST\InputParameter;
use Doctrine\ORM\Query\AST\InstanceOfExpression;
use Doctrine\ORM\Query\AST\Join;
use Doctrine\ORM\Query\AST\JoinAssociationPathExpression;
use Doctrine\ORM\Query\AST\LikeExpression;
use Doctrine\ORM\Query\AST\Literal;
use Doctrine\ORM\Query\AST\NewObjectExpression;
use Doctrine\ORM\Query\AST\Node;
use Doctrine\ORM\Query\AST\NullComparisonExpression;
use Doctrine\ORM\Query\AST\NullIfExpression;
use Doctrine\ORM\Query\AST\OrderByClause;
use Doctrine\ORM\Query\AST\OrderByItem;
use Doctrine\ORM\Query\AST\PartialObjectExpression;
use Doctrine\ORM\Query\AST\PathExpression;
use Doctrine\ORM\Query\AST\QuantifiedExpression;
use Doctrine\ORM\Query\AST\RangeVariableDeclaration;
use Doctrine\ORM\Query\AST\SelectClause;
use Doctrine\ORM\Query\AST\SelectExpression;
use Doctrine\ORM\Query\AST\SelectStatement;
use Doctrine\ORM\Query\AST\SimpleArithmeticExpression;
use Doctrine\ORM\Query\AST\SimpleSelectClause;
use Doctrine\ORM\Query\AST\SimpleSelectExpression;
use Doctrine\ORM\Query\AST\SimpleWhenClause;
use Doctrine\ORM\Query\AST\Subselect;
use Doctrine\ORM\Query\AST\SubselectFromClause;
use Doctrine\ORM\Query\AST\SubselectIdentificationVariableDeclaration;
use Doctrine\ORM\Query\AST\UpdateClause;
use Doctrine\ORM\Query\AST\UpdateItem;
use Doctrine\ORM\Query\AST\UpdateStatement;
use Doctrine\ORM\Query\AST\WhenClause;
use Doctrine\ORM\Query\AST\WhereClause;
use ReflectionClass;
use Webmozart\Assert\Assert;

use function array_intersect;
use function array_search;
use function assert;
use function call_user_func;
use function class_exists;
use function count;
use function explode;
use function implode;
use function in_array;
use function interface_exists;
use function is_string;
use function sprintf;
use function strlen;
use function strpos;
use function strrpos;
use function strtolower;
use function substr;

/**
 * An LL(*) recursive-descent parser for the context-free grammar of the Doctrine Query Language.
 * Parses a DQL query, reports any errors in it, and generates an AST.
 */
class Parser
{
    /**
     * READ-ONLY: Maps BUILT-IN string function names to AST class names.
     *
     * @psalm-var array<string, class-string<Functions\FunctionNode>>
     */
    private static $stringFunctions = [
        'concat'    => Functions\ConcatFunction::class,
        'substring' => Functions\SubstringFunction::class,
        'trim'      => Functions\TrimFunction::class,
        'lower'     => Functions\LowerFunction::class,
        'upper'     => Functions\UpperFunction::class,
        'identity'  => Functions\IdentityFunction::class,
    ];

    /**
     * READ-ONLY: Maps BUILT-IN numeric function names to AST class names.
     *
     * @psalm-var array<string, class-string<Functions\FunctionNode>>
     */
    private static $numericFunctions = [
        'length'    => Functions\LengthFunction::class,
        'locate'    => Functions\LocateFunction::class,
        'abs'       => Functions\AbsFunction::class,
        'sqrt'      => Functions\SqrtFunction::class,
        'mod'       => Functions\ModFunction::class,
        'size'      => Functions\SizeFunction::class,
        'date_diff' => Functions\DateDiffFunction::class,
        'bit_and'   => Functions\BitAndFunction::class,
        'bit_or'    => Functions\BitOrFunction::class,

        // Aggregate functions
        'min'       => Functions\MinFunction::class,
        'max'       => Functions\MaxFunction::class,
        'avg'       => Functions\AvgFunction::class,
        'sum'       => Functions\SumFunction::class,
        'count'     => Functions\CountFunction::class,
    ];

    /**
     * READ-ONLY: Maps BUILT-IN datetime function names to AST class names.
     *
     * @psalm-var array<string, class-string<Functions\FunctionNode>>
     */
    private static $datetimeFunctions = [
        'current_date'      => Functions\CurrentDateFunction::class,
        'current_time'      => Functions\CurrentTimeFunction::class,
        'current_timestamp' => Functions\CurrentTimestampFunction::class,
        'date_add'          => Functions\DateAddFunction::class,
        'date_sub'          => Functions\DateSubFunction::class,
    ];

    /*
     * Expressions that were encountered during parsing of identifiers and expressions
     * and still need to be validated.
     */

    /** @psalm-var list<array{token: mixed, expression: mixed, nestingLevel: int}> */
    private $deferredIdentificationVariables = [];

    /** @psalm-var list<array{token: mixed, expression: mixed, nestingLevel: int}> */
    private $deferredPartialObjectExpressions = [];

    /** @psalm-var list<array{token: mixed, expression: mixed, nestingLevel: int}> */
    private $deferredPathExpressions = [];

    /** @psalm-var list<array{token: mixed, expression: mixed, nestingLevel: int}> */
    private $deferredResultVariables = [];

    /** @psalm-var list<array{token: mixed, expression: mixed, nestingLevel: int}> */
    private $deferredNewObjectExpressions = [];

    /**
     * The lexer.
     *
     * @var Lexer
     */
    private $lexer;

    /**
     * The parser result.
     *
     * @var ParserResult
     */
    private $parserResult;

    /**
     * The EntityManager.
     *
     * @var EntityManager
     */
    private $em;

    /**
     * The Query to parse.
     *
     * @var Query
     */
    private $query;

    /**
     * Map of declared query components in the parsed query.
     *
     * @psalm-var array<string, array<string, mixed>>
     */
    private $queryComponents = [];

    /**
     * Keeps the nesting level of defined ResultVariables.
     *
     * @var int
     */
    private $nestingLevel = 0;

    /**
     * Any additional custom tree walkers that modify the AST.
     *
     * @psalm-var list<class-string<TreeWalker>>
     */
    private $customTreeWalkers = [];

    /**
     * The custom last tree walker, if any, that is responsible for producing the output.
     *
     * @var class-string<TreeWalker>
     */
    private $customOutputWalker;

    /** @psalm-var list<AST\SelectExpression> */
    private $identVariableExpressions = [];

    /**
     * Creates a new query parser object.
     *
     * @param Query $query The Query to parse.
     */
    public function __construct(Query $query)
    {
        $this->query        = $query;
        $this->em           = $query->getEntityManager();
        $this->lexer        = new Lexer((string) $query->getDQL());
        $this->parserResult = new ParserResult();
    }

    /**
     * Sets a custom tree walker that produces output.
     * This tree walker will be run last over the AST, after any other walkers.
     *
     * @param string $className
     *
     * @return void
     */
    public function setCustomOutputTreeWalker($className)
    {
        $this->customOutputWalker = $className;
    }

    /**
     * Adds a custom tree walker for modifying the AST.
     *
     * @return void
     *
     * @psalm-param class-string $className
     */
    public function addCustomTreeWalker($className)
    {
        $this->customTreeWalkers[] = $className;
    }

    /**
     * Gets the lexer used by the parser.
     *
     * @return Lexer
     */
    public function getLexer()
    {
        return $this->lexer;
    }

    /**
     * Gets the ParserResult that is being filled with information during parsing.
     *
     * @return ParserResult
     */
    public function getParserResult()
    {
        return $this->parserResult;
    }

    /**
     * Gets the EntityManager used by the parser.
     *
     * @return EntityManager
     */
    public function getEntityManager()
    {
        return $this->em;
    }

    /**
     * Parses and builds AST for the given Query.
     *
     * @return SelectStatement|UpdateStatement|DeleteStatement
     */
    public function getAST()
    {
        // Parse & build AST
        $AST = $this->QueryLanguage();

        // Process any deferred validations of some nodes in the AST.
        // This also allows post-processing of the AST for modification purposes.
        $this->processDeferredIdentificationVariables();

        if ($this->deferredPartialObjectExpressions) {
            $this->processDeferredPartialObjectExpressions();
        }

        if ($this->deferredPathExpressions) {
            $this->processDeferredPathExpressions();
        }

        if ($this->deferredResultVariables) {
            $this->processDeferredResultVariables();
        }

        if ($this->deferredNewObjectExpressions) {
            $this->processDeferredNewObjectExpressions($AST);
        }

        $this->processRootEntityAliasSelected();

        // TODO: Is there a way to remove this? It may impact the mixed hydration resultset a lot!
        $this->fixIdentificationVariableOrder($AST);

        return $AST;
    }

    /**
     * Attempts to match the given token with the current lookahead token.
     *
     * If they match, updates the lookahead token; otherwise raises a syntax
     * error.
     *
     * @param int $token The token type.
     *
     * @return void
     *
     * @throws QueryException If the tokens don't match.
     */
    public function match($token)
    {
        $lookaheadType = $this->lexer->lookahead['type'] ?? null;

        // Short-circuit on first condition, usually types match
        if ($lookaheadType === $token) {
            $this->lexer->moveNext();

            return;
        }

        // If parameter is not identifier (1-99) must be exact match
        if ($token < Lexer::T_IDENTIFIER) {
            $this->syntaxError($this->lexer->getLiteral($token));
        }

        // If parameter is keyword (200+) must be exact match
        if ($token > Lexer::T_IDENTIFIER) {
            $this->syntaxError($this->lexer->getLiteral($token));
        }

        // If parameter is T_IDENTIFIER, then matches T_IDENTIFIER (100) and keywords (200+)
        if ($token === Lexer::T_IDENTIFIER && $lookaheadType < Lexer::T_IDENTIFIER) {
            $this->syntaxError($this->lexer->getLiteral($token));
        }

        $this->lexer->moveNext();
    }

    /**
     * Frees this parser, enabling it to be reused.
     *
     * @param bool $deep     Whether to clean peek and reset errors.
     * @param int  $position Position to reset.
     *
     * @return void
     */
    public function free($deep = false, $position = 0)
    {
        // WARNING! Use this method with care. It resets the scanner!
        $this->lexer->resetPosition($position);

        // Deep = true cleans peek and also any previously defined errors
        if ($deep) {
            $this->lexer->resetPeek();
        }

        $this->lexer->token     = null;
        $this->lexer->lookahead = null;
    }

    /**
     * Parses a query string.
     *
     * @return ParserResult
     */
    public function parse()
    {
        $AST = $this->getAST();

        $customWalkers = $this->query->getHint(Query::HINT_CUSTOM_TREE_WALKERS);
        if ($customWalkers !== false) {
            $this->customTreeWalkers = $customWalkers;
        }

        $customOutputWalker = $this->query->getHint(Query::HINT_CUSTOM_OUTPUT_WALKER);
        if ($customOutputWalker !== false) {
            $this->customOutputWalker = $customOutputWalker;
        }

        // Run any custom tree walkers over the AST
        if ($this->customTreeWalkers) {
            $treeWalkerChain = new TreeWalkerChain($this->query, $this->parserResult, $this->queryComponents);

            foreach ($this->customTreeWalkers as $walker) {
                $treeWalkerChain->addTreeWalker($walker);
            }

            switch (true) {
                case $AST instanceof AST\UpdateStatement:
                    $treeWalkerChain->walkUpdateStatement($AST);
                    break;

                case $AST instanceof AST\DeleteStatement:
                    $treeWalkerChain->walkDeleteStatement($AST);
                    break;

                case $AST instanceof AST\SelectStatement:
                default:
                    $treeWalkerChain->walkSelectStatement($AST);
            }

            $this->queryComponents = $treeWalkerChain->getQueryComponents();
        }

        $outputWalkerClass = $this->customOutputWalker ?: SqlWalker::class;
        $outputWalker      = new $outputWalkerClass($this->query, $this->parserResult, $this->queryComponents);

        // Assign an SQL executor to the parser result
        $this->parserResult->setSqlExecutor($outputWalker->getExecutor($AST));

        return $this->parserResult;
    }

    /**
     * Fixes order of identification variables.
     *
     * They have to appear in the select clause in the same order as the
     * declarations (from ... x join ... y join ... z ...) appear in the query
     * as the hydration process relies on that order for proper operation.
     *
     * @param AST\SelectStatement|AST\DeleteStatement|AST\UpdateStatement $AST
     *
     * @return void
     */
    private function fixIdentificationVariableOrder($AST)
    {
        if (count($this->identVariableExpressions) <= 1) {
            return;
        }

        assert($AST instanceof AST\SelectStatement);

        foreach ($this->queryComponents as $dqlAlias => $qComp) {
            if (! isset($this->identVariableExpressions[$dqlAlias])) {
                continue;
            }

            $expr = $this->identVariableExpressions[$dqlAlias];
            $key  = array_search($expr, $AST->selectClause->selectExpressions);

            unset($AST->selectClause->selectExpressions[$key]);

            $AST->selectClause->selectExpressions[] = $expr;
        }
    }

    /**
     * Generates a new syntax error.
     *
     * @param string $expected Expected string.
     *
     * @return void
     *
     * @throws QueryException
     *
<<<<<<< HEAD
     * @psalm-return no-return
=======
     * @psalm-param array<string, mixed>|null $token    Got token.
>>>>>>> 5247c56f
     */
    public function syntaxError($expected = '', $token = null)
    {
        if ($token === null) {
            $token = $this->lexer->lookahead;
        }

        $tokenPos = $token['position'] ?? '-1';

        $message  = sprintf('line 0, col %d: Error: ', $tokenPos);
        $message .= $expected !== '' ? sprintf('Expected %s, got ', $expected) : 'Unexpected ';
        $message .= $this->lexer->lookahead === null ? 'end of string.' : sprintf("'%s'", $token['value']);

        throw QueryException::syntaxError($message, QueryException::dqlError($this->query->getDQL()));
    }

    /**
     * Generates a new semantical error.
     *
     * @param string $message Optional message.
     *
     * @return void
     *
     * @throws QueryException
     *
     * @psalm-param array<string, mixed>|null $token Optional token.
     */
    public function semanticalError($message = '', $token = null)
    {
        if ($token === null) {
            $token = $this->lexer->lookahead ?? ['position' => null];
        }

        // Minimum exposed chars ahead of token
        $distance = 12;

        // Find a position of a final word to display in error string
        $dql    = $this->query->getDQL();
        $length = strlen($dql);
        $pos    = $token['position'] + $distance;
        $pos    = strpos($dql, ' ', $length > $pos ? $pos : $length);
        $length = $pos !== false ? $pos - $token['position'] : $distance;

        $tokenPos = isset($token['position']) && $token['position'] > 0 ? $token['position'] : '-1';
        $tokenStr = substr($dql, $token['position'], $length);

        // Building informative message
        $message = 'line 0, col ' . $tokenPos . " near '" . $tokenStr . "': Error: " . $message;

        throw QueryException::semanticalError($message, QueryException::dqlError($this->query->getDQL()));
    }

    /**
     * Peeks beyond the matched closing parenthesis and returns the first token after that one.
     *
     * @param bool $resetPeek Reset peek after finding the closing parenthesis.
     *
     * @psalm-return array<string, mixed>| null
     */
    private function peekBeyondClosingParenthesis(bool $resetPeek = true)
    {
        $token        = $this->lexer->peek();
        $numUnmatched = 1;

        while ($numUnmatched > 0 && $token !== null) {
            switch ($token['type']) {
                case Lexer::T_OPEN_PARENTHESIS:
                    ++$numUnmatched;
                    break;

                case Lexer::T_CLOSE_PARENTHESIS:
                    --$numUnmatched;
                    break;

                default:
                    // Do nothing
            }

            $token = $this->lexer->peek();
        }

        if ($resetPeek) {
            $this->lexer->resetPeek();
        }

        return $token;
    }

    /**
     * Checks if the given token indicates a mathematical operator.
     *
     * @psalm-param array<string, mixed> $token
     */
    private function isMathOperator($token): bool
    {
        return $token !== null && in_array($token['type'], [Lexer::T_PLUS, Lexer::T_MINUS, Lexer::T_DIVIDE, Lexer::T_MULTIPLY]);
    }

    /**
     * Checks if the next-next (after lookahead) token starts a function.
     *
     * @return bool TRUE if the next-next tokens start a function, FALSE otherwise.
     */
    private function isFunction(): bool
    {
        $lookaheadType = $this->lexer->lookahead['type'];
        $peek          = $this->lexer->peek();

        $this->lexer->resetPeek();

        return $lookaheadType >= Lexer::T_IDENTIFIER && $peek !== null && $peek['type'] === Lexer::T_OPEN_PARENTHESIS;
    }

    /**
     * Checks whether the given token type indicates an aggregate function.
     *
     * @return bool TRUE if the token type is an aggregate function, FALSE otherwise.
     *
     * @psalm-param Lexer::T_* $tokenType
     */
    private function isAggregateFunction(int $tokenType): bool
    {
        return in_array(
            $tokenType,
            [Lexer::T_AVG, Lexer::T_MIN, Lexer::T_MAX, Lexer::T_SUM, Lexer::T_COUNT]
        );
    }

    /**
     * Checks whether the current lookahead token of the lexer has the type T_ALL, T_ANY or T_SOME.
     */
    private function isNextAllAnySome(): bool
    {
        return in_array(
            $this->lexer->lookahead['type'],
            [Lexer::T_ALL, Lexer::T_ANY, Lexer::T_SOME]
        );
    }

    /**
     * Validates that the given <tt>IdentificationVariable</tt> is semantically correct.
     * It must exist in query components list.
     */
    private function processDeferredIdentificationVariables(): void
    {
        foreach ($this->deferredIdentificationVariables as $deferredItem) {
            $identVariable = $deferredItem['expression'];

            // Check if IdentificationVariable exists in queryComponents
            if (! isset($this->queryComponents[$identVariable])) {
                $this->semanticalError(
                    sprintf("'%s' is not defined.", $identVariable),
                    $deferredItem['token']
                );
            }

            $qComp = $this->queryComponents[$identVariable];

            // Check if queryComponent points to an AbstractSchemaName or a ResultVariable
            if (! isset($qComp['metadata'])) {
                $this->semanticalError(
                    sprintf("'%s' does not point to a Class.", $identVariable),
                    $deferredItem['token']
                );
            }

            // Validate if identification variable nesting level is lower or equal than the current one
            if ($qComp['nestingLevel'] > $deferredItem['nestingLevel']) {
                $this->semanticalError(
                    sprintf("'%s' is used outside the scope of its declaration.", $identVariable),
                    $deferredItem['token']
                );
            }
        }
    }

    /**
     * Validates that the given <tt>NewObjectExpression</tt>.
     */
    private function processDeferredNewObjectExpressions(SelectStatement $AST): void
    {
        foreach ($this->deferredNewObjectExpressions as $deferredItem) {
            $expression    = $deferredItem['expression'];
            $token         = $deferredItem['token'];
            $className     = $expression->className;
            $args          = $expression->args;
            $fromClassName = $AST->fromClause->identificationVariableDeclarations[0]->rangeVariableDeclaration->abstractSchemaName ?? null;

            // If the namespace is not given then assumes the first FROM entity namespace
            if (strpos($className, '\\') === false && ! class_exists($className) && strpos($fromClassName, '\\') !== false) {
                $namespace = substr($fromClassName, 0, strrpos($fromClassName, '\\'));
                $fqcn      = $namespace . '\\' . $className;

                if (class_exists($fqcn)) {
                    $expression->className = $fqcn;
                    $className             = $fqcn;
                }
            }

            if (! class_exists($className)) {
                $this->semanticalError(sprintf('Class "%s" is not defined.', $className), $token);
            }

            $class = new ReflectionClass($className);

            if (! $class->isInstantiable()) {
                $this->semanticalError(sprintf('Class "%s" can not be instantiated.', $className), $token);
            }

            if ($class->getConstructor() === null) {
                $this->semanticalError(sprintf('Class "%s" has not a valid constructor.', $className), $token);
            }

            if ($class->getConstructor()->getNumberOfRequiredParameters() > count($args)) {
                $this->semanticalError(sprintf('Number of arguments does not match with "%s" constructor declaration.', $className), $token);
            }
        }
    }

    /**
     * Validates that the given <tt>PartialObjectExpression</tt> is semantically correct.
     * It must exist in query components list.
     */
    private function processDeferredPartialObjectExpressions(): void
    {
        foreach ($this->deferredPartialObjectExpressions as $deferredItem) {
            $expr  = $deferredItem['expression'];
            $class = $this->queryComponents[$expr->identificationVariable]['metadata'];

            foreach ($expr->partialFieldSet as $field) {
                if (isset($class->fieldMappings[$field])) {
                    continue;
                }

                if (
                    isset($class->associationMappings[$field]) &&
                    $class->associationMappings[$field]['isOwningSide'] &&
                    $class->associationMappings[$field]['type'] & ClassMetadata::TO_ONE
                ) {
                    continue;
                }

                $this->semanticalError(sprintf(
                    "There is no mapped field named '%s' on class %s.",
                    $field,
                    $class->name
                ), $deferredItem['token']);
            }

            if (array_intersect($class->identifier, $expr->partialFieldSet) !== $class->identifier) {
                $this->semanticalError(
                    'The partial field selection of class ' . $class->name . ' must contain the identifier.',
                    $deferredItem['token']
                );
            }
        }
    }

    /**
     * Validates that the given <tt>ResultVariable</tt> is semantically correct.
     * It must exist in query components list.
     */
    private function processDeferredResultVariables(): void
    {
        foreach ($this->deferredResultVariables as $deferredItem) {
            $resultVariable = $deferredItem['expression'];

            // Check if ResultVariable exists in queryComponents
            if (! isset($this->queryComponents[$resultVariable])) {
                $this->semanticalError(
                    sprintf("'%s' is not defined.", $resultVariable),
                    $deferredItem['token']
                );
            }

            $qComp = $this->queryComponents[$resultVariable];

            // Check if queryComponent points to an AbstractSchemaName or a ResultVariable
            if (! isset($qComp['resultVariable'])) {
                $this->semanticalError(
                    sprintf("'%s' does not point to a ResultVariable.", $resultVariable),
                    $deferredItem['token']
                );
            }

            // Validate if identification variable nesting level is lower or equal than the current one
            if ($qComp['nestingLevel'] > $deferredItem['nestingLevel']) {
                $this->semanticalError(
                    sprintf("'%s' is used outside the scope of its declaration.", $resultVariable),
                    $deferredItem['token']
                );
            }
        }
    }

    /**
     * Validates that the given <tt>PathExpression</tt> is semantically correct for grammar rules:
     *
     * AssociationPathExpression             ::= CollectionValuedPathExpression | SingleValuedAssociationPathExpression
     * SingleValuedPathExpression            ::= StateFieldPathExpression | SingleValuedAssociationPathExpression
     * StateFieldPathExpression              ::= IdentificationVariable "." StateField
     * SingleValuedAssociationPathExpression ::= IdentificationVariable "." SingleValuedAssociationField
     * CollectionValuedPathExpression        ::= IdentificationVariable "." CollectionValuedAssociationField
     */
    private function processDeferredPathExpressions(): void
    {
        foreach ($this->deferredPathExpressions as $deferredItem) {
            $pathExpression = $deferredItem['expression'];

            $qComp = $this->queryComponents[$pathExpression->identificationVariable];
            $class = $qComp['metadata'];

            $field = $pathExpression->field;
            if ($field === null) {
                $field = $pathExpression->field = $class->identifier[0];
            }

            // Check if field or association exists
            if (! isset($class->associationMappings[$field]) && ! isset($class->fieldMappings[$field])) {
                $this->semanticalError(
                    'Class ' . $class->name . ' has no field or association named ' . $field,
                    $deferredItem['token']
                );
            }

            $fieldType = AST\PathExpression::TYPE_STATE_FIELD;

            if (isset($class->associationMappings[$field])) {
                $assoc = $class->associationMappings[$field];

                $fieldType = $assoc['type'] & ClassMetadata::TO_ONE
                    ? AST\PathExpression::TYPE_SINGLE_VALUED_ASSOCIATION
                    : AST\PathExpression::TYPE_COLLECTION_VALUED_ASSOCIATION;
            }

            // Validate if PathExpression is one of the expected types
            $expectedType = $pathExpression->expectedType;

            if (! ($expectedType & $fieldType)) {
                // We need to recognize which was expected type(s)
                $expectedStringTypes = [];

                // Validate state field type
                if ($expectedType & AST\PathExpression::TYPE_STATE_FIELD) {
                    $expectedStringTypes[] = 'StateFieldPathExpression';
                }

                // Validate single valued association (*-to-one)
                if ($expectedType & AST\PathExpression::TYPE_SINGLE_VALUED_ASSOCIATION) {
                    $expectedStringTypes[] = 'SingleValuedAssociationField';
                }

                // Validate single valued association (*-to-many)
                if ($expectedType & AST\PathExpression::TYPE_COLLECTION_VALUED_ASSOCIATION) {
                    $expectedStringTypes[] = 'CollectionValuedAssociationField';
                }

                // Build the error message
                $semanticalError  = 'Invalid PathExpression. ';
                $semanticalError .= count($expectedStringTypes) === 1
                    ? 'Must be a ' . $expectedStringTypes[0] . '.'
                    : implode(' or ', $expectedStringTypes) . ' expected.';

                $this->semanticalError($semanticalError, $deferredItem['token']);
            }

            // We need to force the type in PathExpression
            $pathExpression->type = $fieldType;
        }
    }

    private function processRootEntityAliasSelected(): void
    {
        if (! count($this->identVariableExpressions)) {
            return;
        }

        foreach ($this->identVariableExpressions as $dqlAlias => $expr) {
            if (isset($this->queryComponents[$dqlAlias]) && $this->queryComponents[$dqlAlias]['parent'] === null) {
                return;
            }
        }

        $this->semanticalError('Cannot select entity through identification variables without choosing at least one root entity alias.');
    }

    /**
     * QueryLanguage ::= SelectStatement | UpdateStatement | DeleteStatement
     *
     * @return SelectStatement|UpdateStatement|DeleteStatement
     */
    public function QueryLanguage()
    {
        $statement = null;

        $this->lexer->moveNext();

        switch ($this->lexer->lookahead['type'] ?? null) {
            case Lexer::T_SELECT:
                $statement = $this->SelectStatement();
                break;

            case Lexer::T_UPDATE:
                $statement = $this->UpdateStatement();
                break;

            case Lexer::T_DELETE:
                $statement = $this->DeleteStatement();
                break;

            default:
                $this->syntaxError('SELECT, UPDATE or DELETE');
                break;
        }

        // Check for end of string
        if ($this->lexer->lookahead !== null) {
            $this->syntaxError('end of string');
        }

        return $statement;
    }

    /**
     * SelectStatement ::= SelectClause FromClause [WhereClause] [GroupByClause] [HavingClause] [OrderByClause]
     *
     * @return SelectStatement
     */
    public function SelectStatement()
    {
        $selectStatement = new AST\SelectStatement($this->SelectClause(), $this->FromClause());

        $selectStatement->whereClause   = $this->lexer->isNextToken(Lexer::T_WHERE) ? $this->WhereClause() : null;
        $selectStatement->groupByClause = $this->lexer->isNextToken(Lexer::T_GROUP) ? $this->GroupByClause() : null;
        $selectStatement->havingClause  = $this->lexer->isNextToken(Lexer::T_HAVING) ? $this->HavingClause() : null;
        $selectStatement->orderByClause = $this->lexer->isNextToken(Lexer::T_ORDER) ? $this->OrderByClause() : null;

        return $selectStatement;
    }

    /**
     * UpdateStatement ::= UpdateClause [WhereClause]
     *
     * @return UpdateStatement
     */
    public function UpdateStatement()
    {
        $updateStatement = new AST\UpdateStatement($this->UpdateClause());

        $updateStatement->whereClause = $this->lexer->isNextToken(Lexer::T_WHERE) ? $this->WhereClause() : null;

        return $updateStatement;
    }

    /**
     * DeleteStatement ::= DeleteClause [WhereClause]
     *
     * @return DeleteStatement
     */
    public function DeleteStatement()
    {
        $deleteStatement = new AST\DeleteStatement($this->DeleteClause());

        $deleteStatement->whereClause = $this->lexer->isNextToken(Lexer::T_WHERE) ? $this->WhereClause() : null;

        return $deleteStatement;
    }

    /**
     * IdentificationVariable ::= identifier
     *
     * @return string
     */
    public function IdentificationVariable()
    {
        $this->match(Lexer::T_IDENTIFIER);

        $identVariable = $this->lexer->token['value'];

        $this->deferredIdentificationVariables[] = [
            'expression'   => $identVariable,
            'nestingLevel' => $this->nestingLevel,
            'token'        => $this->lexer->token,
        ];

        return $identVariable;
    }

    /**
     * AliasIdentificationVariable = identifier
     *
     * @return string
     */
    public function AliasIdentificationVariable()
    {
        $this->match(Lexer::T_IDENTIFIER);

        $aliasIdentVariable = $this->lexer->token['value'];
        $exists             = isset($this->queryComponents[$aliasIdentVariable]);

        if ($exists) {
            $this->semanticalError(
                sprintf("'%s' is already defined.", $aliasIdentVariable),
                $this->lexer->token
            );
        }

        return $aliasIdentVariable;
    }

    /**
     * AbstractSchemaName ::= fully_qualified_name | aliased_name | identifier
     *
     * @return string
     */
    public function AbstractSchemaName()
    {
        if ($this->lexer->isNextToken(Lexer::T_FULLY_QUALIFIED_NAME)) {
            $this->match(Lexer::T_FULLY_QUALIFIED_NAME);

            return $this->lexer->token['value'];
        }

        if ($this->lexer->isNextToken(Lexer::T_IDENTIFIER)) {
            $this->match(Lexer::T_IDENTIFIER);

            return $this->lexer->token['value'];
        }

        $this->match(Lexer::T_ALIASED_NAME);

        [$namespaceAlias, $simpleClassName] = explode(':', $this->lexer->token['value']);

        return $this->em->getConfiguration()->getEntityNamespace($namespaceAlias) . '\\' . $simpleClassName;
    }

    /**
     * Validates an AbstractSchemaName, making sure the class exists.
     *
     * @param string $schemaName The name to validate.
     *
     * @throws QueryException if the name does not exist.
     */
    private function validateAbstractSchemaName($schemaName)
    {
        if (! (class_exists($schemaName, true) || interface_exists($schemaName, true))) {
            $this->semanticalError(
                sprintf("Class '%s' is not defined.", $schemaName),
                $this->lexer->token
            );
        }
    }

    /**
     * AliasResultVariable ::= identifier
     *
     * @return string
     */
    public function AliasResultVariable()
    {
        $this->match(Lexer::T_IDENTIFIER);

        $resultVariable = $this->lexer->token['value'];
        $exists         = isset($this->queryComponents[$resultVariable]);

        if ($exists) {
            $this->semanticalError(
                sprintf("'%s' is already defined.", $resultVariable),
                $this->lexer->token
            );
        }

        return $resultVariable;
    }

    /**
     * ResultVariable ::= identifier
     *
     * @return string
     */
    public function ResultVariable()
    {
        $this->match(Lexer::T_IDENTIFIER);

        $resultVariable = $this->lexer->token['value'];

        // Defer ResultVariable validation
        $this->deferredResultVariables[] = [
            'expression'   => $resultVariable,
            'nestingLevel' => $this->nestingLevel,
            'token'        => $this->lexer->token,
        ];

        return $resultVariable;
    }

    /**
     * JoinAssociationPathExpression ::= IdentificationVariable "." (CollectionValuedAssociationField | SingleValuedAssociationField)
     *
     * @return JoinAssociationPathExpression
     */
    public function JoinAssociationPathExpression()
    {
        $identVariable = $this->IdentificationVariable();

        if (! isset($this->queryComponents[$identVariable])) {
            $this->semanticalError(
                'Identification Variable ' . $identVariable . ' used in join path expression but was not defined before.'
            );
        }

        $this->match(Lexer::T_DOT);
        $this->match(Lexer::T_IDENTIFIER);

        $field = $this->lexer->token['value'];

        // Validate association field
        $qComp = $this->queryComponents[$identVariable];
        $class = $qComp['metadata'];

        if (! $class->hasAssociation($field)) {
            $this->semanticalError('Class ' . $class->name . ' has no association named ' . $field);
        }

        return new AST\JoinAssociationPathExpression($identVariable, $field);
    }

    /**
     * Parses an arbitrary path expression and defers semantical validation
     * based on expected types.
     *
     * PathExpression ::= IdentificationVariable {"." identifier}*
     *
     * @param int $expectedTypes
     *
     * @return PathExpression
     */
    public function PathExpression($expectedTypes)
    {
        $identVariable = $this->IdentificationVariable();
        $field         = null;

        if ($this->lexer->isNextToken(Lexer::T_DOT)) {
            $this->match(Lexer::T_DOT);
            $this->match(Lexer::T_IDENTIFIER);

            $field = $this->lexer->token['value'];

            while ($this->lexer->isNextToken(Lexer::T_DOT)) {
                $this->match(Lexer::T_DOT);
                $this->match(Lexer::T_IDENTIFIER);
                $field .= '.' . $this->lexer->token['value'];
            }
        }

        // Creating AST node
        $pathExpr = new AST\PathExpression($expectedTypes, $identVariable, $field);

        // Defer PathExpression validation if requested to be deferred
        $this->deferredPathExpressions[] = [
            'expression'   => $pathExpr,
            'nestingLevel' => $this->nestingLevel,
            'token'        => $this->lexer->token,
        ];

        return $pathExpr;
    }

    /**
     * AssociationPathExpression ::= CollectionValuedPathExpression | SingleValuedAssociationPathExpression
     *
     * @return PathExpression
     */
    public function AssociationPathExpression()
    {
        return $this->PathExpression(
            AST\PathExpression::TYPE_SINGLE_VALUED_ASSOCIATION |
            AST\PathExpression::TYPE_COLLECTION_VALUED_ASSOCIATION
        );
    }

    /**
     * SingleValuedPathExpression ::= StateFieldPathExpression | SingleValuedAssociationPathExpression
     *
     * @return PathExpression
     */
    public function SingleValuedPathExpression()
    {
        return $this->PathExpression(
            AST\PathExpression::TYPE_STATE_FIELD |
            AST\PathExpression::TYPE_SINGLE_VALUED_ASSOCIATION
        );
    }

    /**
     * StateFieldPathExpression ::= IdentificationVariable "." StateField
     *
     * @return PathExpression
     */
    public function StateFieldPathExpression()
    {
        return $this->PathExpression(AST\PathExpression::TYPE_STATE_FIELD);
    }

    /**
     * SingleValuedAssociationPathExpression ::= IdentificationVariable "." SingleValuedAssociationField
     *
     * @return PathExpression
     */
    public function SingleValuedAssociationPathExpression()
    {
        return $this->PathExpression(AST\PathExpression::TYPE_SINGLE_VALUED_ASSOCIATION);
    }

    /**
     * CollectionValuedPathExpression ::= IdentificationVariable "." CollectionValuedAssociationField
     *
     * @return PathExpression
     */
    public function CollectionValuedPathExpression()
    {
        return $this->PathExpression(AST\PathExpression::TYPE_COLLECTION_VALUED_ASSOCIATION);
    }

    /**
     * SelectClause ::= "SELECT" ["DISTINCT"] SelectExpression {"," SelectExpression}
     *
     * @return SelectClause
     */
    public function SelectClause()
    {
        $isDistinct = false;
        $this->match(Lexer::T_SELECT);

        // Check for DISTINCT
        if ($this->lexer->isNextToken(Lexer::T_DISTINCT)) {
            $this->match(Lexer::T_DISTINCT);

            $isDistinct = true;
        }

        // Process SelectExpressions (1..N)
        $selectExpressions   = [];
        $selectExpressions[] = $this->SelectExpression();

        while ($this->lexer->isNextToken(Lexer::T_COMMA)) {
            $this->match(Lexer::T_COMMA);

            $selectExpressions[] = $this->SelectExpression();
        }

        return new AST\SelectClause($selectExpressions, $isDistinct);
    }

    /**
     * SimpleSelectClause ::= "SELECT" ["DISTINCT"] SimpleSelectExpression
     *
     * @return SimpleSelectClause
     */
    public function SimpleSelectClause()
    {
        $isDistinct = false;
        $this->match(Lexer::T_SELECT);

        if ($this->lexer->isNextToken(Lexer::T_DISTINCT)) {
            $this->match(Lexer::T_DISTINCT);

            $isDistinct = true;
        }

        return new AST\SimpleSelectClause($this->SimpleSelectExpression(), $isDistinct);
    }

    /**
     * UpdateClause ::= "UPDATE" AbstractSchemaName ["AS"] AliasIdentificationVariable "SET" UpdateItem {"," UpdateItem}*
     *
     * @return UpdateClause
     */
    public function UpdateClause()
    {
        $this->match(Lexer::T_UPDATE);

        $token              = $this->lexer->lookahead;
        $abstractSchemaName = $this->AbstractSchemaName();

        $this->validateAbstractSchemaName($abstractSchemaName);

        if ($this->lexer->isNextToken(Lexer::T_AS)) {
            $this->match(Lexer::T_AS);
        }

        $aliasIdentificationVariable = $this->AliasIdentificationVariable();

        $class = $this->em->getClassMetadata($abstractSchemaName);

        // Building queryComponent
        $queryComponent = [
            'metadata'     => $class,
            'parent'       => null,
            'relation'     => null,
            'map'          => null,
            'nestingLevel' => $this->nestingLevel,
            'token'        => $token,
        ];

        $this->queryComponents[$aliasIdentificationVariable] = $queryComponent;

        $this->match(Lexer::T_SET);

        $updateItems   = [];
        $updateItems[] = $this->UpdateItem();

        while ($this->lexer->isNextToken(Lexer::T_COMMA)) {
            $this->match(Lexer::T_COMMA);

            $updateItems[] = $this->UpdateItem();
        }

        $updateClause                              = new AST\UpdateClause($abstractSchemaName, $updateItems);
        $updateClause->aliasIdentificationVariable = $aliasIdentificationVariable;

        return $updateClause;
    }

    /**
     * DeleteClause ::= "DELETE" ["FROM"] AbstractSchemaName ["AS"] AliasIdentificationVariable
     *
     * @return DeleteClause
     */
    public function DeleteClause()
    {
        $this->match(Lexer::T_DELETE);

        if ($this->lexer->isNextToken(Lexer::T_FROM)) {
            $this->match(Lexer::T_FROM);
        }

        $token              = $this->lexer->lookahead;
        $abstractSchemaName = $this->AbstractSchemaName();

        $this->validateAbstractSchemaName($abstractSchemaName);

        $deleteClause = new AST\DeleteClause($abstractSchemaName);

        if ($this->lexer->isNextToken(Lexer::T_AS)) {
            $this->match(Lexer::T_AS);
        }

        $aliasIdentificationVariable = $this->lexer->isNextToken(Lexer::T_IDENTIFIER)
            ? $this->AliasIdentificationVariable()
            : 'alias_should_have_been_set';

        $deleteClause->aliasIdentificationVariable = $aliasIdentificationVariable;
        $class                                     = $this->em->getClassMetadata($deleteClause->abstractSchemaName);

        // Building queryComponent
        $queryComponent = [
            'metadata'     => $class,
            'parent'       => null,
            'relation'     => null,
            'map'          => null,
            'nestingLevel' => $this->nestingLevel,
            'token'        => $token,
        ];

        $this->queryComponents[$aliasIdentificationVariable] = $queryComponent;

        return $deleteClause;
    }

    /**
     * FromClause ::= "FROM" IdentificationVariableDeclaration {"," IdentificationVariableDeclaration}*
     *
     * @return FromClause
     */
    public function FromClause()
    {
        $this->match(Lexer::T_FROM);

        $identificationVariableDeclarations   = [];
        $identificationVariableDeclarations[] = $this->IdentificationVariableDeclaration();

        while ($this->lexer->isNextToken(Lexer::T_COMMA)) {
            $this->match(Lexer::T_COMMA);

            $identificationVariableDeclarations[] = $this->IdentificationVariableDeclaration();
        }

        return new AST\FromClause($identificationVariableDeclarations);
    }

    /**
     * SubselectFromClause ::= "FROM" SubselectIdentificationVariableDeclaration {"," SubselectIdentificationVariableDeclaration}*
     *
     * @return SubselectFromClause
     */
    public function SubselectFromClause()
    {
        $this->match(Lexer::T_FROM);

        $identificationVariables   = [];
        $identificationVariables[] = $this->SubselectIdentificationVariableDeclaration();

        while ($this->lexer->isNextToken(Lexer::T_COMMA)) {
            $this->match(Lexer::T_COMMA);

            $identificationVariables[] = $this->SubselectIdentificationVariableDeclaration();
        }

        return new AST\SubselectFromClause($identificationVariables);
    }

    /**
     * WhereClause ::= "WHERE" ConditionalExpression
     *
     * @return WhereClause
     */
    public function WhereClause()
    {
        $this->match(Lexer::T_WHERE);

        return new AST\WhereClause($this->ConditionalExpression());
    }

    /**
     * HavingClause ::= "HAVING" ConditionalExpression
     *
     * @return HavingClause
     */
    public function HavingClause()
    {
        $this->match(Lexer::T_HAVING);

        return new AST\HavingClause($this->ConditionalExpression());
    }

    /**
     * GroupByClause ::= "GROUP" "BY" GroupByItem {"," GroupByItem}*
     *
     * @return GroupByClause
     */
    public function GroupByClause()
    {
        $this->match(Lexer::T_GROUP);
        $this->match(Lexer::T_BY);

        $groupByItems = [$this->GroupByItem()];

        while ($this->lexer->isNextToken(Lexer::T_COMMA)) {
            $this->match(Lexer::T_COMMA);

            $groupByItems[] = $this->GroupByItem();
        }

        return new AST\GroupByClause($groupByItems);
    }

    /**
     * OrderByClause ::= "ORDER" "BY" OrderByItem {"," OrderByItem}*
     *
     * @return OrderByClause
     */
    public function OrderByClause()
    {
        $this->match(Lexer::T_ORDER);
        $this->match(Lexer::T_BY);

        $orderByItems   = [];
        $orderByItems[] = $this->OrderByItem();

        while ($this->lexer->isNextToken(Lexer::T_COMMA)) {
            $this->match(Lexer::T_COMMA);

            $orderByItems[] = $this->OrderByItem();
        }

        return new AST\OrderByClause($orderByItems);
    }

    /**
     * Subselect ::= SimpleSelectClause SubselectFromClause [WhereClause] [GroupByClause] [HavingClause] [OrderByClause]
     *
     * @return Subselect
     */
    public function Subselect()
    {
        // Increase query nesting level
        $this->nestingLevel++;

        $subselect = new AST\Subselect($this->SimpleSelectClause(), $this->SubselectFromClause());

        $subselect->whereClause   = $this->lexer->isNextToken(Lexer::T_WHERE) ? $this->WhereClause() : null;
        $subselect->groupByClause = $this->lexer->isNextToken(Lexer::T_GROUP) ? $this->GroupByClause() : null;
        $subselect->havingClause  = $this->lexer->isNextToken(Lexer::T_HAVING) ? $this->HavingClause() : null;
        $subselect->orderByClause = $this->lexer->isNextToken(Lexer::T_ORDER) ? $this->OrderByClause() : null;

        // Decrease query nesting level
        $this->nestingLevel--;

        return $subselect;
    }

    /**
     * UpdateItem ::= SingleValuedPathExpression "=" NewValue
     *
     * @return UpdateItem
     */
    public function UpdateItem()
    {
        $pathExpr = $this->SingleValuedPathExpression();

        $this->match(Lexer::T_EQUALS);

        return new AST\UpdateItem($pathExpr, $this->NewValue());
    }

    /**
     * GroupByItem ::= IdentificationVariable | ResultVariable | SingleValuedPathExpression
     *
     * @return string|PathExpression
     */
    public function GroupByItem()
    {
        // We need to check if we are in a IdentificationVariable or SingleValuedPathExpression
        $glimpse = $this->lexer->glimpse();

        if ($glimpse !== null && $glimpse['type'] === Lexer::T_DOT) {
            return $this->SingleValuedPathExpression();
        }

        // Still need to decide between IdentificationVariable or ResultVariable
        $lookaheadValue = $this->lexer->lookahead['value'];

        if (! isset($this->queryComponents[$lookaheadValue])) {
            $this->semanticalError('Cannot group by undefined identification or result variable.');
        }

        return isset($this->queryComponents[$lookaheadValue]['metadata'])
            ? $this->IdentificationVariable()
            : $this->ResultVariable();
    }

    /**
     * OrderByItem ::= (
     *      SimpleArithmeticExpression | SingleValuedPathExpression | CaseExpression |
     *      ScalarExpression | ResultVariable | FunctionDeclaration
     * ) ["ASC" | "DESC"]
     *
     * @return OrderByItem
     */
    public function OrderByItem()
    {
        $this->lexer->peek(); // lookahead => '.'
        $this->lexer->peek(); // lookahead => token after '.'

        $peek = $this->lexer->peek(); // lookahead => token after the token after the '.'

        $this->lexer->resetPeek();

        $glimpse = $this->lexer->glimpse();

        switch (true) {
            case $this->isMathOperator($peek):
                $expr = $this->SimpleArithmeticExpression();
                break;

            case $glimpse !== null && $glimpse['type'] === Lexer::T_DOT:
                $expr = $this->SingleValuedPathExpression();
                break;

            case $this->lexer->peek() && $this->isMathOperator($this->peekBeyondClosingParenthesis()):
                $expr = $this->ScalarExpression();
                break;

            case $this->lexer->lookahead['type'] === Lexer::T_CASE:
                $expr = $this->CaseExpression();
                break;

            case $this->isFunction():
                $expr = $this->FunctionDeclaration();
                break;

            default:
                $expr = $this->ResultVariable();
                break;
        }

        $type = 'ASC';
        $item = new AST\OrderByItem($expr);

        switch (true) {
            case $this->lexer->isNextToken(Lexer::T_DESC):
                $this->match(Lexer::T_DESC);
                $type = 'DESC';
                break;

            case $this->lexer->isNextToken(Lexer::T_ASC):
                $this->match(Lexer::T_ASC);
                break;

            default:
                // Do nothing
        }

        $item->type = $type;

        return $item;
    }

    /**
     * NewValue ::= SimpleArithmeticExpression | StringPrimary | DatetimePrimary | BooleanPrimary |
     *      EnumPrimary | SimpleEntityExpression | "NULL"
     *
     * NOTE: Since it is not possible to correctly recognize individual types, here is the full
     * grammar that needs to be supported:
     *
     * NewValue ::= SimpleArithmeticExpression | "NULL"
     *
     * SimpleArithmeticExpression covers all *Primary grammar rules and also SimpleEntityExpression
     *
     * @return AST\ArithmeticExpression|AST\InputParameter|null
     */
    public function NewValue()
    {
        if ($this->lexer->isNextToken(Lexer::T_NULL)) {
            $this->match(Lexer::T_NULL);

            return null;
        }

        if ($this->lexer->isNextToken(Lexer::T_INPUT_PARAMETER)) {
            $this->match(Lexer::T_INPUT_PARAMETER);

            return new AST\InputParameter($this->lexer->token['value']);
        }

        return $this->ArithmeticExpression();
    }

    /**
     * IdentificationVariableDeclaration ::= RangeVariableDeclaration [IndexBy] {Join}*
     *
     * @return IdentificationVariableDeclaration
     */
    public function IdentificationVariableDeclaration()
    {
        $joins                    = [];
        $rangeVariableDeclaration = $this->RangeVariableDeclaration();
        $indexBy                  = $this->lexer->isNextToken(Lexer::T_INDEX)
            ? $this->IndexBy()
            : null;

        $rangeVariableDeclaration->isRoot = true;

        while (
            $this->lexer->isNextToken(Lexer::T_LEFT) ||
            $this->lexer->isNextToken(Lexer::T_INNER) ||
            $this->lexer->isNextToken(Lexer::T_JOIN)
        ) {
            $joins[] = $this->Join();
        }

        return new AST\IdentificationVariableDeclaration(
            $rangeVariableDeclaration,
            $indexBy,
            $joins
        );
    }

    /**
     * SubselectIdentificationVariableDeclaration ::= IdentificationVariableDeclaration
     *
     * {Internal note: WARNING: Solution is harder than a bare implementation.
     * Desired EBNF support:
     *
     * SubselectIdentificationVariableDeclaration ::= IdentificationVariableDeclaration | (AssociationPathExpression ["AS"] AliasIdentificationVariable)
     *
     * It demands that entire SQL generation to become programmatical. This is
     * needed because association based subselect requires "WHERE" conditional
     * expressions to be injected, but there is no scope to do that. Only scope
     * accessible is "FROM", prohibiting an easy implementation without larger
     * changes.}
     *
     * @return SubselectIdentificationVariableDeclaration|IdentificationVariableDeclaration
     */
    public function SubselectIdentificationVariableDeclaration()
    {
        /*
        NOT YET IMPLEMENTED!

        $glimpse = $this->lexer->glimpse();

        if ($glimpse['type'] == Lexer::T_DOT) {
            $associationPathExpression = $this->AssociationPathExpression();

            if ($this->lexer->isNextToken(Lexer::T_AS)) {
                $this->match(Lexer::T_AS);
            }

            $aliasIdentificationVariable = $this->AliasIdentificationVariable();
            $identificationVariable      = $associationPathExpression->identificationVariable;
            $field                       = $associationPathExpression->associationField;

            $class       = $this->queryComponents[$identificationVariable]['metadata'];
            $targetClass = $this->em->getClassMetadata($class->associationMappings[$field]['targetEntity']);

            // Building queryComponent
            $joinQueryComponent = array(
                'metadata'     => $targetClass,
                'parent'       => $identificationVariable,
                'relation'     => $class->getAssociationMapping($field),
                'map'          => null,
                'nestingLevel' => $this->nestingLevel,
                'token'        => $this->lexer->lookahead
            );

            $this->queryComponents[$aliasIdentificationVariable] = $joinQueryComponent;

            return new AST\SubselectIdentificationVariableDeclaration(
                $associationPathExpression, $aliasIdentificationVariable
            );
        }
        */

        return $this->IdentificationVariableDeclaration();
    }

    /**
     * Join ::= ["LEFT" ["OUTER"] | "INNER"] "JOIN"
     *          (JoinAssociationDeclaration | RangeVariableDeclaration)
     *          ["WITH" ConditionalExpression]
     *
     * @return Join
     */
    public function Join()
    {
        // Check Join type
        $joinType = AST\Join::JOIN_TYPE_INNER;

        switch (true) {
            case $this->lexer->isNextToken(Lexer::T_LEFT):
                $this->match(Lexer::T_LEFT);

                $joinType = AST\Join::JOIN_TYPE_LEFT;

                // Possible LEFT OUTER join
                if ($this->lexer->isNextToken(Lexer::T_OUTER)) {
                    $this->match(Lexer::T_OUTER);

                    $joinType = AST\Join::JOIN_TYPE_LEFTOUTER;
                }

                break;

            case $this->lexer->isNextToken(Lexer::T_INNER):
                $this->match(Lexer::T_INNER);
                break;

            default:
                // Do nothing
        }

        $this->match(Lexer::T_JOIN);

        $next            = $this->lexer->glimpse();
        $joinDeclaration = $next['type'] === Lexer::T_DOT ? $this->JoinAssociationDeclaration() : $this->RangeVariableDeclaration();
        $adhocConditions = $this->lexer->isNextToken(Lexer::T_WITH);
        $join            = new AST\Join($joinType, $joinDeclaration);

        // Describe non-root join declaration
        if ($joinDeclaration instanceof AST\RangeVariableDeclaration) {
            $joinDeclaration->isRoot = false;
        }

        // Check for ad-hoc Join conditions
        if ($adhocConditions) {
            $this->match(Lexer::T_WITH);

            $join->conditionalExpression = $this->ConditionalExpression();
        }

        return $join;
    }

    /**
     * RangeVariableDeclaration ::= AbstractSchemaName ["AS"] AliasIdentificationVariable
     *
     * @return RangeVariableDeclaration
     *
     * @throws QueryException
     */
    public function RangeVariableDeclaration()
    {
        if ($this->lexer->isNextToken(Lexer::T_OPEN_PARENTHESIS) && $this->lexer->glimpse()['type'] === Lexer::T_SELECT) {
            $this->semanticalError('Subquery is not supported here', $this->lexer->token);
        }

        $abstractSchemaName = $this->AbstractSchemaName();

        $this->validateAbstractSchemaName($abstractSchemaName);

        if ($this->lexer->isNextToken(Lexer::T_AS)) {
            $this->match(Lexer::T_AS);
        }

        $token                       = $this->lexer->lookahead;
        $aliasIdentificationVariable = $this->AliasIdentificationVariable();
        $classMetadata               = $this->em->getClassMetadata($abstractSchemaName);

        // Building queryComponent
        $queryComponent = [
            'metadata'     => $classMetadata,
            'parent'       => null,
            'relation'     => null,
            'map'          => null,
            'nestingLevel' => $this->nestingLevel,
            'token'        => $token,
        ];

        $this->queryComponents[$aliasIdentificationVariable] = $queryComponent;

        return new AST\RangeVariableDeclaration($abstractSchemaName, $aliasIdentificationVariable);
    }

    /**
     * JoinAssociationDeclaration ::= JoinAssociationPathExpression ["AS"] AliasIdentificationVariable [IndexBy]
     *
     * @return AST\JoinAssociationDeclaration
     */
    public function JoinAssociationDeclaration()
    {
        $joinAssociationPathExpression = $this->JoinAssociationPathExpression();

        if ($this->lexer->isNextToken(Lexer::T_AS)) {
            $this->match(Lexer::T_AS);
        }

        $aliasIdentificationVariable = $this->AliasIdentificationVariable();
        $indexBy                     = $this->lexer->isNextToken(Lexer::T_INDEX) ? $this->IndexBy() : null;

        $identificationVariable = $joinAssociationPathExpression->identificationVariable;
        $field                  = $joinAssociationPathExpression->associationField;

        $class       = $this->queryComponents[$identificationVariable]['metadata'];
        $targetClass = $this->em->getClassMetadata($class->associationMappings[$field]['targetEntity']);

        // Building queryComponent
        $joinQueryComponent = [
            'metadata'     => $targetClass,
            'parent'       => $joinAssociationPathExpression->identificationVariable,
            'relation'     => $class->getAssociationMapping($field),
            'map'          => null,
            'nestingLevel' => $this->nestingLevel,
            'token'        => $this->lexer->lookahead,
        ];

        $this->queryComponents[$aliasIdentificationVariable] = $joinQueryComponent;

        return new AST\JoinAssociationDeclaration($joinAssociationPathExpression, $aliasIdentificationVariable, $indexBy);
    }

    /**
     * PartialObjectExpression ::= "PARTIAL" IdentificationVariable "." PartialFieldSet
     * PartialFieldSet ::= "{" SimpleStateField {"," SimpleStateField}* "}"
     *
     * @return PartialObjectExpression
     */
    public function PartialObjectExpression()
    {
        Deprecation::trigger(
            'doctrine/orm',
            'https://github.com/doctrine/orm/issues/8471',
            'PARTIAL syntax in DQL is deprecated.'
        );

        $this->match(Lexer::T_PARTIAL);

        $partialFieldSet = [];

        $identificationVariable = $this->IdentificationVariable();

        $this->match(Lexer::T_DOT);
        $this->match(Lexer::T_OPEN_CURLY_BRACE);
        $this->match(Lexer::T_IDENTIFIER);

        $field = $this->lexer->token['value'];

        // First field in partial expression might be embeddable property
        while ($this->lexer->isNextToken(Lexer::T_DOT)) {
            $this->match(Lexer::T_DOT);
            $this->match(Lexer::T_IDENTIFIER);
            $field .= '.' . $this->lexer->token['value'];
        }

        $partialFieldSet[] = $field;

        while ($this->lexer->isNextToken(Lexer::T_COMMA)) {
            $this->match(Lexer::T_COMMA);
            $this->match(Lexer::T_IDENTIFIER);

            $field = $this->lexer->token['value'];

            while ($this->lexer->isNextToken(Lexer::T_DOT)) {
                $this->match(Lexer::T_DOT);
                $this->match(Lexer::T_IDENTIFIER);
                $field .= '.' . $this->lexer->token['value'];
            }

            $partialFieldSet[] = $field;
        }

        $this->match(Lexer::T_CLOSE_CURLY_BRACE);

        $partialObjectExpression = new AST\PartialObjectExpression($identificationVariable, $partialFieldSet);

        // Defer PartialObjectExpression validation
        $this->deferredPartialObjectExpressions[] = [
            'expression'   => $partialObjectExpression,
            'nestingLevel' => $this->nestingLevel,
            'token'        => $this->lexer->token,
        ];

        return $partialObjectExpression;
    }

    /**
     * NewObjectExpression ::= "NEW" AbstractSchemaName "(" NewObjectArg {"," NewObjectArg}* ")"
     *
     * @return NewObjectExpression
     */
    public function NewObjectExpression()
    {
        $this->match(Lexer::T_NEW);

        $className = $this->AbstractSchemaName(); // note that this is not yet validated
        $token     = $this->lexer->token;

        $this->match(Lexer::T_OPEN_PARENTHESIS);

        $args[] = $this->NewObjectArg();

        while ($this->lexer->isNextToken(Lexer::T_COMMA)) {
            $this->match(Lexer::T_COMMA);

            $args[] = $this->NewObjectArg();
        }

        $this->match(Lexer::T_CLOSE_PARENTHESIS);

        $expression = new AST\NewObjectExpression($className, $args);

        // Defer NewObjectExpression validation
        $this->deferredNewObjectExpressions[] = [
            'token'        => $token,
            'expression'   => $expression,
            'nestingLevel' => $this->nestingLevel,
        ];

        return $expression;
    }

    /**
     * NewObjectArg ::= ScalarExpression | "(" Subselect ")"
     *
     * @return mixed
     */
    public function NewObjectArg()
    {
        $token = $this->lexer->lookahead;
        $peek  = $this->lexer->glimpse();

        if ($token['type'] === Lexer::T_OPEN_PARENTHESIS && $peek['type'] === Lexer::T_SELECT) {
            $this->match(Lexer::T_OPEN_PARENTHESIS);
            $expression = $this->Subselect();
            $this->match(Lexer::T_CLOSE_PARENTHESIS);

            return $expression;
        }

        return $this->ScalarExpression();
    }

    /**
     * IndexBy ::= "INDEX" "BY" SingleValuedPathExpression
     *
     * @return IndexBy
     */
    public function IndexBy()
    {
        $this->match(Lexer::T_INDEX);
        $this->match(Lexer::T_BY);
        $pathExpr = $this->SingleValuedPathExpression();

        // Add the INDEX BY info to the query component
        $this->queryComponents[$pathExpr->identificationVariable]['map'] = $pathExpr->field;

        return new AST\IndexBy($pathExpr);
    }

    /**
     * ScalarExpression ::= SimpleArithmeticExpression | StringPrimary | DateTimePrimary |
     *                      StateFieldPathExpression | BooleanPrimary | CaseExpression |
     *                      InstanceOfExpression
     *
     * @return mixed One of the possible expressions or subexpressions.
     */
    public function ScalarExpression()
    {
        $lookahead = $this->lexer->lookahead['type'];
        $peek      = $this->lexer->glimpse();

        switch (true) {
            case $lookahead === Lexer::T_INTEGER:
            case $lookahead === Lexer::T_FLOAT:
            // SimpleArithmeticExpression : (- u.value ) or ( + u.value )  or ( - 1 ) or ( + 1 )
            case $lookahead === Lexer::T_MINUS:
            case $lookahead === Lexer::T_PLUS:
                return $this->SimpleArithmeticExpression();

            case $lookahead === Lexer::T_STRING:
                return $this->StringPrimary();

            case $lookahead === Lexer::T_TRUE:
            case $lookahead === Lexer::T_FALSE:
                $this->match($lookahead);

                return new AST\Literal(AST\Literal::BOOLEAN, $this->lexer->token['value']);

            case $lookahead === Lexer::T_INPUT_PARAMETER:
                switch (true) {
                    case $this->isMathOperator($peek):
                        // :param + u.value
                        return $this->SimpleArithmeticExpression();

                    default:
                        return $this->InputParameter();
                }
            case $lookahead === Lexer::T_CASE:
            case $lookahead === Lexer::T_COALESCE:
            case $lookahead === Lexer::T_NULLIF:
                // Since NULLIF and COALESCE can be identified as a function,
                // we need to check these before checking for FunctionDeclaration
                return $this->CaseExpression();

            case $lookahead === Lexer::T_OPEN_PARENTHESIS:
                return $this->SimpleArithmeticExpression();

            // this check must be done before checking for a filed path expression
            case $this->isFunction():
                $this->lexer->peek(); // "("

                switch (true) {
                    case $this->isMathOperator($this->peekBeyondClosingParenthesis()):
                        // SUM(u.id) + COUNT(u.id)
                        return $this->SimpleArithmeticExpression();

                    default:
                        // IDENTITY(u)
                        return $this->FunctionDeclaration();
                }

                break;
            // it is no function, so it must be a field path
            case $lookahead === Lexer::T_IDENTIFIER:
                $this->lexer->peek(); // lookahead => '.'
                $this->lexer->peek(); // lookahead => token after '.'
                $peek = $this->lexer->peek(); // lookahead => token after the token after the '.'
                $this->lexer->resetPeek();

                if ($this->isMathOperator($peek)) {
                    return $this->SimpleArithmeticExpression();
                }

                return $this->StateFieldPathExpression();

            default:
                $this->syntaxError();
        }
    }

    /**
     * CaseExpression ::= GeneralCaseExpression | SimpleCaseExpression | CoalesceExpression | NullifExpression
     * GeneralCaseExpression ::= "CASE" WhenClause {WhenClause}* "ELSE" ScalarExpression "END"
     * WhenClause ::= "WHEN" ConditionalExpression "THEN" ScalarExpression
     * SimpleCaseExpression ::= "CASE" CaseOperand SimpleWhenClause {SimpleWhenClause}* "ELSE" ScalarExpression "END"
     * CaseOperand ::= StateFieldPathExpression | TypeDiscriminator
     * SimpleWhenClause ::= "WHEN" ScalarExpression "THEN" ScalarExpression
     * CoalesceExpression ::= "COALESCE" "(" ScalarExpression {"," ScalarExpression}* ")"
     * NullifExpression ::= "NULLIF" "(" ScalarExpression "," ScalarExpression ")"
     *
     * @return mixed One of the possible expressions or subexpressions.
     */
    public function CaseExpression()
    {
        $lookahead = $this->lexer->lookahead['type'];

        switch ($lookahead) {
            case Lexer::T_NULLIF:
                return $this->NullIfExpression();

            case Lexer::T_COALESCE:
                return $this->CoalesceExpression();

            case Lexer::T_CASE:
                $this->lexer->resetPeek();
                $peek = $this->lexer->peek();

                if ($peek['type'] === Lexer::T_WHEN) {
                    return $this->GeneralCaseExpression();
                }

                return $this->SimpleCaseExpression();

            default:
                // Do nothing
                break;
        }

        $this->syntaxError();
    }

    /**
     * CoalesceExpression ::= "COALESCE" "(" ScalarExpression {"," ScalarExpression}* ")"
     *
     * @return CoalesceExpression
     */
    public function CoalesceExpression()
    {
        $this->match(Lexer::T_COALESCE);
        $this->match(Lexer::T_OPEN_PARENTHESIS);

        // Process ScalarExpressions (1..N)
        $scalarExpressions   = [];
        $scalarExpressions[] = $this->ScalarExpression();

        while ($this->lexer->isNextToken(Lexer::T_COMMA)) {
            $this->match(Lexer::T_COMMA);

            $scalarExpressions[] = $this->ScalarExpression();
        }

        $this->match(Lexer::T_CLOSE_PARENTHESIS);

        return new AST\CoalesceExpression($scalarExpressions);
    }

    /**
     * NullIfExpression ::= "NULLIF" "(" ScalarExpression "," ScalarExpression ")"
     *
     * @return NullIfExpression
     */
    public function NullIfExpression()
    {
        $this->match(Lexer::T_NULLIF);
        $this->match(Lexer::T_OPEN_PARENTHESIS);

        $firstExpression = $this->ScalarExpression();
        $this->match(Lexer::T_COMMA);
        $secondExpression = $this->ScalarExpression();

        $this->match(Lexer::T_CLOSE_PARENTHESIS);

        return new AST\NullIfExpression($firstExpression, $secondExpression);
    }

    /**
     * GeneralCaseExpression ::= "CASE" WhenClause {WhenClause}* "ELSE" ScalarExpression "END"
     *
     * @return GeneralCaseExpression
     */
    public function GeneralCaseExpression()
    {
        $this->match(Lexer::T_CASE);

        // Process WhenClause (1..N)
        $whenClauses = [];

        do {
            $whenClauses[] = $this->WhenClause();
        } while ($this->lexer->isNextToken(Lexer::T_WHEN));

        $this->match(Lexer::T_ELSE);
        $scalarExpression = $this->ScalarExpression();
        $this->match(Lexer::T_END);

        return new AST\GeneralCaseExpression($whenClauses, $scalarExpression);
    }

    /**
     * SimpleCaseExpression ::= "CASE" CaseOperand SimpleWhenClause {SimpleWhenClause}* "ELSE" ScalarExpression "END"
     * CaseOperand ::= StateFieldPathExpression | TypeDiscriminator
     *
     * @return AST\SimpleCaseExpression
     */
    public function SimpleCaseExpression()
    {
        $this->match(Lexer::T_CASE);
        $caseOperand = $this->StateFieldPathExpression();

        // Process SimpleWhenClause (1..N)
        $simpleWhenClauses = [];

        do {
            $simpleWhenClauses[] = $this->SimpleWhenClause();
        } while ($this->lexer->isNextToken(Lexer::T_WHEN));

        $this->match(Lexer::T_ELSE);
        $scalarExpression = $this->ScalarExpression();
        $this->match(Lexer::T_END);

        return new AST\SimpleCaseExpression($caseOperand, $simpleWhenClauses, $scalarExpression);
    }

    /**
     * WhenClause ::= "WHEN" ConditionalExpression "THEN" ScalarExpression
     *
     * @return WhenClause
     */
    public function WhenClause()
    {
        $this->match(Lexer::T_WHEN);
        $conditionalExpression = $this->ConditionalExpression();
        $this->match(Lexer::T_THEN);

        return new AST\WhenClause($conditionalExpression, $this->ScalarExpression());
    }

    /**
     * SimpleWhenClause ::= "WHEN" ScalarExpression "THEN" ScalarExpression
     *
     * @return SimpleWhenClause
     */
    public function SimpleWhenClause()
    {
        $this->match(Lexer::T_WHEN);
        $conditionalExpression = $this->ScalarExpression();
        $this->match(Lexer::T_THEN);

        return new AST\SimpleWhenClause($conditionalExpression, $this->ScalarExpression());
    }

    /**
     * SelectExpression ::= (
     *     IdentificationVariable | ScalarExpression | AggregateExpression | FunctionDeclaration |
     *     PartialObjectExpression | "(" Subselect ")" | CaseExpression | NewObjectExpression
     * ) [["AS"] ["HIDDEN"] AliasResultVariable]
     *
     * @return SelectExpression
     */
    public function SelectExpression()
    {
        $expression    = null;
        $identVariable = null;
        $peek          = $this->lexer->glimpse();
        $lookaheadType = $this->lexer->lookahead['type'];

        switch (true) {
            // ScalarExpression (u.name)
            case $lookaheadType === Lexer::T_IDENTIFIER && $peek['type'] === Lexer::T_DOT:
                $expression = $this->ScalarExpression();
                break;

            // IdentificationVariable (u)
            case $lookaheadType === Lexer::T_IDENTIFIER && $peek['type'] !== Lexer::T_OPEN_PARENTHESIS:
                $expression = $identVariable = $this->IdentificationVariable();
                break;

            // CaseExpression (CASE ... or NULLIF(...) or COALESCE(...))
            case $lookaheadType === Lexer::T_CASE:
            case $lookaheadType === Lexer::T_COALESCE:
            case $lookaheadType === Lexer::T_NULLIF:
                $expression = $this->CaseExpression();
                break;

            // DQL Function (SUM(u.value) or SUM(u.value) + 1)
            case $this->isFunction():
                $this->lexer->peek(); // "("

                switch (true) {
                    case $this->isMathOperator($this->peekBeyondClosingParenthesis()):
                        // SUM(u.id) + COUNT(u.id)
                        $expression = $this->ScalarExpression();
                        break;

                    default:
                        // IDENTITY(u)
                        $expression = $this->FunctionDeclaration();
                        break;
                }

                break;

            // PartialObjectExpression (PARTIAL u.{id, name})
            case $lookaheadType === Lexer::T_PARTIAL:
                $expression    = $this->PartialObjectExpression();
                $identVariable = $expression->identificationVariable;
                break;

            // Subselect
            case $lookaheadType === Lexer::T_OPEN_PARENTHESIS && $peek['type'] === Lexer::T_SELECT:
                $this->match(Lexer::T_OPEN_PARENTHESIS);
                $expression = $this->Subselect();
                $this->match(Lexer::T_CLOSE_PARENTHESIS);
                break;

            // Shortcut: ScalarExpression => SimpleArithmeticExpression
            case $lookaheadType === Lexer::T_OPEN_PARENTHESIS:
            case $lookaheadType === Lexer::T_INTEGER:
            case $lookaheadType === Lexer::T_STRING:
            case $lookaheadType === Lexer::T_FLOAT:
            // SimpleArithmeticExpression : (- u.value ) or ( + u.value )
            case $lookaheadType === Lexer::T_MINUS:
            case $lookaheadType === Lexer::T_PLUS:
                $expression = $this->SimpleArithmeticExpression();
                break;

            // NewObjectExpression (New ClassName(id, name))
            case $lookaheadType === Lexer::T_NEW:
                $expression = $this->NewObjectExpression();
                break;

            default:
                $this->syntaxError(
                    'IdentificationVariable | ScalarExpression | AggregateExpression | FunctionDeclaration | PartialObjectExpression | "(" Subselect ")" | CaseExpression',
                    $this->lexer->lookahead
                );
        }

        // [["AS"] ["HIDDEN"] AliasResultVariable]
        $mustHaveAliasResultVariable = false;

        if ($this->lexer->isNextToken(Lexer::T_AS)) {
            $this->match(Lexer::T_AS);

            $mustHaveAliasResultVariable = true;
        }

        $hiddenAliasResultVariable = false;

        if ($this->lexer->isNextToken(Lexer::T_HIDDEN)) {
            $this->match(Lexer::T_HIDDEN);

            $hiddenAliasResultVariable = true;
        }

        $aliasResultVariable = null;

        if ($mustHaveAliasResultVariable || $this->lexer->isNextToken(Lexer::T_IDENTIFIER)) {
            $token               = $this->lexer->lookahead;
            $aliasResultVariable = $this->AliasResultVariable();

            // Include AliasResultVariable in query components.
            $this->queryComponents[$aliasResultVariable] = [
                'resultVariable' => $expression,
                'nestingLevel'   => $this->nestingLevel,
                'token'          => $token,
            ];
        }

        // AST

        $expr = new AST\SelectExpression($expression, $aliasResultVariable, $hiddenAliasResultVariable);

        if ($identVariable) {
            $this->identVariableExpressions[$identVariable] = $expr;
        }

        return $expr;
    }

    /**
     * SimpleSelectExpression ::= (
     *      StateFieldPathExpression | IdentificationVariable | FunctionDeclaration |
     *      AggregateExpression | "(" Subselect ")" | ScalarExpression
     * ) [["AS"] AliasResultVariable]
     *
     * @return SimpleSelectExpression
     */
    public function SimpleSelectExpression()
    {
        $peek = $this->lexer->glimpse();

        switch ($this->lexer->lookahead['type']) {
            case Lexer::T_IDENTIFIER:
                switch (true) {
                    case $peek['type'] === Lexer::T_DOT:
                        $expression = $this->StateFieldPathExpression();

                        return new AST\SimpleSelectExpression($expression);

                    case $peek['type'] !== Lexer::T_OPEN_PARENTHESIS:
                        $expression = $this->IdentificationVariable();

                        return new AST\SimpleSelectExpression($expression);

                    case $this->isFunction():
                        // SUM(u.id) + COUNT(u.id)
                        if ($this->isMathOperator($this->peekBeyondClosingParenthesis())) {
                            return new AST\SimpleSelectExpression($this->ScalarExpression());
                        }

                        // COUNT(u.id)
                        if ($this->isAggregateFunction($this->lexer->lookahead['type'])) {
                            return new AST\SimpleSelectExpression($this->AggregateExpression());
                        }

                        // IDENTITY(u)
                        return new AST\SimpleSelectExpression($this->FunctionDeclaration());

                    default:
                        // Do nothing
                }

                break;

            case Lexer::T_OPEN_PARENTHESIS:
                if ($peek['type'] !== Lexer::T_SELECT) {
                    // Shortcut: ScalarExpression => SimpleArithmeticExpression
                    $expression = $this->SimpleArithmeticExpression();

                    return new AST\SimpleSelectExpression($expression);
                }

                // Subselect
                $this->match(Lexer::T_OPEN_PARENTHESIS);
                $expression = $this->Subselect();
                $this->match(Lexer::T_CLOSE_PARENTHESIS);

                return new AST\SimpleSelectExpression($expression);

            default:
                // Do nothing
        }

        $this->lexer->peek();

        $expression = $this->ScalarExpression();
        $expr       = new AST\SimpleSelectExpression($expression);

        if ($this->lexer->isNextToken(Lexer::T_AS)) {
            $this->match(Lexer::T_AS);
        }

        if ($this->lexer->isNextToken(Lexer::T_IDENTIFIER)) {
            $token                             = $this->lexer->lookahead;
            $resultVariable                    = $this->AliasResultVariable();
            $expr->fieldIdentificationVariable = $resultVariable;

            // Include AliasResultVariable in query components.
            $this->queryComponents[$resultVariable] = [
                'resultvariable' => $expr,
                'nestingLevel'   => $this->nestingLevel,
                'token'          => $token,
            ];
        }

        return $expr;
    }

    /**
     * ConditionalExpression ::= ConditionalTerm {"OR" ConditionalTerm}*
     *
     * @return AST\ConditionalExpression|AST\ConditionalFactor|AST\ConditionalPrimary|AST\ConditionalTerm
     */
    public function ConditionalExpression()
    {
        $conditionalTerms   = [];
        $conditionalTerms[] = $this->ConditionalTerm();

        while ($this->lexer->isNextToken(Lexer::T_OR)) {
            $this->match(Lexer::T_OR);

            $conditionalTerms[] = $this->ConditionalTerm();
        }

        // Phase 1 AST optimization: Prevent AST\ConditionalExpression
        // if only one AST\ConditionalTerm is defined
        if (count($conditionalTerms) === 1) {
            return $conditionalTerms[0];
        }

        return new AST\ConditionalExpression($conditionalTerms);
    }

    /**
     * ConditionalTerm ::= ConditionalFactor {"AND" ConditionalFactor}*
     *
     * @return AST\ConditionalFactor|AST\ConditionalPrimary|AST\ConditionalTerm
     */
    public function ConditionalTerm()
    {
        $conditionalFactors   = [];
        $conditionalFactors[] = $this->ConditionalFactor();

        while ($this->lexer->isNextToken(Lexer::T_AND)) {
            $this->match(Lexer::T_AND);

            $conditionalFactors[] = $this->ConditionalFactor();
        }

        // Phase 1 AST optimization: Prevent AST\ConditionalTerm
        // if only one AST\ConditionalFactor is defined
        if (count($conditionalFactors) === 1) {
            return $conditionalFactors[0];
        }

        return new AST\ConditionalTerm($conditionalFactors);
    }

    /**
     * ConditionalFactor ::= ["NOT"] ConditionalPrimary
     *
     * @return AST\ConditionalFactor|AST\ConditionalPrimary
     */
    public function ConditionalFactor()
    {
        $not = false;

        if ($this->lexer->isNextToken(Lexer::T_NOT)) {
            $this->match(Lexer::T_NOT);

            $not = true;
        }

        $conditionalPrimary = $this->ConditionalPrimary();

        // Phase 1 AST optimization: Prevent AST\ConditionalFactor
        // if only one AST\ConditionalPrimary is defined
        if (! $not) {
            return $conditionalPrimary;
        }

        $conditionalFactor      = new AST\ConditionalFactor($conditionalPrimary);
        $conditionalFactor->not = $not;

        return $conditionalFactor;
    }

    /**
     * ConditionalPrimary ::= SimpleConditionalExpression | "(" ConditionalExpression ")"
     *
     * @return ConditionalPrimary
     */
    public function ConditionalPrimary()
    {
        $condPrimary = new AST\ConditionalPrimary();

        if (! $this->lexer->isNextToken(Lexer::T_OPEN_PARENTHESIS)) {
            $condPrimary->simpleConditionalExpression = $this->SimpleConditionalExpression();

            return $condPrimary;
        }

        // Peek beyond the matching closing parenthesis ')'
        $peek = $this->peekBeyondClosingParenthesis();

        if (
            $peek !== null && (
            in_array($peek['value'], ['=', '<', '<=', '<>', '>', '>=', '!=']) ||
            in_array($peek['type'], [Lexer::T_NOT, Lexer::T_BETWEEN, Lexer::T_LIKE, Lexer::T_IN, Lexer::T_IS, Lexer::T_EXISTS]) ||
            $this->isMathOperator($peek)
            )
        ) {
            $condPrimary->simpleConditionalExpression = $this->SimpleConditionalExpression();

            return $condPrimary;
        }

        $this->match(Lexer::T_OPEN_PARENTHESIS);
        $condPrimary->conditionalExpression = $this->ConditionalExpression();
        $this->match(Lexer::T_CLOSE_PARENTHESIS);

        return $condPrimary;
    }

    /**
     * SimpleConditionalExpression ::=
     *      ComparisonExpression | BetweenExpression | LikeExpression |
     *      InExpression | NullComparisonExpression | ExistsExpression |
     *      EmptyCollectionComparisonExpression | CollectionMemberExpression |
     *      InstanceOfExpression
     *
<<<<<<< HEAD
     * @return AST\BetweenExpression|
     *         AST\CollectionMemberExpression|
     *         AST\ComparisonExpression|
     *         AST\EmptyCollectionComparisonExpression|
     *         AST\ExistsExpression|
     *         AST\InExpression|
     *         AST\InstanceOfExpression|
     *         AST\LikeExpression|
     *         AST\NullComparisonExpression
=======
     * @return Node
>>>>>>> 5247c56f
     */
    public function SimpleConditionalExpression()
    {
        if ($this->lexer->isNextToken(Lexer::T_EXISTS)) {
            return $this->ExistsExpression();
        }

        $token     = $this->lexer->lookahead;
        $peek      = $this->lexer->glimpse();
        $lookahead = $token;

        if ($this->lexer->isNextToken(Lexer::T_NOT)) {
            $token = $this->lexer->glimpse();
        }

        if ($token['type'] === Lexer::T_IDENTIFIER || $token['type'] === Lexer::T_INPUT_PARAMETER || $this->isFunction()) {
            // Peek beyond the matching closing parenthesis.
            $beyond = $this->lexer->peek();

            switch ($peek['value']) {
                case '(':
                    // Peeks beyond the matched closing parenthesis.
                    $token = $this->peekBeyondClosingParenthesis(false);

                    if ($token['type'] === Lexer::T_NOT) {
                        $token = $this->lexer->peek();
                    }

                    if ($token['type'] === Lexer::T_IS) {
                        $lookahead = $this->lexer->peek();
                    }

                    break;

                default:
                    // Peek beyond the PathExpression or InputParameter.
                    $token = $beyond;

                    while ($token['value'] === '.') {
                        $this->lexer->peek();

                        $token = $this->lexer->peek();
                    }

                    // Also peek beyond a NOT if there is one.
                    if ($token['type'] === Lexer::T_NOT) {
                        $token = $this->lexer->peek();
                    }

                    // We need to go even further in case of IS (differentiate between NULL and EMPTY)
                    $lookahead = $this->lexer->peek();
            }

            // Also peek beyond a NOT if there is one.
            if ($lookahead['type'] === Lexer::T_NOT) {
                $lookahead = $this->lexer->peek();
            }

            $this->lexer->resetPeek();
        }

        if ($token['type'] === Lexer::T_BETWEEN) {
            return $this->BetweenExpression();
        }

        if ($token['type'] === Lexer::T_LIKE) {
            return $this->LikeExpression();
        }

        if ($token['type'] === Lexer::T_IN) {
            return $this->InExpression();
        }

        if ($token['type'] === Lexer::T_INSTANCE) {
            return $this->InstanceOfExpression();
        }

        if ($token['type'] === Lexer::T_MEMBER) {
            return $this->CollectionMemberExpression();
        }

        if ($token['type'] === Lexer::T_IS && $lookahead['type'] === Lexer::T_NULL) {
            return $this->NullComparisonExpression();
        }

        if ($token['type'] === Lexer::T_IS && $lookahead['type'] === Lexer::T_EMPTY) {
            return $this->EmptyCollectionComparisonExpression();
        }

        return $this->ComparisonExpression();
    }

    /**
     * EmptyCollectionComparisonExpression ::= CollectionValuedPathExpression "IS" ["NOT"] "EMPTY"
     *
     * @return EmptyCollectionComparisonExpression
     */
    public function EmptyCollectionComparisonExpression()
    {
        $emptyCollectionCompExpr = new AST\EmptyCollectionComparisonExpression(
            $this->CollectionValuedPathExpression()
        );
        $this->match(Lexer::T_IS);

        if ($this->lexer->isNextToken(Lexer::T_NOT)) {
            $this->match(Lexer::T_NOT);
            $emptyCollectionCompExpr->not = true;
        }

        $this->match(Lexer::T_EMPTY);

        return $emptyCollectionCompExpr;
    }

    /**
     * CollectionMemberExpression ::= EntityExpression ["NOT"] "MEMBER" ["OF"] CollectionValuedPathExpression
     *
     * EntityExpression ::= SingleValuedAssociationPathExpression | SimpleEntityExpression
     * SimpleEntityExpression ::= IdentificationVariable | InputParameter
     *
     * @return CollectionMemberExpression
     */
    public function CollectionMemberExpression()
    {
        $not        = false;
        $entityExpr = $this->EntityExpression();

        if ($this->lexer->isNextToken(Lexer::T_NOT)) {
            $this->match(Lexer::T_NOT);

            $not = true;
        }

        $this->match(Lexer::T_MEMBER);

        if ($this->lexer->isNextToken(Lexer::T_OF)) {
            $this->match(Lexer::T_OF);
        }

        $collMemberExpr      = new AST\CollectionMemberExpression(
            $entityExpr,
            $this->CollectionValuedPathExpression()
        );
        $collMemberExpr->not = $not;

        return $collMemberExpr;
    }

    /**
     * Literal ::= string | char | integer | float | boolean
     *
     * @return Literal
     */
    public function Literal()
    {
        switch ($this->lexer->lookahead['type']) {
            case Lexer::T_STRING:
                $this->match(Lexer::T_STRING);

                return new AST\Literal(AST\Literal::STRING, $this->lexer->token['value']);

            case Lexer::T_INTEGER:
            case Lexer::T_FLOAT:
                $this->match(
                    $this->lexer->isNextToken(Lexer::T_INTEGER) ? Lexer::T_INTEGER : Lexer::T_FLOAT
                );

                return new AST\Literal(AST\Literal::NUMERIC, $this->lexer->token['value']);

            case Lexer::T_TRUE:
            case Lexer::T_FALSE:
                $this->match(
                    $this->lexer->isNextToken(Lexer::T_TRUE) ? Lexer::T_TRUE : Lexer::T_FALSE
                );

                return new AST\Literal(AST\Literal::BOOLEAN, $this->lexer->token['value']);

            default:
                $this->syntaxError('Literal');
        }
    }

    /**
     * InParameter ::= Literal | InputParameter
     *
     * @return AST\InputParameter|AST\Literal
     */
    public function InParameter()
    {
        if ($this->lexer->lookahead['type'] === Lexer::T_INPUT_PARAMETER) {
            return $this->InputParameter();
        }

        return $this->Literal();
    }

    /**
     * InputParameter ::= PositionalParameter | NamedParameter
     *
     * @return InputParameter
     */
    public function InputParameter()
    {
        $this->match(Lexer::T_INPUT_PARAMETER);

        return new AST\InputParameter($this->lexer->token['value']);
    }

    /**
     * ArithmeticExpression ::= SimpleArithmeticExpression | "(" Subselect ")"
     *
     * @return ArithmeticExpression
     */
    public function ArithmeticExpression()
    {
        $expr = new AST\ArithmeticExpression();

        if ($this->lexer->isNextToken(Lexer::T_OPEN_PARENTHESIS)) {
            $peek = $this->lexer->glimpse();

            if ($peek['type'] === Lexer::T_SELECT) {
                $this->match(Lexer::T_OPEN_PARENTHESIS);
                $expr->subselect = $this->Subselect();
                $this->match(Lexer::T_CLOSE_PARENTHESIS);

                return $expr;
            }
        }

        $expr->simpleArithmeticExpression = $this->SimpleArithmeticExpression();

        return $expr;
    }

    /**
     * SimpleArithmeticExpression ::= ArithmeticTerm {("+" | "-") ArithmeticTerm}*
     *
     * @return SimpleArithmeticExpression
     */
    public function SimpleArithmeticExpression()
    {
        $terms   = [];
        $terms[] = $this->ArithmeticTerm();

        while (($isPlus = $this->lexer->isNextToken(Lexer::T_PLUS)) || $this->lexer->isNextToken(Lexer::T_MINUS)) {
            $this->match($isPlus ? Lexer::T_PLUS : Lexer::T_MINUS);

            $terms[] = $this->lexer->token['value'];
            $terms[] = $this->ArithmeticTerm();
        }

        // Phase 1 AST optimization: Prevent AST\SimpleArithmeticExpression
        // if only one AST\ArithmeticTerm is defined
        if (count($terms) === 1) {
            return $terms[0];
        }

        return new AST\SimpleArithmeticExpression($terms);
    }

    /**
     * ArithmeticTerm ::= ArithmeticFactor {("*" | "/") ArithmeticFactor}*
     *
     * @return ArithmeticTerm
     */
    public function ArithmeticTerm()
    {
        $factors   = [];
        $factors[] = $this->ArithmeticFactor();

        while (($isMult = $this->lexer->isNextToken(Lexer::T_MULTIPLY)) || $this->lexer->isNextToken(Lexer::T_DIVIDE)) {
            $this->match($isMult ? Lexer::T_MULTIPLY : Lexer::T_DIVIDE);

            $factors[] = $this->lexer->token['value'];
            $factors[] = $this->ArithmeticFactor();
        }

        // Phase 1 AST optimization: Prevent AST\ArithmeticTerm
        // if only one AST\ArithmeticFactor is defined
        if (count($factors) === 1) {
            return $factors[0];
        }

        return new AST\ArithmeticTerm($factors);
    }

    /**
     * ArithmeticFactor ::= [("+" | "-")] ArithmeticPrimary
     *
     * @return ArithmeticFactor
     */
    public function ArithmeticFactor()
    {
        $sign = null;

        $isPlus = $this->lexer->isNextToken(Lexer::T_PLUS);
        if ($isPlus || $this->lexer->isNextToken(Lexer::T_MINUS)) {
            $this->match($isPlus ? Lexer::T_PLUS : Lexer::T_MINUS);
            $sign = $isPlus;
        }

        $primary = $this->ArithmeticPrimary();

        // Phase 1 AST optimization: Prevent AST\ArithmeticFactor
        // if only one AST\ArithmeticPrimary is defined
        if ($sign === null) {
            return $primary;
        }

        return new AST\ArithmeticFactor($primary, $sign);
    }

    /**
     * ArithmeticPrimary ::= SingleValuedPathExpression | Literal | ParenthesisExpression
     *          | FunctionsReturningNumerics | AggregateExpression | FunctionsReturningStrings
     *          | FunctionsReturningDatetime | IdentificationVariable | ResultVariable
     *          | InputParameter | CaseExpression
     *
     * @return Node
     */
    public function ArithmeticPrimary()
    {
        if ($this->lexer->isNextToken(Lexer::T_OPEN_PARENTHESIS)) {
            $this->match(Lexer::T_OPEN_PARENTHESIS);

            $expr = $this->SimpleArithmeticExpression();

            $this->match(Lexer::T_CLOSE_PARENTHESIS);

            return new AST\ParenthesisExpression($expr);
        }

        switch ($this->lexer->lookahead['type']) {
            case Lexer::T_COALESCE:
            case Lexer::T_NULLIF:
            case Lexer::T_CASE:
                return $this->CaseExpression();

            case Lexer::T_IDENTIFIER:
                $peek = $this->lexer->glimpse();

                if ($peek !== null && $peek['value'] === '(') {
                    return $this->FunctionDeclaration();
                }

                if ($peek !== null && $peek['value'] === '.') {
                    return $this->SingleValuedPathExpression();
                }

                if (isset($this->queryComponents[$this->lexer->lookahead['value']]['resultVariable'])) {
                    return $this->ResultVariable();
                }

                return $this->StateFieldPathExpression();

            case Lexer::T_INPUT_PARAMETER:
                return $this->InputParameter();

            default:
                $peek = $this->lexer->glimpse();

                if ($peek !== null && $peek['value'] === '(') {
                    return $this->FunctionDeclaration();
                }

                return $this->Literal();
        }
    }

    /**
     * StringExpression ::= StringPrimary | ResultVariable | "(" Subselect ")"
     *
     * @return Subselect|string
     */
    public function StringExpression()
    {
        $peek = $this->lexer->glimpse();

        // Subselect
        if ($this->lexer->isNextToken(Lexer::T_OPEN_PARENTHESIS) && $peek['type'] === Lexer::T_SELECT) {
            $this->match(Lexer::T_OPEN_PARENTHESIS);
            $expr = $this->Subselect();
            $this->match(Lexer::T_CLOSE_PARENTHESIS);

            return $expr;
        }

        // ResultVariable (string)
        if (
            $this->lexer->isNextToken(Lexer::T_IDENTIFIER) &&
            isset($this->queryComponents[$this->lexer->lookahead['value']]['resultVariable'])
        ) {
            return $this->ResultVariable();
        }

        return $this->StringPrimary();
    }

    /**
     * StringPrimary ::= StateFieldPathExpression | string | InputParameter | FunctionsReturningStrings | AggregateExpression | CaseExpression
     *
     * @return Node
     */
    public function StringPrimary()
    {
        $lookaheadType = $this->lexer->lookahead['type'];

        switch ($lookaheadType) {
            case Lexer::T_IDENTIFIER:
                $peek = $this->lexer->glimpse();

                if ($peek['value'] === '.') {
                    return $this->StateFieldPathExpression();
                }

                if ($peek['value'] === '(') {
                    // do NOT directly go to FunctionsReturningString() because it doesn't check for custom functions.
                    return $this->FunctionDeclaration();
                }

                $this->syntaxError("'.' or '('");
                break;

            case Lexer::T_STRING:
                $this->match(Lexer::T_STRING);

                return new AST\Literal(AST\Literal::STRING, $this->lexer->token['value']);

            case Lexer::T_INPUT_PARAMETER:
                return $this->InputParameter();

            case Lexer::T_CASE:
            case Lexer::T_COALESCE:
            case Lexer::T_NULLIF:
                return $this->CaseExpression();

            default:
                if ($this->isAggregateFunction($lookaheadType)) {
                    return $this->AggregateExpression();
                }
        }

        $this->syntaxError(
            'StateFieldPathExpression | string | InputParameter | FunctionsReturningStrings | AggregateExpression'
        );
    }

    /**
     * EntityExpression ::= SingleValuedAssociationPathExpression | SimpleEntityExpression
     *
     * @return AST\InputParameter|PathExpression
     */
    public function EntityExpression()
    {
        $glimpse = $this->lexer->glimpse();

        if ($this->lexer->isNextToken(Lexer::T_IDENTIFIER) && $glimpse['value'] === '.') {
            return $this->SingleValuedAssociationPathExpression();
        }

        return $this->SimpleEntityExpression();
    }

    /**
     * SimpleEntityExpression ::= IdentificationVariable | InputParameter
     *
     * @return AST\InputParameter|AST\PathExpression
     */
    public function SimpleEntityExpression()
    {
        if ($this->lexer->isNextToken(Lexer::T_INPUT_PARAMETER)) {
            return $this->InputParameter();
        }

        return $this->StateFieldPathExpression();
    }

    /**
     * AggregateExpression ::=
     *  ("AVG" | "MAX" | "MIN" | "SUM" | "COUNT") "(" ["DISTINCT"] SimpleArithmeticExpression ")"
     *
     * @return AggregateExpression
     */
    public function AggregateExpression()
    {
        $lookaheadType = $this->lexer->lookahead['type'];
        $isDistinct    = false;

        if (! in_array($lookaheadType, [Lexer::T_COUNT, Lexer::T_AVG, Lexer::T_MAX, Lexer::T_MIN, Lexer::T_SUM])) {
            $this->syntaxError('One of: MAX, MIN, AVG, SUM, COUNT');
        }

        $this->match($lookaheadType);
        $functionName = $this->lexer->token['value'];
        $this->match(Lexer::T_OPEN_PARENTHESIS);

        if ($this->lexer->isNextToken(Lexer::T_DISTINCT)) {
            $this->match(Lexer::T_DISTINCT);
            $isDistinct = true;
        }

        $pathExp = $this->SimpleArithmeticExpression();

        $this->match(Lexer::T_CLOSE_PARENTHESIS);

        return new AST\AggregateExpression($functionName, $pathExp, $isDistinct);
    }

    /**
     * QuantifiedExpression ::= ("ALL" | "ANY" | "SOME") "(" Subselect ")"
     *
     * @return QuantifiedExpression
     */
    public function QuantifiedExpression()
    {
        $lookaheadType = $this->lexer->lookahead['type'];
        $value         = $this->lexer->lookahead['value'];

        if (! in_array($lookaheadType, [Lexer::T_ALL, Lexer::T_ANY, Lexer::T_SOME])) {
            $this->syntaxError('ALL, ANY or SOME');
        }

        $this->match($lookaheadType);
        $this->match(Lexer::T_OPEN_PARENTHESIS);

        $qExpr       = new AST\QuantifiedExpression($this->Subselect());
        $qExpr->type = $value;

        $this->match(Lexer::T_CLOSE_PARENTHESIS);

        return $qExpr;
    }

    /**
     * BetweenExpression ::= ArithmeticExpression ["NOT"] "BETWEEN" ArithmeticExpression "AND" ArithmeticExpression
     *
     * @return BetweenExpression
     */
    public function BetweenExpression()
    {
        $not        = false;
        $arithExpr1 = $this->ArithmeticExpression();

        if ($this->lexer->isNextToken(Lexer::T_NOT)) {
            $this->match(Lexer::T_NOT);
            $not = true;
        }

        $this->match(Lexer::T_BETWEEN);
        $arithExpr2 = $this->ArithmeticExpression();
        $this->match(Lexer::T_AND);
        $arithExpr3 = $this->ArithmeticExpression();

        $betweenExpr      = new AST\BetweenExpression($arithExpr1, $arithExpr2, $arithExpr3);
        $betweenExpr->not = $not;

        return $betweenExpr;
    }

    /**
     * ComparisonExpression ::= ArithmeticExpression ComparisonOperator ( QuantifiedExpression | ArithmeticExpression )
     *
     * @return ComparisonExpression
     */
    public function ComparisonExpression()
    {
        $this->lexer->glimpse();

        $leftExpr  = $this->ArithmeticExpression();
        $operator  = $this->ComparisonOperator();
        $rightExpr = $this->isNextAllAnySome()
            ? $this->QuantifiedExpression()
            : $this->ArithmeticExpression();

        return new AST\ComparisonExpression($leftExpr, $operator, $rightExpr);
    }

    /**
     * InExpression ::= SingleValuedPathExpression ["NOT"] "IN" "(" (InParameter {"," InParameter}* | Subselect) ")"
     *
     * @return InExpression
     */
    public function InExpression()
    {
        $inExpression = new AST\InExpression($this->ArithmeticExpression());

        if ($this->lexer->isNextToken(Lexer::T_NOT)) {
            $this->match(Lexer::T_NOT);
            $inExpression->not = true;
        }

        $this->match(Lexer::T_IN);
        $this->match(Lexer::T_OPEN_PARENTHESIS);

        if ($this->lexer->isNextToken(Lexer::T_SELECT)) {
            $inExpression->subselect = $this->Subselect();
        } else {
            $literals   = [];
            $literals[] = $this->InParameter();

            while ($this->lexer->isNextToken(Lexer::T_COMMA)) {
                $this->match(Lexer::T_COMMA);
                $literals[] = $this->InParameter();
            }

            $inExpression->literals = $literals;
        }

        $this->match(Lexer::T_CLOSE_PARENTHESIS);

        return $inExpression;
    }

    /**
     * InstanceOfExpression ::= IdentificationVariable ["NOT"] "INSTANCE" ["OF"] (InstanceOfParameter | "(" InstanceOfParameter {"," InstanceOfParameter}* ")")
     *
     * @return InstanceOfExpression
     */
    public function InstanceOfExpression()
    {
        $instanceOfExpression = new AST\InstanceOfExpression($this->IdentificationVariable());

        if ($this->lexer->isNextToken(Lexer::T_NOT)) {
            $this->match(Lexer::T_NOT);
            $instanceOfExpression->not = true;
        }

        $this->match(Lexer::T_INSTANCE);
        $this->match(Lexer::T_OF);

        $exprValues = [];

        if ($this->lexer->isNextToken(Lexer::T_OPEN_PARENTHESIS)) {
            $this->match(Lexer::T_OPEN_PARENTHESIS);

            $exprValues[] = $this->InstanceOfParameter();

            while ($this->lexer->isNextToken(Lexer::T_COMMA)) {
                $this->match(Lexer::T_COMMA);

                $exprValues[] = $this->InstanceOfParameter();
            }

            $this->match(Lexer::T_CLOSE_PARENTHESIS);

            $instanceOfExpression->value = $exprValues;

            return $instanceOfExpression;
        }

        $exprValues[] = $this->InstanceOfParameter();

        $instanceOfExpression->value = $exprValues;

        return $instanceOfExpression;
    }

    /**
     * InstanceOfParameter ::= AbstractSchemaName | InputParameter
     *
     * @return mixed
     */
    public function InstanceOfParameter()
    {
        if ($this->lexer->isNextToken(Lexer::T_INPUT_PARAMETER)) {
            $this->match(Lexer::T_INPUT_PARAMETER);

            return new AST\InputParameter($this->lexer->token['value']);
        }

        $abstractSchemaName = $this->AbstractSchemaName();

        $this->validateAbstractSchemaName($abstractSchemaName);

        return $abstractSchemaName;
    }

    /**
     * LikeExpression ::= StringExpression ["NOT"] "LIKE" StringPrimary ["ESCAPE" char]
     *
     * @return LikeExpression
     */
    public function LikeExpression()
    {
        $stringExpr = $this->StringExpression();
        $not        = false;

        if ($this->lexer->isNextToken(Lexer::T_NOT)) {
            $this->match(Lexer::T_NOT);
            $not = true;
        }

        $this->match(Lexer::T_LIKE);

        if ($this->lexer->isNextToken(Lexer::T_INPUT_PARAMETER)) {
            $this->match(Lexer::T_INPUT_PARAMETER);
            $stringPattern = new AST\InputParameter($this->lexer->token['value']);
        } else {
            $stringPattern = $this->StringPrimary();
        }

        $escapeChar = null;

        if ($this->lexer->lookahead !== null && $this->lexer->lookahead['type'] === Lexer::T_ESCAPE) {
            $this->match(Lexer::T_ESCAPE);
            $this->match(Lexer::T_STRING);

            $escapeChar = new AST\Literal(AST\Literal::STRING, $this->lexer->token['value']);
        }

        $likeExpr      = new AST\LikeExpression($stringExpr, $stringPattern, $escapeChar);
        $likeExpr->not = $not;

        return $likeExpr;
    }

    /**
     * NullComparisonExpression ::= (InputParameter | NullIfExpression | CoalesceExpression | AggregateExpression | FunctionDeclaration | IdentificationVariable | SingleValuedPathExpression | ResultVariable) "IS" ["NOT"] "NULL"
     *
     * @return NullComparisonExpression
     */
    public function NullComparisonExpression()
    {
        switch (true) {
            case $this->lexer->isNextToken(Lexer::T_INPUT_PARAMETER):
                $this->match(Lexer::T_INPUT_PARAMETER);

                $expr = new AST\InputParameter($this->lexer->token['value']);
                break;

            case $this->lexer->isNextToken(Lexer::T_NULLIF):
                $expr = $this->NullIfExpression();
                break;

            case $this->lexer->isNextToken(Lexer::T_COALESCE):
                $expr = $this->CoalesceExpression();
                break;

            case $this->isFunction():
                $expr = $this->FunctionDeclaration();
                break;

            default:
                // We need to check if we are in a IdentificationVariable or SingleValuedPathExpression
                $glimpse = $this->lexer->glimpse();

                if ($glimpse['type'] === Lexer::T_DOT) {
                    $expr = $this->SingleValuedPathExpression();

                    // Leave switch statement
                    break;
                }

                $lookaheadValue = $this->lexer->lookahead['value'];

                // Validate existing component
                if (! isset($this->queryComponents[$lookaheadValue])) {
                    $this->semanticalError('Cannot add having condition on undefined result variable.');
                }

                // Validate SingleValuedPathExpression (ie.: "product")
                if (isset($this->queryComponents[$lookaheadValue]['metadata'])) {
                    $expr = $this->SingleValuedPathExpression();
                    break;
                }

                // Validating ResultVariable
                if (! isset($this->queryComponents[$lookaheadValue]['resultVariable'])) {
                    $this->semanticalError('Cannot add having condition on a non result variable.');
                }

                $expr = $this->ResultVariable();
                break;
        }

        $nullCompExpr = new AST\NullComparisonExpression($expr);

        $this->match(Lexer::T_IS);

        if ($this->lexer->isNextToken(Lexer::T_NOT)) {
            $this->match(Lexer::T_NOT);

            $nullCompExpr->not = true;
        }

        $this->match(Lexer::T_NULL);

        return $nullCompExpr;
    }

    /**
     * ExistsExpression ::= ["NOT"] "EXISTS" "(" Subselect ")"
     *
     * @return ExistsExpression
     */
    public function ExistsExpression()
    {
        $not = false;

        if ($this->lexer->isNextToken(Lexer::T_NOT)) {
            $this->match(Lexer::T_NOT);
            $not = true;
        }

        $this->match(Lexer::T_EXISTS);
        $this->match(Lexer::T_OPEN_PARENTHESIS);

        $existsExpression      = new AST\ExistsExpression($this->Subselect());
        $existsExpression->not = $not;

        $this->match(Lexer::T_CLOSE_PARENTHESIS);

        return $existsExpression;
    }

    /**
     * ComparisonOperator ::= "=" | "<" | "<=" | "<>" | ">" | ">=" | "!="
     *
     * @return string
     */
    public function ComparisonOperator()
    {
        switch ($this->lexer->lookahead['value']) {
            case '=':
                $this->match(Lexer::T_EQUALS);

                return '=';

            case '<':
                $this->match(Lexer::T_LOWER_THAN);
                $operator = '<';

                if ($this->lexer->isNextToken(Lexer::T_EQUALS)) {
                    $this->match(Lexer::T_EQUALS);
                    $operator .= '=';
                } elseif ($this->lexer->isNextToken(Lexer::T_GREATER_THAN)) {
                    $this->match(Lexer::T_GREATER_THAN);
                    $operator .= '>';
                }

                return $operator;

            case '>':
                $this->match(Lexer::T_GREATER_THAN);
                $operator = '>';

                if ($this->lexer->isNextToken(Lexer::T_EQUALS)) {
                    $this->match(Lexer::T_EQUALS);
                    $operator .= '=';
                }

                return $operator;

            case '!':
                $this->match(Lexer::T_NEGATE);
                $this->match(Lexer::T_EQUALS);

                return '<>';

            default:
                $this->syntaxError('=, <, <=, <>, >, >=, !=');
        }
    }

    /**
     * FunctionDeclaration ::= FunctionsReturningStrings | FunctionsReturningNumerics | FunctionsReturningDatetime
     *
     * @return FunctionNode
     */
    public function FunctionDeclaration()
    {
        $token    = $this->lexer->lookahead;
        $funcName = strtolower($token['value']);

        $customFunctionDeclaration = $this->CustomFunctionDeclaration();

        // Check for custom functions functions first!
        switch (true) {
            case $customFunctionDeclaration !== null:
                return $customFunctionDeclaration;

            case isset(self::$stringFunctions[$funcName]):
                return $this->FunctionsReturningStrings();

            case isset(self::$numericFunctions[$funcName]):
                return $this->FunctionsReturningNumerics();

            case isset(self::$datetimeFunctions[$funcName]):
                return $this->FunctionsReturningDatetime();

            default:
                $this->syntaxError('known function', $token);
        }
    }

    /**
     * Helper function for FunctionDeclaration grammar rule.
     *
     * @return FunctionNode
     */
    private function CustomFunctionDeclaration()
    {
        $token    = $this->lexer->lookahead;
        $funcName = strtolower($token['value']);

        // Check for custom functions afterwards
        $config = $this->em->getConfiguration();

        switch (true) {
            case $config->getCustomStringFunction($funcName) !== null:
                return $this->CustomFunctionsReturningStrings();

            case $config->getCustomNumericFunction($funcName) !== null:
                return $this->CustomFunctionsReturningNumerics();

            case $config->getCustomDatetimeFunction($funcName) !== null:
                return $this->CustomFunctionsReturningDatetime();

            default:
                return null;
        }
    }

    /**
     * FunctionsReturningNumerics ::=
     *      "LENGTH" "(" StringPrimary ")" |
     *      "LOCATE" "(" StringPrimary "," StringPrimary ["," SimpleArithmeticExpression]")" |
     *      "ABS" "(" SimpleArithmeticExpression ")" |
     *      "SQRT" "(" SimpleArithmeticExpression ")" |
     *      "MOD" "(" SimpleArithmeticExpression "," SimpleArithmeticExpression ")" |
     *      "SIZE" "(" CollectionValuedPathExpression ")" |
     *      "DATE_DIFF" "(" ArithmeticPrimary "," ArithmeticPrimary ")" |
     *      "BIT_AND" "(" ArithmeticPrimary "," ArithmeticPrimary ")" |
     *      "BIT_OR" "(" ArithmeticPrimary "," ArithmeticPrimary ")"
     *
     * @return FunctionNode
     */
    public function FunctionsReturningNumerics()
    {
        $funcNameLower = strtolower($this->lexer->lookahead['value']);
        $funcClass     = self::$numericFunctions[$funcNameLower];

        $function = new $funcClass($funcNameLower);
        $function->parse($this);

        return $function;
    }

    /**
     * @return FunctionNode
     */
    public function CustomFunctionsReturningNumerics()
    {
        // getCustomNumericFunction is case-insensitive
        $functionName  = strtolower($this->lexer->lookahead['value']);
        $functionClass = $this->em->getConfiguration()->getCustomNumericFunction($functionName);

        Assert::notNull($functionClass);

        $function = is_string($functionClass)
            ? new $functionClass($functionName)
            : call_user_func($functionClass, $functionName);

        $function->parse($this);

        return $function;
    }

    /**
     * FunctionsReturningDateTime ::=
     *     "CURRENT_DATE" |
     *     "CURRENT_TIME" |
     *     "CURRENT_TIMESTAMP" |
     *     "DATE_ADD" "(" ArithmeticPrimary "," ArithmeticPrimary "," StringPrimary ")" |
     *     "DATE_SUB" "(" ArithmeticPrimary "," ArithmeticPrimary "," StringPrimary ")"
     *
     * @return FunctionNode
     */
    public function FunctionsReturningDatetime()
    {
        $funcNameLower = strtolower($this->lexer->lookahead['value']);
        $funcClass     = self::$datetimeFunctions[$funcNameLower];

        $function = new $funcClass($funcNameLower);
        $function->parse($this);

        return $function;
    }

    /**
     * @return FunctionNode
     */
    public function CustomFunctionsReturningDatetime()
    {
        // getCustomDatetimeFunction is case-insensitive
        $functionName  = $this->lexer->lookahead['value'];
        $functionClass = $this->em->getConfiguration()->getCustomDatetimeFunction($functionName);

        Assert::notNull($functionClass);

        $function = is_string($functionClass)
            ? new $functionClass($functionName)
            : call_user_func($functionClass, $functionName);

        $function->parse($this);

        return $function;
    }

    /**
     * FunctionsReturningStrings ::=
     *   "CONCAT" "(" StringPrimary "," StringPrimary {"," StringPrimary}* ")" |
     *   "SUBSTRING" "(" StringPrimary "," SimpleArithmeticExpression "," SimpleArithmeticExpression ")" |
     *   "TRIM" "(" [["LEADING" | "TRAILING" | "BOTH"] [char] "FROM"] StringPrimary ")" |
     *   "LOWER" "(" StringPrimary ")" |
     *   "UPPER" "(" StringPrimary ")" |
     *   "IDENTITY" "(" SingleValuedAssociationPathExpression {"," string} ")"
     *
     * @return FunctionNode
     */
    public function FunctionsReturningStrings()
    {
        $funcNameLower = strtolower($this->lexer->lookahead['value']);
        $funcClass     = self::$stringFunctions[$funcNameLower];

        $function = new $funcClass($funcNameLower);
        $function->parse($this);

        return $function;
    }

    /**
     * @return FunctionNode
     */
    public function CustomFunctionsReturningStrings()
    {
        // getCustomStringFunction is case-insensitive
        $functionName  = $this->lexer->lookahead['value'];
        $functionClass = $this->em->getConfiguration()->getCustomStringFunction($functionName);

        Assert::notNull($functionClass);

        $function = is_string($functionClass)
            ? new $functionClass($functionName)
            : call_user_func($functionClass, $functionName);

        $function->parse($this);

        return $function;
    }
}<|MERGE_RESOLUTION|>--- conflicted
+++ resolved
@@ -498,11 +498,8 @@
      *
      * @throws QueryException
      *
-<<<<<<< HEAD
+     * @psalm-param array<string, mixed>|null $token    Got token.
      * @psalm-return no-return
-=======
-     * @psalm-param array<string, mixed>|null $token    Got token.
->>>>>>> 5247c56f
      */
     public function syntaxError($expected = '', $token = null)
     {
@@ -2585,7 +2582,6 @@
      *      EmptyCollectionComparisonExpression | CollectionMemberExpression |
      *      InstanceOfExpression
      *
-<<<<<<< HEAD
      * @return AST\BetweenExpression|
      *         AST\CollectionMemberExpression|
      *         AST\ComparisonExpression|
@@ -2595,9 +2591,6 @@
      *         AST\InstanceOfExpression|
      *         AST\LikeExpression|
      *         AST\NullComparisonExpression
-=======
-     * @return Node
->>>>>>> 5247c56f
      */
     public function SimpleConditionalExpression()
     {
