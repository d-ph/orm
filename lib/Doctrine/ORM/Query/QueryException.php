<?php

declare(strict_types=1);

namespace Doctrine\ORM\Query;

use Doctrine\ORM\Exception\ORMException;
use Doctrine\ORM\Mapping\ClassMetadata;
use Doctrine\ORM\Query\AST\PathExpression;
use Exception;
use Stringable;
use Throwable;

<<<<<<< HEAD
class QueryException extends Exception implements ORMException
=======
/** @psalm-import-type AssociationMapping from ClassMetadata */
class QueryException extends ORMException
>>>>>>> 979b3dcb
{
    public static function dqlError(string $dql): self
    {
        return new self($dql);
    }

    public static function syntaxError(string $message, Throwable|null $previous = null): self
    {
        return new self('[Syntax Error] ' . $message, 0, $previous);
    }

    public static function semanticalError(string $message, Throwable|null $previous = null): self
    {
        return new self('[Semantical Error] ' . $message, 0, $previous);
    }

    public static function invalidLockMode(): self
    {
        return new self('Invalid lock mode hint provided.');
    }

    public static function invalidParameterType(string $expected, string $received): self
    {
        return new self('Invalid parameter type, ' . $received . ' given, but ' . $expected . ' expected.');
    }

    public static function invalidParameterPosition(string $pos): self
    {
        return new self('Invalid parameter position: ' . $pos);
    }

    public static function tooManyParameters(int $expected, int $received): self
    {
        return new self('Too many parameters: the query defines ' . $expected . ' parameters and you bound ' . $received);
    }

    public static function tooFewParameters(int $expected, int $received): self
    {
        return new self('Too few parameters: the query defines ' . $expected . ' parameters but you only bound ' . $received);
    }

    public static function invalidParameterFormat(string $value): self
    {
        return new self('Invalid parameter format, ' . $value . ' given, but :<name> or ?<num> expected.');
    }

    public static function unknownParameter(string $key): self
    {
        return new self('Invalid parameter: token ' . $key . ' is not defined in the query.');
    }

    public static function parameterTypeMismatch(): self
    {
        return new self('DQL Query parameter and type numbers mismatch, but have to be exactly equal.');
    }

    public static function invalidPathExpression(PathExpression $pathExpr): self
    {
        return new self(
            "Invalid PathExpression '" . $pathExpr->identificationVariable . '.' . $pathExpr->field . "'.",
        );
    }

    public static function invalidLiteral(string|Stringable $literal): self
    {
        return new self("Invalid literal '" . $literal . "'");
    }

    /**
     * @param string[] $assoc
<<<<<<< HEAD
     * @psalm-param array<string, string> $assoc
=======
     * @psalm-param AssociationMapping $assoc
     *
     * @return QueryException
>>>>>>> 979b3dcb
     */
    public static function iterateWithFetchJoinCollectionNotAllowed(array $assoc): self
    {
        return new self(
            'Invalid query operation: Not allowed to iterate over fetch join collections ' .
            'in class ' . $assoc['sourceEntity'] . ' association ' . $assoc['fieldName'],
        );
    }

    public static function partialObjectsAreDangerous(): self
    {
        return new self(
            'Loading partial objects is dangerous. Fetch full objects or consider ' .
            'using a different fetch mode. If you really want partial objects, ' .
            'set the doctrine.forcePartialLoad query hint to TRUE.',
        );
    }

    /**
     * @param string[] $assoc
     * @psalm-param array<string, string> $assoc
     */
    public static function overwritingJoinConditionsNotYetSupported(array $assoc): self
    {
        return new self(
            'Unsupported query operation: It is not yet possible to overwrite the join ' .
            'conditions in class ' . $assoc['sourceEntityName'] . ' association ' . $assoc['fieldName'] . '. ' .
            'Use WITH to append additional join conditions to the association.',
        );
    }

    public static function associationPathInverseSideNotSupported(PathExpression $pathExpr): self
    {
        return new self(
            'A single-valued association path expression to an inverse side is not supported in DQL queries. ' .
            'Instead of "' . $pathExpr->identificationVariable . '.' . $pathExpr->field . '" use an explicit join.',
        );
    }

    /**
     * @param string[] $assoc
<<<<<<< HEAD
     * @psalm-param array<string, string> $assoc
=======
     * @psalm-param AssociationMapping $assoc
     *
     * @return QueryException
>>>>>>> 979b3dcb
     */
    public static function iterateWithFetchJoinNotAllowed(array $assoc): self
    {
        return new self(
            'Iterate with fetch join in class ' . $assoc['sourceEntity'] .
            ' using association ' . $assoc['fieldName'] . ' not allowed.',
        );
    }

    public static function iterateWithMixedResultNotAllowed(): self
    {
        return new self('Iterating a query with mixed results (using scalars) is not supported.');
    }

    public static function associationPathCompositeKeyNotSupported(): self
    {
        return new self(
            'A single-valued association path expression to an entity with a composite primary ' .
            'key is not supported. Explicitly name the components of the composite primary key ' .
            'in the query.',
        );
    }

    public static function instanceOfUnrelatedClass(string $className, string $rootClass): self
    {
        return new self("Cannot check if a child of '" . $rootClass . "' is instanceof '" . $className . "', " .
            'inheritance hierarchy does not exists between these two classes.');
    }

    public static function invalidQueryComponent(string $dqlAlias): self
    {
        return new self(
            "Invalid query component given for DQL alias '" . $dqlAlias . "', " .
            "requires 'metadata', 'parent', 'relation', 'map', 'nestingLevel' and 'token' keys.",
        );
    }
}<|MERGE_RESOLUTION|>--- conflicted
+++ resolved
@@ -11,12 +11,8 @@
 use Stringable;
 use Throwable;
 
-<<<<<<< HEAD
+/** @psalm-import-type AssociationMapping from ClassMetadata */
 class QueryException extends Exception implements ORMException
-=======
-/** @psalm-import-type AssociationMapping from ClassMetadata */
-class QueryException extends ORMException
->>>>>>> 979b3dcb
 {
     public static function dqlError(string $dql): self
     {
@@ -87,13 +83,7 @@
 
     /**
      * @param string[] $assoc
-<<<<<<< HEAD
-     * @psalm-param array<string, string> $assoc
-=======
      * @psalm-param AssociationMapping $assoc
-     *
-     * @return QueryException
->>>>>>> 979b3dcb
      */
     public static function iterateWithFetchJoinCollectionNotAllowed(array $assoc): self
     {
@@ -135,13 +125,7 @@
 
     /**
      * @param string[] $assoc
-<<<<<<< HEAD
-     * @psalm-param array<string, string> $assoc
-=======
      * @psalm-param AssociationMapping $assoc
-     *
-     * @return QueryException
->>>>>>> 979b3dcb
      */
     public static function iterateWithFetchJoinNotAllowed(array $assoc): self
     {
