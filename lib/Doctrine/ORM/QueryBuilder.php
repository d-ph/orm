--- conflicted
+++ resolved
@@ -634,16 +634,10 @@
      */
     public function distinct(bool $flag = true): static
     {
-<<<<<<< HEAD
-        $this->dqlParts['distinct'] = $flag;
-=======
-        $flag = (bool) $flag;
-
         if ($this->dqlParts['distinct'] !== $flag) {
             $this->dqlParts['distinct'] = $flag;
-            $this->state                = self::STATE_DIRTY;
-        }
->>>>>>> e7816398
+            $this->dql                  = null;
+        }
 
         return $this;
     }
