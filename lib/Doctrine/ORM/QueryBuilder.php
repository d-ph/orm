<?php

declare(strict_types=1);

namespace Doctrine\ORM;

use Doctrine\Common\Collections\ArrayCollection;
use Doctrine\Common\Collections\Criteria;
use Doctrine\ORM\Query\Expr;
use Doctrine\ORM\Query\Parameter;
use Doctrine\ORM\Query\QueryExpressionVisitor;
use InvalidArgumentException;
use RuntimeException;

use function array_keys;
use function array_merge;
use function array_unshift;
use function assert;
use function count;
use function implode;
use function in_array;
use function is_array;
use function is_numeric;
use function is_object;
use function is_string;
use function key;
use function reset;
use function sprintf;
use function str_starts_with;
use function strpos;
use function strrpos;
use function substr;

/**
 * This class is responsible for building DQL query strings via an object oriented
 * PHP interface.
 */
class QueryBuilder
{
    /* The query types. */
    public const SELECT = 0;
    public const DELETE = 1;
    public const UPDATE = 2;

    /* The builder states. */
    public const STATE_DIRTY = 0;
    public const STATE_CLEAN = 1;

    /**
     * The array of DQL parts collected.
     *
     * @psalm-var array<string, mixed>
     */
    private array $dqlParts = [
        'distinct' => false,
        'select'  => [],
        'from'    => [],
        'join'    => [],
        'set'     => [],
        'where'   => null,
        'groupBy' => [],
        'having'  => null,
        'orderBy' => [],
    ];

    /**
     * The type of query this is. Can be select, update or delete.
     *
     * @psalm-var self::SELECT|self::DELETE|self::UPDATE
     */
    private int $type = self::SELECT;

    /**
     * The state of the query object. Can be dirty or clean.
     *
     * @psalm-var self::STATE_*
     */
    private int $state = self::STATE_CLEAN;

    /**
     * The complete DQL string for this query.
     */
    private ?string $dql = null;

    /**
     * The query parameters.
     *
     * @psalm-var ArrayCollection<int, Parameter>
     */
    private ArrayCollection $parameters;

    /**
     * The index of the first result to retrieve.
<<<<<<< HEAD
     */
    private ?int $firstResult = null;
=======
     *
     * @var int
     */
    private $_firstResult = 0;
>>>>>>> e6bda4af

    /**
     * The maximum number of results to retrieve.
     */
    private ?int $maxResults = null;

    /**
     * Keeps root entity alias names for join entities.
     *
     * @psalm-var array<string, string>
     */
    private array $joinRootAliases = [];

    /**
     * Whether to use second level cache, if available.
     */
    protected bool $cacheable = false;

    /**
     * Second level cache region name.
     */
    protected ?string $cacheRegion = null;

    /**
     * Second level query cache mode.
     *
     * @psalm-var Cache::MODE_*|null
     */
    protected ?int $cacheMode = null;

    protected int $lifetime = 0;

    /**
     * Initializes a new <tt>QueryBuilder</tt> that uses the given <tt>EntityManager</tt>.
     *
     * @param EntityManagerInterface $em The EntityManager to use.
     */
    public function __construct(
        private EntityManagerInterface $em
    ) {
        $this->parameters = new ArrayCollection();
    }

    /**
     * Gets an ExpressionBuilder used for object-oriented construction of query expressions.
     * This producer method is intended for convenient inline usage. Example:
     *
     * <code>
     *     $qb = $em->createQueryBuilder();
     *     $qb
     *         ->select('u')
     *         ->from('User', 'u')
     *         ->where($qb->expr()->eq('u.id', 1));
     * </code>
     *
     * For more complex expression construction, consider storing the expression
     * builder object in a local variable.
     */
    public function expr(): Expr
    {
        return $this->em->getExpressionBuilder();
    }

    /**
     * Enable/disable second level query (result) caching for this query.
     *
     * @return $this
     */
    public function setCacheable(bool $cacheable): static
    {
        $this->cacheable = $cacheable;

        return $this;
    }

    /**
     * Are the query results enabled for second level cache?
     */
    public function isCacheable(): bool
    {
        return $this->cacheable;
    }

    /**
     * @return $this
     */
    public function setCacheRegion(string $cacheRegion): static
    {
        $this->cacheRegion = $cacheRegion;

        return $this;
    }

    /**
     * Obtain the name of the second level query cache region in which query results will be stored
     *
     * @return string|null The cache region name; NULL indicates the default region.
     */
    public function getCacheRegion(): ?string
    {
        return $this->cacheRegion;
    }

    public function getLifetime(): int
    {
        return $this->lifetime;
    }

    /**
     * Sets the life-time for this query into second level cache.
     *
     * @return $this
     */
    public function setLifetime(int $lifetime): static
    {
        $this->lifetime = $lifetime;

        return $this;
    }

    /**
     * @psalm-return Cache::MODE_*|null
     */
    public function getCacheMode(): ?int
    {
        return $this->cacheMode;
    }

    /**
     * @psalm-param Cache::MODE_* $cacheMode
     *
     * @return $this
     */
    public function setCacheMode(int $cacheMode): static
    {
        $this->cacheMode = $cacheMode;

        return $this;
    }

    /**
     * Gets the type of the currently built query.
     *
     * @psalm-return self::SELECT|self::DELETE|self::UPDATE
     */
    public function getType(): int
    {
        return $this->type;
    }

    /**
     * Gets the associated EntityManager for this query builder.
     */
    public function getEntityManager(): EntityManagerInterface
    {
        return $this->em;
    }

    /**
     * Gets the state of this query builder instance.
     *
     * @return int Either QueryBuilder::STATE_DIRTY or QueryBuilder::STATE_CLEAN.
     * @psalm-return self::STATE_*
     */
    public function getState(): int
    {
        return $this->state;
    }

    /**
     * Gets the complete DQL string formed by the current specifications of this QueryBuilder.
     *
     * <code>
     *     $qb = $em->createQueryBuilder()
     *         ->select('u')
     *         ->from('User', 'u');
     *     echo $qb->getDql(); // SELECT u FROM User u
     * </code>
     */
    public function getDQL(): string
    {
        if ($this->dql !== null && $this->state === self::STATE_CLEAN) {
            return $this->dql;
        }

        $dql = match ($this->type) {
            self::DELETE => $this->getDQLForDelete(),
            self::UPDATE => $this->getDQLForUpdate(),
            self::SELECT => $this->getDQLForSelect(),
        };

        $this->state = self::STATE_CLEAN;
        $this->dql   = $dql;

        return $dql;
    }

    /**
     * Constructs a Query instance from the current specifications of the builder.
     *
     * <code>
     *     $qb = $em->createQueryBuilder()
     *         ->select('u')
     *         ->from('User', 'u');
     *     $q = $qb->getQuery();
     *     $results = $q->execute();
     * </code>
     */
    public function getQuery(): Query
    {
        $parameters = clone $this->parameters;
        $query      = $this->em->createQuery($this->getDQL())
            ->setParameters($parameters)
            ->setFirstResult($this->firstResult)
            ->setMaxResults($this->maxResults);

        if ($this->lifetime) {
            $query->setLifetime($this->lifetime);
        }

        if ($this->cacheMode) {
            $query->setCacheMode($this->cacheMode);
        }

        if ($this->cacheable) {
            $query->setCacheable($this->cacheable);
        }

        if ($this->cacheRegion) {
            $query->setCacheRegion($this->cacheRegion);
        }

        return $query;
    }

    /**
     * Finds the root entity alias of the joined entity.
     *
     * @param string $alias       The alias of the new join entity
     * @param string $parentAlias The parent entity alias of the join relationship
     */
    private function findRootAlias(string $alias, string $parentAlias): string
    {
        if (in_array($parentAlias, $this->getRootAliases(), true)) {
            $rootAlias = $parentAlias;
        } elseif (isset($this->joinRootAliases[$parentAlias])) {
            $rootAlias = $this->joinRootAliases[$parentAlias];
        } else {
            // Should never happen with correct joining order. Might be
            // thoughtful to throw exception instead.
            $rootAlias = $this->getRootAlias();
        }

        $this->joinRootAliases[$alias] = $rootAlias;

        return $rootAlias;
    }

    /**
     * Gets the FIRST root alias of the query. This is the first entity alias involved
     * in the construction of the query.
     *
     * <code>
     * $qb = $em->createQueryBuilder()
     *     ->select('u')
     *     ->from('User', 'u');
     *
     * echo $qb->getRootAlias(); // u
     * </code>
     *
     * @deprecated Please use $qb->getRootAliases() instead.
     *
     * @throws RuntimeException
     */
    public function getRootAlias(): string
    {
        $aliases = $this->getRootAliases();

        if (! isset($aliases[0])) {
            throw new RuntimeException('No alias was set before invoking getRootAlias().');
        }

        return $aliases[0];
    }

    /**
     * Gets the root aliases of the query. This is the entity aliases involved
     * in the construction of the query.
     *
     * <code>
     *     $qb = $em->createQueryBuilder()
     *         ->select('u')
     *         ->from('User', 'u');
     *
     *     $qb->getRootAliases(); // array('u')
     * </code>
     *
     * @return string[]
     * @psalm-return list<string>
     */
    public function getRootAliases(): array
    {
        $aliases = [];

        foreach ($this->dqlParts['from'] as &$fromClause) {
            if (is_string($fromClause)) {
                $spacePos = strrpos($fromClause, ' ');
                $from     = substr($fromClause, 0, $spacePos);
                $alias    = substr($fromClause, $spacePos + 1);

                $fromClause = new Query\Expr\From($from, $alias);
            }

            $aliases[] = $fromClause->getAlias();
        }

        return $aliases;
    }

    /**
     * Gets all the aliases that have been used in the query.
     * Including all select root aliases and join aliases
     *
     * <code>
     *     $qb = $em->createQueryBuilder()
     *         ->select('u')
     *         ->from('User', 'u')
     *         ->join('u.articles','a');
     *
     *     $qb->getAllAliases(); // array('u','a')
     * </code>
     *
     * @return string[]
     * @psalm-return list<string>
     */
    public function getAllAliases(): array
    {
        return array_merge($this->getRootAliases(), array_keys($this->joinRootAliases));
    }

    /**
     * Gets the root entities of the query. This is the entity aliases involved
     * in the construction of the query.
     *
     * <code>
     *     $qb = $em->createQueryBuilder()
     *         ->select('u')
     *         ->from('User', 'u');
     *
     *     $qb->getRootEntities(); // array('User')
     * </code>
     *
     * @return string[]
     * @psalm-return list<string>
     */
    public function getRootEntities(): array
    {
        $entities = [];

        foreach ($this->dqlParts['from'] as &$fromClause) {
            if (is_string($fromClause)) {
                $spacePos = strrpos($fromClause, ' ');
                $from     = substr($fromClause, 0, $spacePos);
                $alias    = substr($fromClause, $spacePos + 1);

                $fromClause = new Query\Expr\From($from, $alias);
            }

            $entities[] = $fromClause->getFrom();
        }

        return $entities;
    }

    /**
     * Sets a query parameter for the query being constructed.
     *
     * <code>
     *     $qb = $em->createQueryBuilder()
     *         ->select('u')
     *         ->from('User', 'u')
     *         ->where('u.id = :user_id')
     *         ->setParameter('user_id', 1);
     * </code>
     *
     * @param string|int      $key  The parameter position or name.
     * @param string|int|null $type ParameterType::* or \Doctrine\DBAL\Types\Type::* constant
     *
     * @return $this
     */
    public function setParameter(string|int $key, mixed $value, string|int|null $type = null): static
    {
        $existingParameter = $this->getParameter($key);

        if ($existingParameter !== null) {
            $existingParameter->setValue($value, $type);

            return $this;
        }

        $this->parameters->add(new Parameter($key, $value, $type));

        return $this;
    }

    /**
     * Sets a collection of query parameters for the query being constructed.
     *
     * <code>
     *     $qb = $em->createQueryBuilder()
     *         ->select('u')
     *         ->from('User', 'u')
     *         ->where('u.id = :user_id1 OR u.id = :user_id2')
     *         ->setParameters(new ArrayCollection(array(
     *             new Parameter('user_id1', 1),
     *             new Parameter('user_id2', 2)
     *        )));
     * </code>
     *
     * @psalm-param ArrayCollection<int, Parameter> $parameters
     *
     * @return $this
     */
    public function setParameters(ArrayCollection $parameters): static
    {
        $this->parameters = $parameters;

        return $this;
    }

    /**
     * Gets all defined query parameters for the query being constructed.
     *
     * @psalm-return ArrayCollection<int, Parameter>
     */
    public function getParameters(): ArrayCollection
    {
        return $this->parameters;
    }

    /**
     * Gets a (previously set) query parameter of the query being constructed.
     */
    public function getParameter(string|int $key): ?Parameter
    {
        $key = Parameter::normalizeName($key);

        $filteredParameters = $this->parameters->filter(
            static fn (Parameter $parameter): bool => $key === $parameter->getName()
        );

        return ! $filteredParameters->isEmpty() ? $filteredParameters->first() : null;
    }

    /**
     * Sets the position of the first result to retrieve (the "offset").
     *
     * @return $this
     */
    public function setFirstResult(?int $firstResult): static
    {
<<<<<<< HEAD
        $this->firstResult = $firstResult;
=======
        $this->_firstResult = (int) $firstResult;
>>>>>>> e6bda4af

        return $this;
    }

    /**
     * Gets the position of the first result the query object was set to retrieve (the "offset").
     * Returns NULL if {@link setFirstResult} was not applied to this QueryBuilder.
     */
    public function getFirstResult(): ?int
    {
        return $this->firstResult;
    }

    /**
     * Sets the maximum number of results to retrieve (the "limit").
     *
     * @return $this
     */
    public function setMaxResults(?int $maxResults): static
    {
        $this->maxResults = $maxResults;

        return $this;
    }

    /**
     * Gets the maximum number of results the query object was set to retrieve (the "limit").
     * Returns NULL if {@link setMaxResults} was not applied to this query builder.
     */
    public function getMaxResults(): ?int
    {
        return $this->maxResults;
    }

    /**
     * Either appends to or replaces a single, generic query part.
     *
     * The available parts are: 'select', 'from', 'join', 'set', 'where',
     * 'groupBy', 'having' and 'orderBy'.
     *
     * @psalm-param string|object|list<string>|array{join: array<int|string, object>} $dqlPart
     *
     * @return $this
     */
    public function add(string $dqlPartName, string|object|array $dqlPart, bool $append = false): static
    {
        if ($append && ($dqlPartName === 'where' || $dqlPartName === 'having')) {
            throw new InvalidArgumentException(
                "Using \$append = true does not have an effect with 'where' or 'having' " .
                'parts. See QueryBuilder#andWhere() for an example for correct usage.'
            );
        }

        $isMultiple = is_array($this->dqlParts[$dqlPartName])
            && ! ($dqlPartName === 'join' && ! $append);

        // Allow adding any part retrieved from self::getDQLParts().
        if (is_array($dqlPart) && $dqlPartName !== 'join') {
            $dqlPart = reset($dqlPart);
        }

        // This is introduced for backwards compatibility reasons.
        // TODO: Remove for 3.0
        if ($dqlPartName === 'join') {
            $newDqlPart = [];

            foreach ($dqlPart as $k => $v) {
                $k = is_numeric($k) ? $this->getRootAlias() : $k;

                $newDqlPart[$k] = $v;
            }

            $dqlPart = $newDqlPart;
        }

        if ($append && $isMultiple) {
            if (is_array($dqlPart)) {
                $key = key($dqlPart);

                $this->dqlParts[$dqlPartName][$key][] = $dqlPart[$key];
            } else {
                $this->dqlParts[$dqlPartName][] = $dqlPart;
            }
        } else {
            $this->dqlParts[$dqlPartName] = $isMultiple ? [$dqlPart] : $dqlPart;
        }

        $this->state = self::STATE_DIRTY;

        return $this;
    }

    /**
     * Specifies an item that is to be returned in the query result.
     * Replaces any previously specified selections, if any.
     *
     * <code>
     *     $qb = $em->createQueryBuilder()
     *         ->select('u', 'p')
     *         ->from('User', 'u')
     *         ->leftJoin('u.Phonenumbers', 'p');
     * </code>
     *
     * @return $this
     */
    public function select(mixed ...$select): static
    {
        $this->type = self::SELECT;

        if ($select === []) {
            return $this;
        }

        return $this->add('select', new Expr\Select($select), false);
    }

    /**
     * Adds a DISTINCT flag to this query.
     *
     * <code>
     *     $qb = $em->createQueryBuilder()
     *         ->select('u')
     *         ->distinct()
     *         ->from('User', 'u');
     * </code>
     *
     * @return $this
     */
    public function distinct(bool $flag = true): static
    {
        $this->dqlParts['distinct'] = $flag;

        return $this;
    }

    /**
     * Adds an item that is to be returned in the query result.
     *
     * <code>
     *     $qb = $em->createQueryBuilder()
     *         ->select('u')
     *         ->addSelect('p')
     *         ->from('User', 'u')
     *         ->leftJoin('u.Phonenumbers', 'p');
     * </code>
     *
     * @return $this
     */
    public function addSelect(mixed ...$select): static
    {
        $this->type = self::SELECT;

        if ($select === []) {
            return $this;
        }

        return $this->add('select', new Expr\Select($select), true);
    }

    /**
     * Turns the query being built into a bulk delete query that ranges over
     * a certain entity type.
     *
     * <code>
     *     $qb = $em->createQueryBuilder()
     *         ->delete('User', 'u')
     *         ->where('u.id = :user_id')
     *         ->setParameter('user_id', 1);
     * </code>
     *
     * @param string|null $delete The class/type whose instances are subject to the deletion.
     * @param string|null $alias  The class/type alias used in the constructed query.
     *
     * @return $this
     */
    public function delete(?string $delete = null, ?string $alias = null): static
    {
        $this->type = self::DELETE;

        if (! $delete) {
            return $this;
        }

        return $this->add('from', new Expr\From($delete, $alias));
    }

    /**
     * Turns the query being built into a bulk update query that ranges over
     * a certain entity type.
     *
     * <code>
     *     $qb = $em->createQueryBuilder()
     *         ->update('User', 'u')
     *         ->set('u.password', '?1')
     *         ->where('u.id = ?2');
     * </code>
     *
     * @return $this
     */
    public function update(?string $update = null, ?string $alias = null): static
    {
        $this->type = self::UPDATE;

        if (! $update) {
            return $this;
        }

        return $this->add('from', new Expr\From($update, $alias));
    }

    /**
     * Creates and adds a query root corresponding to the entity identified by the given alias,
     * forming a cartesian product with any existing query roots.
     *
     * <code>
     *     $qb = $em->createQueryBuilder()
     *         ->select('u')
     *         ->from('User', 'u');
     * </code>
     *
     * @return $this
     */
    public function from(string $from, string $alias, ?string $indexBy = null): static
    {
        return $this->add('from', new Expr\From($from, $alias, $indexBy), true);
    }

    /**
     * Updates a query root corresponding to an entity setting its index by. This method is intended to be used with
     * EntityRepository->createQueryBuilder(), which creates the initial FROM clause and do not allow you to update it
     * setting an index by.
     *
     * <code>
     *     $qb = $userRepository->createQueryBuilder('u')
     *         ->indexBy('u', 'u.id');
     *
     *     // Is equivalent to...
     *
     *     $qb = $em->createQueryBuilder()
     *         ->select('u')
     *         ->from('User', 'u', 'u.id');
     * </code>
     *
     * @return $this
     *
     * @throws Query\QueryException
     */
    public function indexBy(string $alias, string $indexBy): static
    {
        $rootAliases = $this->getRootAliases();

        if (! in_array($alias, $rootAliases, true)) {
            throw new Query\QueryException(
                sprintf('Specified root alias %s must be set before invoking indexBy().', $alias)
            );
        }

        foreach ($this->dqlParts['from'] as &$fromClause) {
            assert($fromClause instanceof Expr\From);
            if ($fromClause->getAlias() !== $alias) {
                continue;
            }

            $fromClause = new Expr\From($fromClause->getFrom(), $fromClause->getAlias(), $indexBy);
        }

        return $this;
    }

    /**
     * Creates and adds a join over an entity association to the query.
     *
     * The entities in the joined association will be fetched as part of the query
     * result if the alias used for the joined association is placed in the select
     * expressions.
     *
     * <code>
     *     $qb = $em->createQueryBuilder()
     *         ->select('u')
     *         ->from('User', 'u')
     *         ->join('u.Phonenumbers', 'p', Expr\Join::WITH, 'p.is_primary = 1');
     * </code>
     *
     * @psalm-param Expr\Join::ON|Expr\Join::WITH|null $conditionType
     *
     * @return $this
     */
    public function join(
        string $join,
        string $alias,
        ?string $conditionType = null,
        string|Expr\Composite|Expr\Comparison|null $condition = null,
        ?string $indexBy = null
    ): static {
        return $this->innerJoin($join, $alias, $conditionType, $condition, $indexBy);
    }

    /**
     * Creates and adds a join over an entity association to the query.
     *
     * The entities in the joined association will be fetched as part of the query
     * result if the alias used for the joined association is placed in the select
     * expressions.
     *
     *     [php]
     *     $qb = $em->createQueryBuilder()
     *         ->select('u')
     *         ->from('User', 'u')
     *         ->innerJoin('u.Phonenumbers', 'p', Expr\Join::WITH, 'p.is_primary = 1');
     *
     * @psalm-param Expr\Join::ON|Expr\Join::WITH|null $conditionType
     *
     * @return $this
     */
    public function innerJoin(
        string $join,
        string $alias,
        ?string $conditionType = null,
        string|Expr\Composite|Expr\Comparison|null $condition = null,
        ?string $indexBy = null
    ): static {
        $parentAlias = substr($join, 0, (int) strpos($join, '.'));

        $rootAlias = $this->findRootAlias($alias, $parentAlias);

        $join = new Expr\Join(
            Expr\Join::INNER_JOIN,
            $join,
            $alias,
            $conditionType,
            $condition,
            $indexBy
        );

        return $this->add('join', [$rootAlias => $join], true);
    }

    /**
     * Creates and adds a left join over an entity association to the query.
     *
     * The entities in the joined association will be fetched as part of the query
     * result if the alias used for the joined association is placed in the select
     * expressions.
     *
     * <code>
     *     $qb = $em->createQueryBuilder()
     *         ->select('u')
     *         ->from('User', 'u')
     *         ->leftJoin('u.Phonenumbers', 'p', Expr\Join::WITH, 'p.is_primary = 1');
     * </code>
     *
     * @psalm-param Expr\Join::ON|Expr\Join::WITH|null $conditionType
     *
     * @return $this
     */
    public function leftJoin(
        string $join,
        string $alias,
        ?string $conditionType = null,
        string|Expr\Composite|Expr\Comparison|null $condition = null,
        ?string $indexBy = null
    ): static {
        $parentAlias = substr($join, 0, (int) strpos($join, '.'));

        $rootAlias = $this->findRootAlias($alias, $parentAlias);

        $join = new Expr\Join(
            Expr\Join::LEFT_JOIN,
            $join,
            $alias,
            $conditionType,
            $condition,
            $indexBy
        );

        return $this->add('join', [$rootAlias => $join], true);
    }

    /**
     * Sets a new value for a field in a bulk update query.
     *
     * <code>
     *     $qb = $em->createQueryBuilder()
     *         ->update('User', 'u')
     *         ->set('u.password', '?1')
     *         ->where('u.id = ?2');
     * </code>
     *
     * @return $this
     */
    public function set(string $key, mixed $value): static
    {
        return $this->add('set', new Expr\Comparison($key, Expr\Comparison::EQ, $value), true);
    }

    /**
     * Specifies one or more restrictions to the query result.
     * Replaces any previously specified restrictions, if any.
     *
     * <code>
     *     $qb = $em->createQueryBuilder()
     *         ->select('u')
     *         ->from('User', 'u')
     *         ->where('u.id = ?');
     *
     *     // You can optionally programmatically build and/or expressions
     *     $qb = $em->createQueryBuilder();
     *
     *     $or = $qb->expr()->orX();
     *     $or->add($qb->expr()->eq('u.id', 1));
     *     $or->add($qb->expr()->eq('u.id', 2));
     *
     *     $qb->update('User', 'u')
     *         ->set('u.password', '?')
     *         ->where($or);
     * </code>
     *
     * @return $this
     */
    public function where(mixed ...$predicates): static
    {
        if (! (count($predicates) === 1 && $predicates[0] instanceof Expr\Composite)) {
            $predicates = new Expr\Andx($predicates);
        }

        return $this->add('where', $predicates);
    }

    /**
     * Adds one or more restrictions to the query results, forming a logical
     * conjunction with any previously specified restrictions.
     *
     * <code>
     *     $qb = $em->createQueryBuilder()
     *         ->select('u')
     *         ->from('User', 'u')
     *         ->where('u.username LIKE ?')
     *         ->andWhere('u.is_active = 1');
     * </code>
     *
     * @see where()
     *
     * @return $this
     */
    public function andWhere(mixed ...$where): static
    {
        $dql = $this->getDQLPart('where');

        if ($dql instanceof Expr\Andx) {
            $dql->addMultiple($where);
        } else {
            array_unshift($where, $dql);
            $dql = new Expr\Andx($where);
        }

        return $this->add('where', $dql);
    }

    /**
     * Adds one or more restrictions to the query results, forming a logical
     * disjunction with any previously specified restrictions.
     *
     * <code>
     *     $qb = $em->createQueryBuilder()
     *         ->select('u')
     *         ->from('User', 'u')
     *         ->where('u.id = 1')
     *         ->orWhere('u.id = 2');
     * </code>
     *
     * @see where()
     *
     * @return $this
     */
    public function orWhere(mixed ...$where): static
    {
        $dql = $this->getDQLPart('where');

        if ($dql instanceof Expr\Orx) {
            $dql->addMultiple($where);
        } else {
            array_unshift($where, $dql);
            $dql = new Expr\Orx($where);
        }

        return $this->add('where', $dql);
    }

    /**
     * Specifies a grouping over the results of the query.
     * Replaces any previously specified groupings, if any.
     *
     * <code>
     *     $qb = $em->createQueryBuilder()
     *         ->select('u')
     *         ->from('User', 'u')
     *         ->groupBy('u.id');
     * </code>
     *
     * @return $this
     */
    public function groupBy(string ...$groupBy): static
    {
        return $this->add('groupBy', new Expr\GroupBy($groupBy));
    }

    /**
     * Adds a grouping expression to the query.
     *
     * <code>
     *     $qb = $em->createQueryBuilder()
     *         ->select('u')
     *         ->from('User', 'u')
     *         ->groupBy('u.lastLogin')
     *         ->addGroupBy('u.createdAt');
     * </code>
     *
     * @return $this
     */
    public function addGroupBy(string ...$groupBy): static
    {
        return $this->add('groupBy', new Expr\GroupBy($groupBy), true);
    }

    /**
     * Specifies a restriction over the groups of the query.
     * Replaces any previous having restrictions, if any.
     *
     * @return $this
     */
    public function having(mixed ...$having): static
    {
        if (! (count($having) === 1 && ($having[0] instanceof Expr\Andx || $having[0] instanceof Expr\Orx))) {
            $having = new Expr\Andx($having);
        }

        return $this->add('having', $having);
    }

    /**
     * Adds a restriction over the groups of the query, forming a logical
     * conjunction with any existing having restrictions.
     *
     * @return $this
     */
    public function andHaving(mixed ...$having): static
    {
        $dql = $this->getDQLPart('having');

        if ($dql instanceof Expr\Andx) {
            $dql->addMultiple($having);
        } else {
            array_unshift($having, $dql);
            $dql = new Expr\Andx($having);
        }

        return $this->add('having', $dql);
    }

    /**
     * Adds a restriction over the groups of the query, forming a logical
     * disjunction with any existing having restrictions.
     *
     * @return $this
     */
    public function orHaving(mixed ...$having): static
    {
        $dql = $this->getDQLPart('having');

        if ($dql instanceof Expr\Orx) {
            $dql->addMultiple($having);
        } else {
            array_unshift($having, $dql);
            $dql = new Expr\Orx($having);
        }

        return $this->add('having', $dql);
    }

    /**
     * Specifies an ordering for the query results.
     * Replaces any previously specified orderings, if any.
     *
     * @return $this
     */
    public function orderBy(string|Expr\OrderBy $sort, ?string $order = null): static
    {
        $orderBy = $sort instanceof Expr\OrderBy ? $sort : new Expr\OrderBy($sort, $order);

        return $this->add('orderBy', $orderBy);
    }

    /**
     * Adds an ordering to the query results.
     *
     * @return $this
     */
    public function addOrderBy(string|Expr\OrderBy $sort, ?string $order = null): static
    {
        $orderBy = $sort instanceof Expr\OrderBy ? $sort : new Expr\OrderBy($sort, $order);

        return $this->add('orderBy', $orderBy, true);
    }

    /**
     * Adds criteria to the query.
     *
     * Adds where expressions with AND operator.
     * Adds orderings.
     * Overrides firstResult and maxResults if they're set.
     *
     * @return $this
     *
     * @throws Query\QueryException
     */
    public function addCriteria(Criteria $criteria): static
    {
        $allAliases = $this->getAllAliases();
        if (! isset($allAliases[0])) {
            throw new Query\QueryException('No aliases are set before invoking addCriteria().');
        }

        $visitor = new QueryExpressionVisitor($this->getAllAliases());

        $whereExpression = $criteria->getWhereExpression();
        if ($whereExpression) {
            $this->andWhere($visitor->dispatch($whereExpression));
            foreach ($visitor->getParameters() as $parameter) {
                $this->parameters->add($parameter);
            }
        }

        if ($criteria->getOrderings()) {
            foreach ($criteria->getOrderings() as $sort => $order) {
                $hasValidAlias = false;
                foreach ($allAliases as $alias) {
                    if (str_starts_with($sort . '.', $alias . '.')) {
                        $hasValidAlias = true;
                        break;
                    }
                }

                if (! $hasValidAlias) {
                    $sort = $allAliases[0] . '.' . $sort;
                }

                $this->addOrderBy($sort, $order);
            }
        }

        // Overwrite limits only if they was set in criteria
        $firstResult = $criteria->getFirstResult();
        if ($firstResult > 0) {
            $this->setFirstResult($firstResult);
        }

        $maxResults = $criteria->getMaxResults();
        if ($maxResults !== null) {
            $this->setMaxResults($maxResults);
        }

        return $this;
    }

    /**
     * Gets a query part by its name.
     */
    public function getDQLPart(string $queryPartName): mixed
    {
        return $this->dqlParts[$queryPartName];
    }

    /**
     * Gets all query parts.
     *
     * @psalm-return array<string, mixed> $dqlParts
     */
    public function getDQLParts(): array
    {
        return $this->dqlParts;
    }

    private function getDQLForDelete(): string
    {
         return 'DELETE'
              . $this->getReducedDQLQueryPart('from', ['pre' => ' ', 'separator' => ', '])
              . $this->getReducedDQLQueryPart('where', ['pre' => ' WHERE '])
              . $this->getReducedDQLQueryPart('orderBy', ['pre' => ' ORDER BY ', 'separator' => ', ']);
    }

    private function getDQLForUpdate(): string
    {
         return 'UPDATE'
              . $this->getReducedDQLQueryPart('from', ['pre' => ' ', 'separator' => ', '])
              . $this->getReducedDQLQueryPart('set', ['pre' => ' SET ', 'separator' => ', '])
              . $this->getReducedDQLQueryPart('where', ['pre' => ' WHERE '])
              . $this->getReducedDQLQueryPart('orderBy', ['pre' => ' ORDER BY ', 'separator' => ', ']);
    }

    private function getDQLForSelect(): string
    {
        $dql = 'SELECT'
             . ($this->dqlParts['distinct'] === true ? ' DISTINCT' : '')
             . $this->getReducedDQLQueryPart('select', ['pre' => ' ', 'separator' => ', ']);

        $fromParts   = $this->getDQLPart('from');
        $joinParts   = $this->getDQLPart('join');
        $fromClauses = [];

        // Loop through all FROM clauses
        if (! empty($fromParts)) {
            $dql .= ' FROM ';

            foreach ($fromParts as $from) {
                $fromClause = (string) $from;

                if ($from instanceof Expr\From && isset($joinParts[$from->getAlias()])) {
                    foreach ($joinParts[$from->getAlias()] as $join) {
                        $fromClause .= ' ' . ((string) $join);
                    }
                }

                $fromClauses[] = $fromClause;
            }
        }

        $dql .= implode(', ', $fromClauses)
              . $this->getReducedDQLQueryPart('where', ['pre' => ' WHERE '])
              . $this->getReducedDQLQueryPart('groupBy', ['pre' => ' GROUP BY ', 'separator' => ', '])
              . $this->getReducedDQLQueryPart('having', ['pre' => ' HAVING '])
              . $this->getReducedDQLQueryPart('orderBy', ['pre' => ' ORDER BY ', 'separator' => ', ']);

        return $dql;
    }

    /**
     * @psalm-param array<string, mixed> $options
     */
    private function getReducedDQLQueryPart(string $queryPartName, array $options = []): string
    {
        $queryPart = $this->getDQLPart($queryPartName);

        if (empty($queryPart)) {
            return $options['empty'] ?? '';
        }

        return ($options['pre'] ?? '')
             . (is_array($queryPart) ? implode($options['separator'], $queryPart) : $queryPart)
             . ($options['post'] ?? '');
    }

    /**
     * Resets DQL parts.
     *
     * @param string[]|null $parts
     * @psalm-param list<string>|null $parts
     *
     * @return $this
     */
    public function resetDQLParts(?array $parts = null): static
    {
        if ($parts === null) {
            $parts = array_keys($this->dqlParts);
        }

        foreach ($parts as $part) {
            $this->resetDQLPart($part);
        }

        return $this;
    }

    /**
     * Resets single DQL part.
     *
     * @return $this
     */
    public function resetDQLPart(string $part): static
    {
        $this->dqlParts[$part] = is_array($this->dqlParts[$part]) ? [] : null;
        $this->state           = self::STATE_DIRTY;

        return $this;
    }

    /**
     * Gets a string representation of this QueryBuilder which corresponds to
     * the final DQL query being constructed.
     */
    public function __toString(): string
    {
        return $this->getDQL();
    }

    /**
     * Deep clones all expression objects in the DQL parts.
     *
     * @return void
     */
    public function __clone()
    {
        foreach ($this->dqlParts as $part => $elements) {
            if (is_array($this->dqlParts[$part])) {
                foreach ($this->dqlParts[$part] as $idx => $element) {
                    if (is_object($element)) {
                        $this->dqlParts[$part][$idx] = clone $element;
                    }
                }
            } elseif (is_object($elements)) {
                $this->dqlParts[$part] = clone $elements;
            }
        }

        $parameters = [];

        foreach ($this->parameters as $parameter) {
            $parameters[] = clone $parameter;
        }

        $this->parameters = new ArrayCollection($parameters);
    }
}<|MERGE_RESOLUTION|>--- conflicted
+++ resolved
@@ -91,15 +91,8 @@
 
     /**
      * The index of the first result to retrieve.
-<<<<<<< HEAD
-     */
-    private ?int $firstResult = null;
-=======
-     *
-     * @var int
-     */
-    private $_firstResult = 0;
->>>>>>> e6bda4af
+     */
+    private int $firstResult = 0;
 
     /**
      * The maximum number of results to retrieve.
@@ -561,11 +554,7 @@
      */
     public function setFirstResult(?int $firstResult): static
     {
-<<<<<<< HEAD
-        $this->firstResult = $firstResult;
-=======
-        $this->_firstResult = (int) $firstResult;
->>>>>>> e6bda4af
+        $this->firstResult = (int) $firstResult;
 
         return $this;
     }
