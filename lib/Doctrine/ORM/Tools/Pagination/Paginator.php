<?php

declare(strict_types=1);

namespace Doctrine\ORM\Tools\Pagination;

use ArrayIterator;
use Countable;
use Doctrine\Common\Collections\Collection;
use Doctrine\ORM\Internal\SQLResultCasing;
use Doctrine\ORM\NoResultException;
use Doctrine\ORM\Query;
use Doctrine\ORM\Query\Parameter;
use Doctrine\ORM\Query\Parser;
use Doctrine\ORM\Query\ResultSetMapping;
use Doctrine\ORM\QueryBuilder;
use IteratorAggregate;
use Traversable;

use function array_key_exists;
use function array_map;
use function array_sum;
use function count;

/**
 * The paginator can handle various complex scenarios with DQL.
 *
 * @template-covariant T
 * @implements IteratorAggregate<array-key, T>
 */
class Paginator implements Countable, IteratorAggregate
{
    use SQLResultCasing;

    private readonly Query $query;
    private bool|null $useOutputWalkers = null;
    private int|null $count             = null;

<<<<<<< HEAD
    /** @param bool $fetchJoinCollection Whether the query joins a collection (true by default). */
    public function __construct(
        Query|QueryBuilder $query,
        private readonly bool $fetchJoinCollection = true,
    ) {
=======
    /** @var bool */
    private $fetchJoinCollection;

    /** @var bool|null */
    private $useOutputWalkers;

    /** @var int|null */
    private $count;

    /**
     * @param Query|QueryBuilder $query               A Doctrine ORM query or query builder.
     * @param bool               $fetchJoinCollection Whether the query joins a collection (true by default).
     */
    public function __construct($query, $fetchJoinCollection = true)
    {
>>>>>>> 74986f1d
        if ($query instanceof QueryBuilder) {
            $query = $query->getQuery();
        }

        $this->query = $query;
    }

    /**
     * Returns the query.
     */
    public function getQuery(): Query
    {
        return $this->query;
    }

    /**
     * Returns whether the query joins a collection.
     *
     * @return bool Whether the query joins a collection.
     */
    public function getFetchJoinCollection(): bool
    {
        return $this->fetchJoinCollection;
    }

    /**
     * Returns whether the paginator will use an output walker.
     */
    public function getUseOutputWalkers(): bool|null
    {
        return $this->useOutputWalkers;
    }

    /**
     * Sets whether the paginator will use an output walker.
     *
     * @return $this
     */
    public function setUseOutputWalkers(bool|null $useOutputWalkers): static
    {
        $this->useOutputWalkers = $useOutputWalkers;

        return $this;
    }

    public function count(): int
    {
        if ($this->count === null) {
            try {
                $this->count = (int) array_sum(array_map('current', $this->getCountQuery()->getScalarResult()));
            } catch (NoResultException) {
                $this->count = 0;
            }
        }

        return $this->count;
    }

    /**
     * {@inheritdoc}
     *
     * @psalm-return Traversable<array-key, T>
     */
    public function getIterator(): Traversable
    {
        $offset = $this->query->getFirstResult();
        $length = $this->query->getMaxResults();

        if ($this->fetchJoinCollection && $length !== null) {
            $subQuery = $this->cloneQuery($this->query);

            if ($this->useOutputWalker($subQuery)) {
                $subQuery->setHint(Query::HINT_CUSTOM_OUTPUT_WALKER, LimitSubqueryOutputWalker::class);
            } else {
                $this->appendTreeWalker($subQuery, LimitSubqueryWalker::class);
                $this->unbindUnusedQueryParams($subQuery);
            }

            $subQuery->setFirstResult($offset)->setMaxResults($length);

            $foundIdRows = $subQuery->getScalarResult();

            // don't do this for an empty id array
            if ($foundIdRows === []) {
                return new ArrayIterator([]);
            }

            $whereInQuery = $this->cloneQuery($this->query);
            $ids          = array_map('current', $foundIdRows);

            $this->appendTreeWalker($whereInQuery, WhereInWalker::class);
            $whereInQuery->setHint(WhereInWalker::HINT_PAGINATOR_ID_COUNT, count($ids));
            $whereInQuery->setFirstResult(0)->setMaxResults(null);
            $whereInQuery->setParameter(WhereInWalker::PAGINATOR_ID_ALIAS, $ids);
            $whereInQuery->setCacheable($this->query->isCacheable());
            $whereInQuery->expireQueryCache();

            $result = $whereInQuery->getResult($this->query->getHydrationMode());
        } else {
            $result = $this->cloneQuery($this->query)
                ->setMaxResults($length)
                ->setFirstResult($offset)
                ->setCacheable($this->query->isCacheable())
                ->getResult($this->query->getHydrationMode());
        }

        return new ArrayIterator($result);
    }

    private function cloneQuery(Query $query): Query
    {
        $cloneQuery = clone $query;

        $cloneQuery->setParameters(clone $query->getParameters());
        $cloneQuery->setCacheable(false);

        foreach ($query->getHints() as $name => $value) {
            $cloneQuery->setHint($name, $value);
        }

        return $cloneQuery;
    }

    /**
     * Determines whether to use an output walker for the query.
     */
    private function useOutputWalker(Query $query): bool
    {
        if ($this->useOutputWalkers === null) {
            return (bool) $query->getHint(Query::HINT_CUSTOM_OUTPUT_WALKER) === false;
        }

        return $this->useOutputWalkers;
    }

    /**
     * Appends a custom tree walker to the tree walkers hint.
     *
     * @psalm-param class-string $walkerClass
     */
    private function appendTreeWalker(Query $query, string $walkerClass): void
    {
        $hints = $query->getHint(Query::HINT_CUSTOM_TREE_WALKERS);

        if ($hints === false) {
            $hints = [];
        }

        $hints[] = $walkerClass;
        $query->setHint(Query::HINT_CUSTOM_TREE_WALKERS, $hints);
    }

    /**
     * Returns Query prepared to count.
     */
    private function getCountQuery(): Query
    {
        $countQuery = $this->cloneQuery($this->query);

        if (! $countQuery->hasHint(CountWalker::HINT_DISTINCT)) {
            $countQuery->setHint(CountWalker::HINT_DISTINCT, true);
        }

        if ($this->useOutputWalker($countQuery)) {
            $platform = $countQuery->getEntityManager()->getConnection()->getDatabasePlatform(); // law of demeter win

            $rsm = new ResultSetMapping();
            $rsm->addScalarResult($this->getSQLResultCasing($platform, 'dctrn_count'), 'count');

            $countQuery->setHint(Query::HINT_CUSTOM_OUTPUT_WALKER, CountOutputWalker::class);
            $countQuery->setResultSetMapping($rsm);
        } else {
            $this->appendTreeWalker($countQuery, CountWalker::class);
            $this->unbindUnusedQueryParams($countQuery);
        }

        $countQuery->setFirstResult(0)->setMaxResults(null);

        return $countQuery;
    }

    private function unbindUnusedQueryParams(Query $query): void
    {
        $parser            = new Parser($query);
        $parameterMappings = $parser->parse()->getParameterMappings();
        /** @var Collection|Parameter[] $parameters */
        $parameters = $query->getParameters();

        foreach ($parameters as $key => $parameter) {
            $parameterName = $parameter->getName();

            if (! (isset($parameterMappings[$parameterName]) || array_key_exists($parameterName, $parameterMappings))) {
                unset($parameters[$key]);
            }
        }

        $query->setParameters($parameters);
    }
}<|MERGE_RESOLUTION|>--- conflicted
+++ resolved
@@ -36,29 +36,11 @@
     private bool|null $useOutputWalkers = null;
     private int|null $count             = null;
 
-<<<<<<< HEAD
     /** @param bool $fetchJoinCollection Whether the query joins a collection (true by default). */
     public function __construct(
         Query|QueryBuilder $query,
         private readonly bool $fetchJoinCollection = true,
     ) {
-=======
-    /** @var bool */
-    private $fetchJoinCollection;
-
-    /** @var bool|null */
-    private $useOutputWalkers;
-
-    /** @var int|null */
-    private $count;
-
-    /**
-     * @param Query|QueryBuilder $query               A Doctrine ORM query or query builder.
-     * @param bool               $fetchJoinCollection Whether the query joins a collection (true by default).
-     */
-    public function __construct($query, $fetchJoinCollection = true)
-    {
->>>>>>> 74986f1d
         if ($query instanceof QueryBuilder) {
             $query = $query->getQuery();
         }
