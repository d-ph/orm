<?php

declare(strict_types=1);

namespace Doctrine\ORM\Tools;

use Doctrine\DBAL\Types\AsciiStringType;
use Doctrine\DBAL\Types\BigIntType;
use Doctrine\DBAL\Types\BooleanType;
use Doctrine\DBAL\Types\DecimalType;
use Doctrine\DBAL\Types\FloatType;
use Doctrine\DBAL\Types\GuidType;
use Doctrine\DBAL\Types\IntegerType;
use Doctrine\DBAL\Types\JsonType;
use Doctrine\DBAL\Types\SimpleArrayType;
use Doctrine\DBAL\Types\SmallIntType;
use Doctrine\DBAL\Types\StringType;
use Doctrine\DBAL\Types\TextType;
use Doctrine\DBAL\Types\Type;
use Doctrine\ORM\EntityManagerInterface;
use Doctrine\ORM\Mapping\ClassMetadata;
<<<<<<< HEAD
=======
use Doctrine\ORM\Mapping\ClassMetadataInfo;
use ReflectionNamedType;
>>>>>>> db279100

use function array_diff;
use function array_filter;
use function array_key_exists;
use function array_map;
use function array_push;
use function array_search;
use function array_values;
use function assert;
use function class_exists;
use function class_parents;
use function count;
use function implode;
use function in_array;
use function sprintf;

use const PHP_VERSION_ID;

/**
 * Performs strict validation of the mapping schema
 *
 * @link        www.doctrine-project.com
 *
 * @psalm-import-type FieldMapping from ClassMetadata
 */
class SchemaValidator
{
<<<<<<< HEAD
    public function __construct(private readonly EntityManagerInterface $em)
=======
    /** @var EntityManagerInterface */
    private $em;

    /**
     * It maps built-in Doctrine types to PHP types
     */
    private const BUILTIN_TYPES_MAP = [
        AsciiStringType::class => 'string',
        BigIntType::class => 'string',
        BooleanType::class => 'bool',
        DecimalType::class => 'string',
        FloatType::class => 'float',
        GuidType::class => 'string',
        IntegerType::class => 'int',
        JsonType::class => 'array',
        SimpleArrayType::class => 'array',
        SmallIntType::class => 'int',
        StringType::class => 'string',
        TextType::class => 'string',
    ];

    public function __construct(EntityManagerInterface $em)
>>>>>>> db279100
    {
    }

    /**
     * Checks the internal consistency of all mapping files.
     *
     * There are several checks that can't be done at runtime or are too expensive, which can be verified
     * with this command. For example:
     *
     * 1. Check if a relation with "mappedBy" is actually connected to that specified field.
     * 2. Check if "mappedBy" and "inversedBy" are consistent to each other.
     * 3. Check if "referencedColumnName" attributes are really pointing to primary key columns.
     *
     * @psalm-return array<string, list<string>>
     */
    public function validateMapping(): array
    {
        $errors  = [];
        $cmf     = $this->em->getMetadataFactory();
        $classes = $cmf->getAllMetadata();

        foreach ($classes as $class) {
            $ce = $this->validateClass($class);
            if ($ce) {
                $errors[$class->name] = $ce;
            }
        }

        return $errors;
    }

    /**
     * Validates a single class of the current.
     *
     * @return string[]
     * @psalm-return list<string>
     */
    public function validateClass(ClassMetadata $class): array
    {
        $ce  = [];
        $cmf = $this->em->getMetadataFactory();

        foreach ($class->fieldMappings as $fieldName => $mapping) {
            if (! Type::hasType($mapping->type)) {
                $ce[] = "The field '" . $class->name . '#' . $fieldName . "' uses a non-existent type '" . $mapping->type . "'.";
            }
        }

        // PHP 7.4 introduces the ability to type properties, so we can't validate them in previous versions
        if (PHP_VERSION_ID >= 70400) {
            array_push($ce, ...$this->validatePropertiesTypes($class));
        }

        if ($class->isEmbeddedClass && count($class->associationMappings) > 0) {
            $ce[] = "Embeddable '" . $class->name . "' does not support associations";

            return $ce;
        }

        foreach ($class->associationMappings as $fieldName => $assoc) {
            if (! class_exists($assoc->targetEntity) || $cmf->isTransient($assoc->targetEntity)) {
                $ce[] = "The target entity '" . $assoc->targetEntity . "' specified on " . $class->name . '#' . $fieldName . ' is unknown or not an entity.';

                return $ce;
            }

            $targetMetadata = $cmf->getMetadataFor($assoc->targetEntity);

            if ($targetMetadata->isMappedSuperclass) {
                $ce[] = "The target entity '" . $assoc->targetEntity . "' specified on " . $class->name . '#' . $fieldName . ' is a mapped superclass. This is not possible since there is no table that a foreign key could refer to.';

                return $ce;
            }

            if (isset($assoc->id) && $targetMetadata->containsForeignIdentifier) {
                $ce[] = "Cannot map association '" . $class->name . '#' . $fieldName . ' as identifier, because ' .
                        "the target entity '" . $targetMetadata->name . "' also maps an association as identifier.";
            }

            if (! $assoc->isOwningSide()) {
                if ($targetMetadata->hasField($assoc->mappedBy)) {
                    $ce[] = 'The association ' . $class->name . '#' . $fieldName . ' refers to the owning side ' .
                            'field ' . $assoc->targetEntity . '#' . $assoc->mappedBy . ' which is not defined as association, but as field.';
                }

                if (! $targetMetadata->hasAssociation($assoc->mappedBy)) {
                    $ce[] = 'The association ' . $class->name . '#' . $fieldName . ' refers to the owning side ' .
                            'field ' . $assoc->targetEntity . '#' . $assoc->mappedBy . ' which does not exist.';
                } elseif ($targetMetadata->associationMappings[$assoc->mappedBy]->inversedBy === null) {
                    $ce[] = 'The field ' . $class->name . '#' . $fieldName . ' is on the inverse side of a ' .
                            'bi-directional relationship, but the specified mappedBy association on the target-entity ' .
                            $assoc->targetEntity . '#' . $assoc->mappedBy . ' does not contain the required ' .
                            "'inversedBy=\"" . $fieldName . "\"' attribute.";
                } elseif ($targetMetadata->associationMappings[$assoc->mappedBy]->inversedBy !== $fieldName) {
                    $ce[] = 'The mappings ' . $class->name . '#' . $fieldName . ' and ' .
                            $assoc->targetEntity . '#' . $assoc->mappedBy . ' are ' .
                            'inconsistent with each other.';
                }
            }

            if ($assoc->isOwningSide() && $assoc->inversedBy) {
                if ($targetMetadata->hasField($assoc->inversedBy)) {
                    $ce[] = 'The association ' . $class->name . '#' . $fieldName . ' refers to the inverse side ' .
                            'field ' . $assoc->targetEntity . '#' . $assoc->inversedBy . ' which is not defined as association.';
                }

                if (! $targetMetadata->hasAssociation($assoc->inversedBy)) {
                    $ce[] = 'The association ' . $class->name . '#' . $fieldName . ' refers to the inverse side ' .
                            'field ' . $assoc->targetEntity . '#' . $assoc->inversedBy . ' which does not exist.';
                } elseif ($targetMetadata->associationMappings[$assoc->inversedBy]->isOwningSide()) {
                    $ce[] = 'The field ' . $class->name . '#' . $fieldName . ' is on the owning side of a ' .
                            'bi-directional relationship, but the specified inversedBy association on the target-entity ' .
                            $assoc->targetEntity . '#' . $assoc->inversedBy . ' does not contain the required ' .
                            "'mappedBy=\"" . $fieldName . "\"' attribute.";
                } elseif ($targetMetadata->associationMappings[$assoc->inversedBy]->mappedBy !== $fieldName) {
                    $ce[] = 'The mappings ' . $class->name . '#' . $fieldName . ' and ' .
                            $assoc->targetEntity . '#' . $assoc->inversedBy . ' are ' .
                            'inconsistent with each other.';
                }

                // Verify inverse side/owning side match each other
                if (array_key_exists($assoc->inversedBy, $targetMetadata->associationMappings)) {
                    $targetAssoc = $targetMetadata->associationMappings[$assoc->inversedBy];
                    if ($assoc->isOneToOne() && ! $targetAssoc->isOneToOne()) {
                        $ce[] = 'If association ' . $class->name . '#' . $fieldName . ' is one-to-one, then the inversed ' .
                                'side ' . $targetMetadata->name . '#' . $assoc->inversedBy . ' has to be one-to-one as well.';
                    } elseif ($assoc->isManyToOne() && ! $targetAssoc->isOneToMany()) {
                        $ce[] = 'If association ' . $class->name . '#' . $fieldName . ' is many-to-one, then the inversed ' .
                                'side ' . $targetMetadata->name . '#' . $assoc->inversedBy . ' has to be one-to-many.';
                    } elseif ($assoc->isManyToMany() && ! $targetAssoc->isManyToMany()) {
                        $ce[] = 'If association ' . $class->name . '#' . $fieldName . ' is many-to-many, then the inversed ' .
                                'side ' . $targetMetadata->name . '#' . $assoc->inversedBy . ' has to be many-to-many as well.';
                    }
                }
            }

            if ($assoc->isOwningSide()) {
                if ($assoc->isManyToManyOwningSide()) {
                    $identifierColumns = $class->getIdentifierColumnNames();
                    foreach ($assoc->joinTable->joinColumns as $joinColumn) {
                        if (! in_array($joinColumn->referencedColumnName, $identifierColumns, true)) {
                            $ce[] = "The referenced column name '" . $joinColumn->referencedColumnName . "' " .
                                "has to be a primary key column on the target entity class '" . $class->name . "'.";
                            break;
                        }
                    }

                    $identifierColumns = $targetMetadata->getIdentifierColumnNames();
                    foreach ($assoc->joinTable->inverseJoinColumns as $inverseJoinColumn) {
                        if (! in_array($inverseJoinColumn->referencedColumnName, $identifierColumns, true)) {
                            $ce[] = "The referenced column name '" . $inverseJoinColumn->referencedColumnName . "' " .
                                "has to be a primary key column on the target entity class '" . $targetMetadata->name . "'.";
                            break;
                        }
                    }

                    if (count($targetMetadata->getIdentifierColumnNames()) !== count($assoc->joinTable->inverseJoinColumns)) {
                        $ce[] = "The inverse join columns of the many-to-many table '" . $assoc->joinTable->name . "' " .
                                "have to contain to ALL identifier columns of the target entity '" . $targetMetadata->name . "', " .
                                "however '" . implode(', ', array_diff($targetMetadata->getIdentifierColumnNames(), array_values($assoc->relationToTargetKeyColumns))) .
                                "' are missing.";
                    }

                    if (count($class->getIdentifierColumnNames()) !== count($assoc->joinTable->joinColumns)) {
                        $ce[] = "The join columns of the many-to-many table '" . $assoc->joinTable->name . "' " .
                                "have to contain to ALL identifier columns of the source entity '" . $class->name . "', " .
                                "however '" . implode(', ', array_diff($class->getIdentifierColumnNames(), array_values($assoc->relationToSourceKeyColumns))) .
                                "' are missing.";
                    }
                } elseif ($assoc->isToOneOwningSide()) {
                    $identifierColumns = $targetMetadata->getIdentifierColumnNames();
                    foreach ($assoc->joinColumns as $joinColumn) {
                        if (! in_array($joinColumn->referencedColumnName, $identifierColumns, true)) {
                            $ce[] = "The referenced column name '" . $joinColumn->referencedColumnName . "' " .
                                    "has to be a primary key column on the target entity class '" . $targetMetadata->name . "'.";
                        }
                    }

                    if (count($identifierColumns) !== count($assoc->joinColumns)) {
                        $ids = [];

                        foreach ($assoc->joinColumns as $joinColumn) {
                            $ids[] = $joinColumn->name;
                        }

                        $ce[] = "The join columns of the association '" . $assoc->fieldName . "' " .
                                "have to match to ALL identifier columns of the target entity '" . $targetMetadata->name . "', " .
                                "however '" . implode(', ', array_diff($targetMetadata->getIdentifierColumnNames(), $ids)) .
                                "' are missing.";
                    }
                }
            }

            if ($assoc->isOrdered()) {
                foreach ($assoc->orderBy() as $orderField => $orientation) {
                    if (! $targetMetadata->hasField($orderField) && ! $targetMetadata->hasAssociation($orderField)) {
                        $ce[] = 'The association ' . $class->name . '#' . $fieldName . ' is ordered by a foreign field ' .
                                $orderField . ' that is not a field on the target entity ' . $targetMetadata->name . '.';
                        continue;
                    }

                    if ($targetMetadata->isCollectionValuedAssociation($orderField)) {
                        $ce[] = 'The association ' . $class->name . '#' . $fieldName . ' is ordered by a field ' .
                                $orderField . ' on ' . $targetMetadata->name . ' that is a collection-valued association.';
                        continue;
                    }

                    if ($targetMetadata->isAssociationInverseSide($orderField)) {
                        $ce[] = 'The association ' . $class->name . '#' . $fieldName . ' is ordered by a field ' .
                                $orderField . ' on ' . $targetMetadata->name . ' that is the inverse side of an association.';
                        continue;
                    }
                }
            }
        }

        if (
            ! $class->isInheritanceTypeNone()
            && ! $class->isRootEntity()
            && ($class->reflClass !== null && ! $class->reflClass->isAbstract())
            && ! $class->isMappedSuperclass
            && array_search($class->name, $class->discriminatorMap, true) === false
        ) {
            $ce[] = "Entity class '" . $class->name . "' is part of inheritance hierarchy, but is " .
                "not mapped in the root entity '" . $class->rootEntityName . "' discriminator map. " .
                'All subclasses must be listed in the discriminator map.';
        }

        foreach ($class->subClasses as $subClass) {
            if (! in_array($class->name, class_parents($subClass), true)) {
                $ce[] = "According to the discriminator map class '" . $subClass . "' has to be a child " .
                        "of '" . $class->name . "' but these entities are not related through inheritance.";
            }
        }

        return $ce;
    }

    /**
     * Checks if the Database Schema is in sync with the current metadata state.
     */
    public function schemaInSyncWithMetadata(): bool
    {
        return count($this->getUpdateSchemaList()) === 0;
    }

    /**
     * Returns the list of missing Database Schema updates.
     *
     * @return array<string>
     */
    public function getUpdateSchemaList(): array
    {
        $schemaTool = new SchemaTool($this->em);

        $allMetadata = $this->em->getMetadataFactory()->getAllMetadata();

        return $schemaTool->getUpdateSchemaSql($allMetadata);
    }

    /** @return list<string> containing the found issues */
    private function validatePropertiesTypes(ClassMetadataInfo $class): array
    {
        return array_values(
            array_filter(
                array_map(
                    /** @param FieldMapping $fieldMapping */
                    function (array $fieldMapping) use ($class): ?string {
                        $fieldName = $fieldMapping['fieldName'];
                        assert(isset($class->reflFields[$fieldName]));
                        $propertyType = $class->reflFields[$fieldName]->getType();

                        // If the field type is not a built-in type, we cannot check it
                        if (! Type::hasType($fieldMapping['type'])) {
                            return null;
                        }

                        // If the property type is not a named type, we cannot check it
                        if (! ($propertyType instanceof ReflectionNamedType)) {
                            return null;
                        }

                        $metadataFieldType = $this->findBuiltInType(Type::getType($fieldMapping['type']));

                        //If the metadata field type is not a mapped built-in type, we cannot check it
                        if ($metadataFieldType === null) {
                            return null;
                        }

                        $propertyType = $propertyType->getName();

                        // If the property type is the same as the metadata field type, we are ok
                        if ($propertyType === $metadataFieldType) {
                            return null;
                        }

                        return sprintf(
                            "The field '%s#%s' has the property type '%s' that differs from the metadata field type '%s' returned by the '%s' DBAL type.",
                            $class->name,
                            $fieldName,
                            $propertyType,
                            $metadataFieldType,
                            $fieldMapping['type']
                        );
                    },
                    $class->fieldMappings
                )
            )
        );
    }

    /**
     * The exact DBAL type must be used (no subclasses), since consumers of doctrine/orm may have their own
     * customization around field types.
     */
    private function findBuiltInType(Type $type): ?string
    {
        $typeName = get_class($type);

        return self::BUILTIN_TYPES_MAP[$typeName] ?? null;
    }
}<|MERGE_RESOLUTION|>--- conflicted
+++ resolved
@@ -19,11 +19,8 @@
 use Doctrine\DBAL\Types\Type;
 use Doctrine\ORM\EntityManagerInterface;
 use Doctrine\ORM\Mapping\ClassMetadata;
-<<<<<<< HEAD
-=======
-use Doctrine\ORM\Mapping\ClassMetadataInfo;
+use Doctrine\ORM\Mapping\FieldMapping;
 use ReflectionNamedType;
->>>>>>> db279100
 
 use function array_diff;
 use function array_filter;
@@ -36,6 +33,7 @@
 use function class_exists;
 use function class_parents;
 use function count;
+use function get_class;
 use function implode;
 use function in_array;
 use function sprintf;
@@ -46,17 +44,9 @@
  * Performs strict validation of the mapping schema
  *
  * @link        www.doctrine-project.com
- *
- * @psalm-import-type FieldMapping from ClassMetadata
  */
 class SchemaValidator
 {
-<<<<<<< HEAD
-    public function __construct(private readonly EntityManagerInterface $em)
-=======
-    /** @var EntityManagerInterface */
-    private $em;
-
     /**
      * It maps built-in Doctrine types to PHP types
      */
@@ -75,8 +65,7 @@
         TextType::class => 'string',
     ];
 
-    public function __construct(EntityManagerInterface $em)
->>>>>>> db279100
+    public function __construct(private readonly EntityManagerInterface $em)
     {
     }
 
@@ -338,19 +327,18 @@
     }
 
     /** @return list<string> containing the found issues */
-    private function validatePropertiesTypes(ClassMetadataInfo $class): array
+    private function validatePropertiesTypes(ClassMetadata $class): array
     {
         return array_values(
             array_filter(
                 array_map(
-                    /** @param FieldMapping $fieldMapping */
-                    function (array $fieldMapping) use ($class): ?string {
-                        $fieldName = $fieldMapping['fieldName'];
+                    function (FieldMapping $fieldMapping) use ($class): string|null {
+                        $fieldName = $fieldMapping->fieldName;
                         assert(isset($class->reflFields[$fieldName]));
                         $propertyType = $class->reflFields[$fieldName]->getType();
 
                         // If the field type is not a built-in type, we cannot check it
-                        if (! Type::hasType($fieldMapping['type'])) {
+                        if (! Type::hasType($fieldMapping->type)) {
                             return null;
                         }
 
@@ -379,12 +367,12 @@
                             $fieldName,
                             $propertyType,
                             $metadataFieldType,
-                            $fieldMapping['type']
+                            $fieldMapping['type'],
                         );
                     },
-                    $class->fieldMappings
-                )
-            )
+                    $class->fieldMappings,
+                ),
+            ),
         );
     }
 
@@ -392,7 +380,7 @@
      * The exact DBAL type must be used (no subclasses), since consumers of doctrine/orm may have their own
      * customization around field types.
      */
-    private function findBuiltInType(Type $type): ?string
+    private function findBuiltInType(Type $type): string|null
     {
         $typeName = get_class($type);
 
