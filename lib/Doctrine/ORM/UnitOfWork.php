--- conflicted
+++ resolved
@@ -1162,50 +1162,23 @@
 
             $postInsertIds = $persister->executeInserts();
 
-<<<<<<< HEAD
-            if ($postInsertIds) {
+            if (is_array($postInsertIds)) {
+                Deprecation::trigger(
+                    'doctrine/orm',
+                    'https://github.com/doctrine/orm/pull/10743/',
+                    'Returning post insert IDs from \Doctrine\ORM\Persisters\Entity\EntityPersister::executeInserts() is deprecated and will not be supported in Doctrine ORM 3.0. Make the persister call Doctrine\ORM\UnitOfWork::assignPostInsertId() instead.'
+                );
+
                 // Persister returned post-insert IDs
                 foreach ($postInsertIds as $postInsertId) {
-                    $idField = $class->getSingleIdentifierFieldName();
-                    $idValue = $this->convertSingleFieldIdentifierToPHPValue($class, $postInsertId['generatedId']);
-
-                    $entity = $postInsertId['entity'];
-                    $oid    = spl_object_id($entity);
-
-                    $class->reflFields[$idField]->setValue($entity, $idValue);
-
-                    $this->entityIdentifiers[$oid]            = [$idField => $idValue];
-                    $this->entityStates[$oid]                 = self::STATE_MANAGED;
-                    $this->originalEntityData[$oid][$idField] = $idValue;
-
-                    $this->addToIdentityMap($entity);
-                }
-            } else {
-                if (! isset($this->entityIdentifiers[$oid])) {
-                    //entity was not added to identity map because some identifiers are foreign keys to new entities.
-                    //add it now
-                    $this->addToEntityIdentifiersAndEntityMap($class, $oid, $entity);
-                }
-=======
-        if (is_array($postInsertIds)) {
-            Deprecation::trigger(
-                'doctrine/orm',
-                'https://github.com/doctrine/orm/pull/10743/',
-                'Returning post insert IDs from \Doctrine\ORM\Persisters\Entity\EntityPersister::executeInserts() is deprecated and will not be supported in Doctrine ORM 3.0. Make the persister call Doctrine\ORM\UnitOfWork::assignPostInsertId() instead.'
-            );
-
-            // Persister returned post-insert IDs
-            foreach ($postInsertIds as $postInsertId) {
-                $this->assignPostInsertId($postInsertId['entity'], $postInsertId['generatedId']);
-            }
-        }
-
-        foreach ($insertionsForClass as $oid => $entity) {
+                    $this->assignPostInsertId($postInsertId['entity'], $postInsertId['generatedId']);
+                }
+            }
+
             if (! isset($this->entityIdentifiers[$oid])) {
                 //entity was not added to identity map because some identifiers are foreign keys to new entities.
                 //add it now
                 $this->addToEntityIdentifiersAndEntityMap($class, $oid, $entity);
->>>>>>> 7ef4afc6
             }
 
             if ($invoke !== ListenersInvoker::INVOKE_NONE) {
