<?php

declare(strict_types=1);

namespace Doctrine\ORM;

use BackedEnum;
use DateTimeInterface;
use Doctrine\Common\Collections\ArrayCollection;
use Doctrine\Common\Collections\Collection;
use Doctrine\Common\EventManager;
<<<<<<< HEAD
use Doctrine\Common\Proxy\Proxy as CommonProxy;
use Doctrine\DBAL;
=======
>>>>>>> aa4b62ce
use Doctrine\DBAL\Connections\PrimaryReadReplicaConnection;
use Doctrine\DBAL\LockMode;
use Doctrine\Deprecations\Deprecation;
use Doctrine\ORM\Cache\Persister\CachedPersister;
use Doctrine\ORM\Event\ListenersInvoker;
use Doctrine\ORM\Event\OnClearEventArgs;
use Doctrine\ORM\Event\OnFlushEventArgs;
use Doctrine\ORM\Event\PostFlushEventArgs;
use Doctrine\ORM\Event\PostPersistEventArgs;
use Doctrine\ORM\Event\PostRemoveEventArgs;
use Doctrine\ORM\Event\PostUpdateEventArgs;
use Doctrine\ORM\Event\PreFlushEventArgs;
use Doctrine\ORM\Event\PrePersistEventArgs;
use Doctrine\ORM\Event\PreRemoveEventArgs;
use Doctrine\ORM\Event\PreUpdateEventArgs;
use Doctrine\ORM\Exception\ORMException;
use Doctrine\ORM\Exception\UnexpectedAssociationValue;
use Doctrine\ORM\Id\AssignedGenerator;
use Doctrine\ORM\Internal\CommitOrderCalculator;
use Doctrine\ORM\Internal\HydrationCompleteHandler;
use Doctrine\ORM\Mapping\ClassMetadata;
use Doctrine\ORM\Mapping\ClassMetadataInfo;
use Doctrine\ORM\Mapping\MappingException;
use Doctrine\ORM\Persisters\Collection\CollectionPersister;
use Doctrine\ORM\Persisters\Collection\ManyToManyPersister;
use Doctrine\ORM\Persisters\Collection\OneToManyPersister;
use Doctrine\ORM\Persisters\Entity\BasicEntityPersister;
use Doctrine\ORM\Persisters\Entity\EntityPersister;
use Doctrine\ORM\Persisters\Entity\JoinedSubclassPersister;
use Doctrine\ORM\Persisters\Entity\SingleTablePersister;
use Doctrine\ORM\Utility\IdentifierFlattener;
use Doctrine\Persistence\NotifyPropertyChanged;
use Doctrine\Persistence\PropertyChangedListener;
use Doctrine\Persistence\Proxy;
use Exception;
use InvalidArgumentException;
use RuntimeException;
use Stringable;
use Throwable;
use UnexpectedValueException;

use function array_combine;
use function array_diff_key;
use function array_filter;
use function array_key_exists;
use function array_map;
use function array_merge;
use function array_pop;
use function array_sum;
use function array_values;
use function assert;
use function count;
use function current;
use function get_debug_type;
use function implode;
use function in_array;
use function is_array;
use function is_object;
use function reset;
use function spl_object_id;
use function sprintf;

/**
 * The UnitOfWork is responsible for tracking changes to objects during an
 * "object-level" transaction and for writing out changes to the database
 * in the correct order.
 *
 * Internal note: This class contains highly performance-sensitive code.
 *
 * @psalm-import-type AssociationMapping from ClassMetadataInfo
 */
class UnitOfWork implements PropertyChangedListener
{
    /**
     * An entity is in MANAGED state when its persistence is managed by an EntityManager.
     */
    public const STATE_MANAGED = 1;

    /**
     * An entity is new if it has just been instantiated (i.e. using the "new" operator)
     * and is not (yet) managed by an EntityManager.
     */
    public const STATE_NEW = 2;

    /**
     * A detached entity is an instance with persistent state and identity that is not
     * (or no longer) associated with an EntityManager (and a UnitOfWork).
     */
    public const STATE_DETACHED = 3;

    /**
     * A removed entity instance is an instance with a persistent identity,
     * associated with an EntityManager, whose persistent state will be deleted
     * on commit.
     */
    public const STATE_REMOVED = 4;

    /**
     * Hint used to collect all primary keys of associated entities during hydration
     * and execute it in a dedicated query afterwards
     *
     * @see https://www.doctrine-project.org/projects/doctrine-orm/en/stable/reference/dql-doctrine-query-language.html#temporarily-change-fetch-mode-in-dql
     */
    public const HINT_DEFEREAGERLOAD = 'deferEagerLoad';

    /**
     * The identity map that holds references to all managed entities that have
     * an identity. The entities are grouped by their class name.
     * Since all classes in a hierarchy must share the same identifier set,
     * we always take the root class name of the hierarchy.
     *
     * @psalm-var array<class-string, array<string, object|null>>
     */
    private array $identityMap = [];

    /**
     * Map of all identifiers of managed entities.
     * Keys are object ids (spl_object_id).
     *
     * @psalm-var array<int, array<string, mixed>>
     */
    private array $entityIdentifiers = [];

    /**
     * Map of the original entity data of managed entities.
     * Keys are object ids (spl_object_id). This is used for calculating changesets
     * at commit time.
     *
     * Internal note: Note that PHPs "copy-on-write" behavior helps a lot with memory usage.
     *                A value will only really be copied if the value in the entity is modified
     *                by the user.
     *
     * @psalm-var array<int, array<string, mixed>>
     */
    private array $originalEntityData = [];

    /**
     * Map of entity changes. Keys are object ids (spl_object_id).
     * Filled at the beginning of a commit of the UnitOfWork and cleaned at the end.
     *
     * @psalm-var array<int, array<string, array{mixed, mixed}>>
     */
    private array $entityChangeSets = [];

    /**
     * The (cached) states of any known entities.
     * Keys are object ids (spl_object_id).
     *
     * @psalm-var array<int, self::STATE_*>
     */
    private array $entityStates = [];

    /**
     * Map of entities that are scheduled for dirty checking at commit time.
     * This is only used for entities with a change tracking policy of DEFERRED_EXPLICIT.
     * Keys are object ids (spl_object_id).
     *
     * @psalm-var array<class-string, array<int, mixed>>
     */
    private array $scheduledForSynchronization = [];

    /**
     * A list of all pending entity insertions.
     *
     * @psalm-var array<int, object>
     */
    private array $entityInsertions = [];

    /**
     * A list of all pending entity updates.
     *
     * @psalm-var array<int, object>
     */
    private array $entityUpdates = [];

    /**
     * Any pending extra updates that have been scheduled by persisters.
     *
     * @psalm-var array<int, array{object, array<string, array{mixed, mixed}>}>
     */
    private array $extraUpdates = [];

    /**
     * A list of all pending entity deletions.
     *
     * @psalm-var array<int, object>
     */
    private array $entityDeletions = [];

    /**
     * New entities that were discovered through relationships that were not
     * marked as cascade-persist. During flush, this array is populated and
     * then pruned of any entities that were discovered through a valid
     * cascade-persist path. (Leftovers cause an error.)
     *
     * Keys are OIDs, payload is a two-item array describing the association
     * and the entity.
     *
     * @var object[][]|array[][] indexed by respective object spl_object_id()
     */
    private array $nonCascadedNewDetectedEntities = [];

    /**
     * All pending collection deletions.
     *
     * @psalm-var array<int, PersistentCollection<array-key, object>>
     */
    private array $collectionDeletions = [];

    /**
     * All pending collection updates.
     *
     * @psalm-var array<int, PersistentCollection<array-key, object>>
     */
    private array $collectionUpdates = [];

    /**
     * List of collections visited during changeset calculation on a commit-phase of a UnitOfWork.
     * At the end of the UnitOfWork all these collections will make new snapshots
     * of their data.
     *
     * @psalm-var array<int, PersistentCollection<array-key, object>>
     */
    private array $visitedCollections = [];

    /**
     * The entity persister instances used to persist entity instances.
     *
     * @psalm-var array<string, EntityPersister>
     */
    private array $persisters = [];

    /**
     * The collection persister instances used to persist collections.
     *
     * @psalm-var array<string, CollectionPersister>
     */
    private array $collectionPersisters = [];

    /**
     * The EventManager used for dispatching events.
     */
    private readonly EventManager $evm;

    /**
     * The ListenersInvoker used for dispatching events.
     */
    private readonly ListenersInvoker $listenersInvoker;

    /**
     * The IdentifierFlattener used for manipulating identifiers
     */
    private readonly IdentifierFlattener $identifierFlattener;

    /**
     * Orphaned entities that are scheduled for removal.
     *
     * @psalm-var array<int, object>
     */
    private array $orphanRemovals = [];

    /**
     * Read-Only objects are never evaluated
     *
     * @var array<int, true>
     */
    private array $readOnlyObjects = [];

    /**
     * Map of Entity Class-Names and corresponding IDs that should eager loaded when requested.
     *
     * @psalm-var array<class-string, array<string, mixed>>
     */
    private array $eagerLoadingEntities = [];

    protected bool $hasCache = false;

    /**
     * Helper for handling completion of hydration
     */
    private readonly HydrationCompleteHandler $hydrationCompleteHandler;

    /**
     * Initializes a new UnitOfWork instance, bound to the given EntityManager.
     *
     * @param EntityManagerInterface $em The EntityManager that "owns" this UnitOfWork instance.
     */
    public function __construct(
        private readonly EntityManagerInterface $em,
    ) {
        $this->evm                      = $em->getEventManager();
        $this->listenersInvoker         = new ListenersInvoker($em);
        $this->hasCache                 = $em->getConfiguration()->isSecondLevelCacheEnabled();
        $this->identifierFlattener      = new IdentifierFlattener($this, $em->getMetadataFactory());
        $this->hydrationCompleteHandler = new HydrationCompleteHandler($this->listenersInvoker, $em);
    }

    /**
     * Commits the UnitOfWork, executing all operations that have been postponed
     * up to this point. The state of all managed entities will be synchronized with
     * the database.
     *
     * The operations are executed in the following order:
     *
     * 1) All entity insertions
     * 2) All entity updates
     * 3) All collection deletions
     * 4) All collection updates
     * 5) All entity deletions
     *
     * @throws Exception
     */
    public function commit(): void
    {
        $connection = $this->em->getConnection();

        if ($connection instanceof PrimaryReadReplicaConnection) {
            $connection->ensureConnectedToPrimary();
        }

        // Raise preFlush
        if ($this->evm->hasListeners(Events::preFlush)) {
            $this->evm->dispatchEvent(Events::preFlush, new PreFlushEventArgs($this->em));
        }

        // Compute changes done since last commit.
        $this->computeChangeSets();

        if (
            ! ($this->entityInsertions ||
                $this->entityDeletions ||
                $this->entityUpdates ||
                $this->collectionUpdates ||
                $this->collectionDeletions ||
                $this->orphanRemovals)
        ) {
            $this->dispatchOnFlushEvent();
            $this->dispatchPostFlushEvent();

            $this->postCommitCleanup();

            return; // Nothing to do.
        }

        $this->assertThatThereAreNoUnintentionallyNonPersistedAssociations();

        if ($this->orphanRemovals) {
            foreach ($this->orphanRemovals as $orphan) {
                $this->remove($orphan);
            }
        }

        $this->dispatchOnFlushEvent();

        // Now we need a commit order to maintain referential integrity
        $commitOrder = $this->getCommitOrder();

        $conn = $this->em->getConnection();
        $conn->beginTransaction();

        try {
            // Collection deletions (deletions of complete collections)
            foreach ($this->collectionDeletions as $collectionToDelete) {
                // Deferred explicit tracked collections can be removed only when owning relation was persisted
                $owner = $collectionToDelete->getOwner();

                if ($this->em->getClassMetadata($owner::class)->isChangeTrackingDeferredImplicit() || $this->isScheduledForDirtyCheck($owner)) {
                    $this->getCollectionPersister($collectionToDelete->getMapping())->delete($collectionToDelete);
                }
            }

            if ($this->entityInsertions) {
                foreach ($commitOrder as $class) {
                    $this->executeInserts($class);
                }
            }

            if ($this->entityUpdates) {
                foreach ($commitOrder as $class) {
                    $this->executeUpdates($class);
                }
            }

            // Extra updates that were requested by persisters.
            if ($this->extraUpdates) {
                $this->executeExtraUpdates();
            }

            // Collection updates (deleteRows, updateRows, insertRows)
            foreach ($this->collectionUpdates as $collectionToUpdate) {
                $this->getCollectionPersister($collectionToUpdate->getMapping())->update($collectionToUpdate);
            }

            // Entity deletions come last and need to be in reverse commit order
            if ($this->entityDeletions) {
                for ($count = count($commitOrder), $i = $count - 1; $i >= 0 && $this->entityDeletions; --$i) {
                    $this->executeDeletions($commitOrder[$i]);
                }
            }

            $commitFailed = false;
            try {
                if ($conn->commit() === false) {
                    $commitFailed = true;
                }
            } catch (DBAL\Exception $e) {
                $commitFailed = true;
            }

            if ($commitFailed) {
                throw new OptimisticLockException('Commit failed', null, $e ?? null);
            }
        } catch (Throwable $e) {
            $this->em->close();

            if ($conn->isTransactionActive()) {
                $conn->rollBack();
            }

            $this->afterTransactionRolledBack();

            throw $e;
        }

        $this->afterTransactionComplete();

        // Take new snapshots from visited collections
        foreach ($this->visitedCollections as $coll) {
            $coll->takeSnapshot();
        }

        $this->dispatchPostFlushEvent();

        $this->postCommitCleanup();
    }

    private function postCommitCleanup(): void
    {
        $this->entityInsertions               =
        $this->entityUpdates                  =
        $this->entityDeletions                =
        $this->extraUpdates                   =
        $this->collectionUpdates              =
        $this->nonCascadedNewDetectedEntities =
        $this->collectionDeletions            =
        $this->visitedCollections             =
        $this->orphanRemovals                 =
        $this->entityChangeSets               =
        $this->scheduledForSynchronization    = [];
    }

    /**
     * Computes the changesets of all entities scheduled for insertion.
     */
    private function computeScheduleInsertsChangeSets(): void
    {
        foreach ($this->entityInsertions as $entity) {
            $class = $this->em->getClassMetadata($entity::class);

            $this->computeChangeSet($class, $entity);
        }
    }

    /**
     * Executes any extra updates that have been scheduled.
     */
    private function executeExtraUpdates(): void
    {
        foreach ($this->extraUpdates as $oid => $update) {
            [$entity, $changeset] = $update;

            $this->entityChangeSets[$oid] = $changeset;
            $this->getEntityPersister($entity::class)->update($entity);
        }

        $this->extraUpdates = [];
    }

    /**
     * Gets the changeset for an entity.
     *
     * @return mixed[][]
     * @psalm-return array<string, array{mixed, mixed}|PersistentCollection>
     */
    public function & getEntityChangeSet(object $entity): array
    {
        $oid  = spl_object_id($entity);
        $data = [];

        if (! isset($this->entityChangeSets[$oid])) {
            return $data;
        }

        return $this->entityChangeSets[$oid];
    }

    /**
     * Computes the changes that happened to a single entity.
     *
     * Modifies/populates the following properties:
     *
     * {@link _originalEntityData}
     * If the entity is NEW or MANAGED but not yet fully persisted (only has an id)
     * then it was not fetched from the database and therefore we have no original
     * entity data yet. All of the current entity data is stored as the original entity data.
     *
     * {@link _entityChangeSets}
     * The changes detected on all properties of the entity are stored there.
     * A change is a tuple array where the first entry is the old value and the second
     * entry is the new value of the property. Changesets are used by persisters
     * to INSERT/UPDATE the persistent entity state.
     *
     * {@link _entityUpdates}
     * If the entity is already fully MANAGED (has been fetched from the database before)
     * and any changes to its properties are detected, then a reference to the entity is stored
     * there to mark it for an update.
     *
     * {@link _collectionDeletions}
     * If a PersistentCollection has been de-referenced in a fully MANAGED entity,
     * then this collection is marked for deletion.
     *
     * @param ClassMetadata $class  The class descriptor of the entity.
     * @param object        $entity The entity for which to compute the changes.
     * @psalm-param ClassMetadata<T> $class
     * @psalm-param T $entity
     *
     * @template T of object
     *
     * @ignore
     */
    public function computeChangeSet(ClassMetadata $class, object $entity): void
    {
        $oid = spl_object_id($entity);

        if (isset($this->readOnlyObjects[$oid])) {
            return;
        }

        if (! $class->isInheritanceTypeNone()) {
            $class = $this->em->getClassMetadata($entity::class);
        }

        $invoke = $this->listenersInvoker->getSubscribedSystems($class, Events::preFlush) & ~ListenersInvoker::INVOKE_MANAGER;

        if ($invoke !== ListenersInvoker::INVOKE_NONE) {
            $this->listenersInvoker->invoke($class, Events::preFlush, $entity, new PreFlushEventArgs($this->em), $invoke);
        }

        $actualData = [];

        foreach ($class->reflFields as $name => $refProp) {
            $value = $refProp->getValue($entity);

            if ($class->isCollectionValuedAssociation($name) && $value !== null) {
                if ($value instanceof PersistentCollection) {
                    if ($value->getOwner() === $entity) {
                        continue;
                    }

                    $value = new ArrayCollection($value->getValues());
                }

                // If $value is not a Collection then use an ArrayCollection.
                if (! $value instanceof Collection) {
                    $value = new ArrayCollection($value);
                }

                $assoc = $class->associationMappings[$name];

                // Inject PersistentCollection
                $value = new PersistentCollection(
                    $this->em,
                    $this->em->getClassMetadata($assoc['targetEntity']),
                    $value,
                );
                $value->setOwner($entity, $assoc);
                $value->setDirty(! $value->isEmpty());

                $refProp->setValue($entity, $value);

                $actualData[$name] = $value;

                continue;
            }

            if (( ! $class->isIdentifier($name) || ! $class->isIdGeneratorIdentity()) && ($name !== $class->versionField)) {
                $actualData[$name] = $value;
            }
        }

        if (! isset($this->originalEntityData[$oid])) {
            // Entity is either NEW or MANAGED but not yet fully persisted (only has an id).
            // These result in an INSERT.
            $this->originalEntityData[$oid] = $actualData;
            $changeSet                      = [];

            foreach ($actualData as $propName => $actualValue) {
                if (! isset($class->associationMappings[$propName])) {
                    $changeSet[$propName] = [null, $actualValue];

                    continue;
                }

                $assoc = $class->associationMappings[$propName];

                if ($assoc['isOwningSide'] && $assoc['type'] & ClassMetadata::TO_ONE) {
                    $changeSet[$propName] = [null, $actualValue];
                }
            }

            $this->entityChangeSets[$oid] = $changeSet;
        } else {
            // Entity is "fully" MANAGED: it was already fully persisted before
            // and we have a copy of the original data
            $originalData           = $this->originalEntityData[$oid];
            $isChangeTrackingNotify = $class->isChangeTrackingNotify();
            $changeSet              = $isChangeTrackingNotify && isset($this->entityChangeSets[$oid])
                ? $this->entityChangeSets[$oid]
                : [];

            foreach ($actualData as $propName => $actualValue) {
                // skip field, its a partially omitted one!
                if (! (isset($originalData[$propName]) || array_key_exists($propName, $originalData))) {
                    continue;
                }

                $orgValue = $originalData[$propName];

                if ($orgValue instanceof BackedEnum) {
                    $orgValue = $orgValue->value;
                }

                // skip if value haven't changed
                if ($orgValue === $actualValue) {
                    continue;
                }

                // if regular field
                if (! isset($class->associationMappings[$propName])) {
                    if ($isChangeTrackingNotify) {
                        continue;
                    }

                    $changeSet[$propName] = [$orgValue, $actualValue];

                    continue;
                }

                $assoc = $class->associationMappings[$propName];

                // Persistent collection was exchanged with the "originally"
                // created one. This can only mean it was cloned and replaced
                // on another entity.
                if ($actualValue instanceof PersistentCollection) {
                    $owner = $actualValue->getOwner();
                    if ($owner === null) { // cloned
                        $actualValue->setOwner($entity, $assoc);
                    } elseif ($owner !== $entity) { // no clone, we have to fix
                        if (! $actualValue->isInitialized()) {
                            $actualValue->initialize(); // we have to do this otherwise the cols share state
                        }

                        $newValue = clone $actualValue;
                        $newValue->setOwner($entity, $assoc);
                        $class->reflFields[$propName]->setValue($entity, $newValue);
                    }
                }

                if ($orgValue instanceof PersistentCollection) {
                    // A PersistentCollection was de-referenced, so delete it.
                    $coid = spl_object_id($orgValue);

                    if (isset($this->collectionDeletions[$coid])) {
                        continue;
                    }

                    $this->collectionDeletions[$coid] = $orgValue;
                    $changeSet[$propName]             = $orgValue; // Signal changeset, to-many assocs will be ignored.

                    continue;
                }

                if ($assoc['type'] & ClassMetadata::TO_ONE) {
                    if ($assoc['isOwningSide']) {
                        $changeSet[$propName] = [$orgValue, $actualValue];
                    }

                    if ($orgValue !== null && $assoc['orphanRemoval']) {
                        $this->scheduleOrphanRemoval($orgValue);
                    }
                }
            }

            if ($changeSet) {
                $this->entityChangeSets[$oid]   = $changeSet;
                $this->originalEntityData[$oid] = $actualData;
                $this->entityUpdates[$oid]      = $entity;
            }
        }

        // Look for changes in associations of the entity
        foreach ($class->associationMappings as $field => $assoc) {
            $val = $class->reflFields[$field]->getValue($entity);
            if ($val === null) {
                continue;
            }

            $this->computeAssociationChanges($assoc, $val);

            if (
                ! isset($this->entityChangeSets[$oid]) &&
                $assoc['isOwningSide'] &&
                $assoc['type'] === ClassMetadata::MANY_TO_MANY &&
                $val instanceof PersistentCollection &&
                $val->isDirty()
            ) {
                $this->entityChangeSets[$oid]   = [];
                $this->originalEntityData[$oid] = $actualData;
                $this->entityUpdates[$oid]      = $entity;
            }
        }
    }

    /**
     * Computes all the changes that have been done to entities and collections
     * since the last commit and stores these changes in the _entityChangeSet map
     * temporarily for access by the persisters, until the UoW commit is finished.
     */
    public function computeChangeSets(): void
    {
        // Compute changes for INSERTed entities first. This must always happen.
        $this->computeScheduleInsertsChangeSets();

        // Compute changes for other MANAGED entities. Change tracking policies take effect here.
        foreach ($this->identityMap as $className => $entities) {
            $class = $this->em->getClassMetadata($className);

            // Skip class if instances are read-only
            if ($class->isReadOnly) {
                continue;
            }

            $entitiesToProcess = match (true) {
                $class->isChangeTrackingDeferredImplicit() => $entities,
                isset($this->scheduledForSynchronization[$className]) => $this->scheduledForSynchronization[$className],
                default => [],
            };

            foreach ($entitiesToProcess as $entity) {
                // Ignore uninitialized proxy objects
                if ($entity instanceof Proxy && ! $entity->__isInitialized()) {
                    continue;
                }

                // Only MANAGED entities that are NOT SCHEDULED FOR INSERTION OR DELETION are processed here.
                $oid = spl_object_id($entity);

                if (! isset($this->entityInsertions[$oid]) && ! isset($this->entityDeletions[$oid]) && isset($this->entityStates[$oid])) {
                    $this->computeChangeSet($class, $entity);
                }
            }
        }
    }

    /**
     * Computes the changes of an association.
     *
     * @param mixed $value The value of the association.
     * @psalm-param array<string, mixed> $assoc The association mapping.
     *
     * @throws ORMInvalidArgumentException
     * @throws ORMException
     */
    private function computeAssociationChanges(array $assoc, mixed $value): void
    {
        if ($value instanceof Proxy && ! $value->__isInitialized()) {
            return;
        }

        if ($value instanceof PersistentCollection && $value->isDirty()) {
            $coid = spl_object_id($value);

            $this->collectionUpdates[$coid]  = $value;
            $this->visitedCollections[$coid] = $value;
        }

        // Look through the entities, and in any of their associations,
        // for transient (new) entities, recursively. ("Persistence by reachability")
        // Unwrap. Uninitialized collections will simply be empty.
        $unwrappedValue = $assoc['type'] & ClassMetadata::TO_ONE ? [$value] : $value->unwrap();
        $targetClass    = $this->em->getClassMetadata($assoc['targetEntity']);

        foreach ($unwrappedValue as $key => $entry) {
            if (! ($entry instanceof $targetClass->name)) {
                throw ORMInvalidArgumentException::invalidAssociation($targetClass, $assoc, $entry);
            }

            $state = $this->getEntityState($entry, self::STATE_NEW);

            if (! ($entry instanceof $assoc['targetEntity'])) {
                throw UnexpectedAssociationValue::create(
                    $assoc['sourceEntity'],
                    $assoc['fieldName'],
                    get_debug_type($entry),
                    $assoc['targetEntity'],
                );
            }

            switch ($state) {
                case self::STATE_NEW:
                    if (! $assoc['isCascadePersist']) {
                        /*
                         * For now just record the details, because this may
                         * not be an issue if we later discover another pathway
                         * through the object-graph where cascade-persistence
                         * is enabled for this object.
                         */
                        $this->nonCascadedNewDetectedEntities[spl_object_id($entry)] = [$assoc, $entry];

                        break;
                    }

                    $this->persistNew($targetClass, $entry);
                    $this->computeChangeSet($targetClass, $entry);

                    break;

                case self::STATE_REMOVED:
                    // Consume the $value as array (it's either an array or an ArrayAccess)
                    // and remove the element from Collection.
                    if ($assoc['type'] & ClassMetadata::TO_MANY) {
                        unset($value[$key]);
                    }

                    break;

                case self::STATE_DETACHED:
                    // Can actually not happen right now as we assume STATE_NEW,
                    // so the exception will be raised from the DBAL layer (constraint violation).
                    throw ORMInvalidArgumentException::detachedEntityFoundThroughRelationship($assoc, $entry);

                default:
                    // MANAGED associated entities are already taken into account
                    // during changeset calculation anyway, since they are in the identity map.
            }
        }
    }

    /**
     * @psalm-param ClassMetadata<T> $class
     * @psalm-param T $entity
     *
     * @template T of object
     */
    private function persistNew(ClassMetadata $class, object $entity): void
    {
        $oid    = spl_object_id($entity);
        $invoke = $this->listenersInvoker->getSubscribedSystems($class, Events::prePersist);

        if ($invoke !== ListenersInvoker::INVOKE_NONE) {
            $this->listenersInvoker->invoke($class, Events::prePersist, $entity, new PrePersistEventArgs($entity, $this->em), $invoke);
        }

        $idGen = $class->idGenerator;

        if (! $idGen->isPostInsertGenerator()) {
            $idValue = $idGen->generateId($this->em, $entity);

            if (! $idGen instanceof AssignedGenerator) {
                $idValue = [$class->getSingleIdentifierFieldName() => $this->convertSingleFieldIdentifierToPHPValue($class, $idValue)];

                $class->setIdentifierValues($entity, $idValue);
            }

            // Some identifiers may be foreign keys to new entities.
            // In this case, we don't have the value yet and should treat it as if we have a post-insert generator
            if (! $this->hasMissingIdsWhichAreForeignKeys($class, $idValue)) {
                $this->entityIdentifiers[$oid] = $idValue;
            }
        }

        $this->entityStates[$oid] = self::STATE_MANAGED;

        $this->scheduleForInsert($entity);
    }

    /** @param mixed[] $idValue */
    private function hasMissingIdsWhichAreForeignKeys(ClassMetadata $class, array $idValue): bool
    {
        foreach ($idValue as $idField => $idFieldValue) {
            if ($idFieldValue === null && isset($class->associationMappings[$idField])) {
                return true;
            }
        }

        return false;
    }

    /**
     * INTERNAL:
     * Computes the changeset of an individual entity, independently of the
     * computeChangeSets() routine that is used at the beginning of a UnitOfWork#commit().
     *
     * The passed entity must be a managed entity. If the entity already has a change set
     * because this method is invoked during a commit cycle then the change sets are added.
     * whereby changes detected in this method prevail.
     *
     * @param ClassMetadata $class  The class descriptor of the entity.
     * @param object        $entity The entity for which to (re)calculate the change set.
     * @psalm-param ClassMetadata<T> $class
     * @psalm-param T $entity
     *
     * @throws ORMInvalidArgumentException If the passed entity is not MANAGED.
     *
     * @template T of object
     * @ignore
     */
    public function recomputeSingleEntityChangeSet(ClassMetadata $class, object $entity): void
    {
        $oid = spl_object_id($entity);

        if (! isset($this->entityStates[$oid]) || $this->entityStates[$oid] !== self::STATE_MANAGED) {
            throw ORMInvalidArgumentException::entityNotManaged($entity);
        }

        // skip if change tracking is "NOTIFY"
        if ($class->isChangeTrackingNotify()) {
            return;
        }

        if (! $class->isInheritanceTypeNone()) {
            $class = $this->em->getClassMetadata($entity::class);
        }

        $actualData = [];

        foreach ($class->reflFields as $name => $refProp) {
            if (
                ( ! $class->isIdentifier($name) || ! $class->isIdGeneratorIdentity())
                && ($name !== $class->versionField)
                && ! $class->isCollectionValuedAssociation($name)
            ) {
                $actualData[$name] = $refProp->getValue($entity);
            }
        }

        if (! isset($this->originalEntityData[$oid])) {
            throw new RuntimeException('Cannot call recomputeSingleEntityChangeSet before computeChangeSet on an entity.');
        }

        $originalData = $this->originalEntityData[$oid];
        $changeSet    = [];

        foreach ($actualData as $propName => $actualValue) {
            $orgValue = $originalData[$propName] ?? null;

            if ($orgValue !== $actualValue) {
                $changeSet[$propName] = [$orgValue, $actualValue];
            }
        }

        if ($changeSet) {
            if (isset($this->entityChangeSets[$oid])) {
                $this->entityChangeSets[$oid] = array_merge($this->entityChangeSets[$oid], $changeSet);
            } elseif (! isset($this->entityInsertions[$oid])) {
                $this->entityChangeSets[$oid] = $changeSet;
                $this->entityUpdates[$oid]    = $entity;
            }

            $this->originalEntityData[$oid] = $actualData;
        }
    }

    /**
     * Executes all entity insertions for entities of the specified type.
     */
    private function executeInserts(ClassMetadata $class): void
    {
        $entities  = [];
        $className = $class->name;
        $persister = $this->getEntityPersister($className);
        $invoke    = $this->listenersInvoker->getSubscribedSystems($class, Events::postPersist);

        $insertionsForClass = [];

        foreach ($this->entityInsertions as $oid => $entity) {
            if ($this->em->getClassMetadata($entity::class)->name !== $className) {
                continue;
            }

            $insertionsForClass[$oid] = $entity;

            $persister->addInsert($entity);

            unset($this->entityInsertions[$oid]);

            if ($invoke !== ListenersInvoker::INVOKE_NONE) {
                $entities[] = $entity;
            }
        }

        $postInsertIds = $persister->executeInserts();

        if ($postInsertIds) {
            // Persister returned post-insert IDs
            foreach ($postInsertIds as $postInsertId) {
                $idField = $class->getSingleIdentifierFieldName();
                $idValue = $this->convertSingleFieldIdentifierToPHPValue($class, $postInsertId['generatedId']);

                $entity = $postInsertId['entity'];
                $oid    = spl_object_id($entity);

                $class->reflFields[$idField]->setValue($entity, $idValue);

                $this->entityIdentifiers[$oid]            = [$idField => $idValue];
                $this->entityStates[$oid]                 = self::STATE_MANAGED;
                $this->originalEntityData[$oid][$idField] = $idValue;

                $this->addToIdentityMap($entity);
            }
        } else {
            foreach ($insertionsForClass as $oid => $entity) {
                if (! isset($this->entityIdentifiers[$oid])) {
                    //entity was not added to identity map because some identifiers are foreign keys to new entities.
                    //add it now
                    $this->addToEntityIdentifiersAndEntityMap($class, $oid, $entity);
                }
            }
        }

        foreach ($entities as $entity) {
            $this->listenersInvoker->invoke($class, Events::postPersist, $entity, new PostPersistEventArgs($entity, $this->em), $invoke);
        }
    }

    /**
     * @psalm-param ClassMetadata<T> $class
     * @psalm-param T $entity
     *
     * @template T of object
     */
    private function addToEntityIdentifiersAndEntityMap(
        ClassMetadata $class,
        int $oid,
        object $entity,
    ): void {
        $identifier = [];

        foreach ($class->getIdentifierFieldNames() as $idField) {
            $origValue = $class->getFieldValue($entity, $idField);

            $value = null;
            if (isset($class->associationMappings[$idField])) {
                // NOTE: Single Columns as associated identifiers only allowed - this constraint it is enforced.
                $value = $this->getSingleIdentifierValue($origValue);
            }

            $identifier[$idField]                     = $value ?? $origValue;
            $this->originalEntityData[$oid][$idField] = $origValue;
        }

        $this->entityStates[$oid]      = self::STATE_MANAGED;
        $this->entityIdentifiers[$oid] = $identifier;

        $this->addToIdentityMap($entity);
    }

    /**
     * Executes all entity updates for entities of the specified type.
     */
    private function executeUpdates(ClassMetadata $class): void
    {
        $className        = $class->name;
        $persister        = $this->getEntityPersister($className);
        $preUpdateInvoke  = $this->listenersInvoker->getSubscribedSystems($class, Events::preUpdate);
        $postUpdateInvoke = $this->listenersInvoker->getSubscribedSystems($class, Events::postUpdate);

        foreach ($this->entityUpdates as $oid => $entity) {
            if ($this->em->getClassMetadata($entity::class)->name !== $className) {
                continue;
            }

            if ($preUpdateInvoke !== ListenersInvoker::INVOKE_NONE) {
                $this->listenersInvoker->invoke($class, Events::preUpdate, $entity, new PreUpdateEventArgs($entity, $this->em, $this->getEntityChangeSet($entity)), $preUpdateInvoke);

                $this->recomputeSingleEntityChangeSet($class, $entity);
            }

            if (! empty($this->entityChangeSets[$oid])) {
                $persister->update($entity);
            }

            unset($this->entityUpdates[$oid]);

            if ($postUpdateInvoke !== ListenersInvoker::INVOKE_NONE) {
                $this->listenersInvoker->invoke($class, Events::postUpdate, $entity, new PostUpdateEventArgs($entity, $this->em), $postUpdateInvoke);
            }
        }
    }

    /**
     * Executes all entity deletions for entities of the specified type.
     */
    private function executeDeletions(ClassMetadata $class): void
    {
        $className = $class->name;
        $persister = $this->getEntityPersister($className);
        $invoke    = $this->listenersInvoker->getSubscribedSystems($class, Events::postRemove);

        foreach ($this->entityDeletions as $oid => $entity) {
            if ($this->em->getClassMetadata($entity::class)->name !== $className) {
                continue;
            }

            $persister->delete($entity);

            unset(
                $this->entityDeletions[$oid],
                $this->entityIdentifiers[$oid],
                $this->originalEntityData[$oid],
                $this->entityStates[$oid],
            );

            // Entity with this $oid after deletion treated as NEW, even if the $oid
            // is obtained by a new entity because the old one went out of scope.
            //$this->entityStates[$oid] = self::STATE_NEW;
            if (! $class->isIdentifierNatural()) {
                $class->reflFields[$class->identifier[0]]->setValue($entity, null);
            }

            if ($invoke !== ListenersInvoker::INVOKE_NONE) {
                $this->listenersInvoker->invoke($class, Events::postRemove, $entity, new PostRemoveEventArgs($entity, $this->em), $invoke);
            }
        }
    }

    /**
     * Gets the commit order.
     *
     * @return list<object>
     */
    private function getCommitOrder(): array
    {
        $calc = $this->getCommitOrderCalculator();

        // See if there are any new classes in the changeset, that are not in the
        // commit order graph yet (don't have a node).
        // We have to inspect changeSet to be able to correctly build dependencies.
        // It is not possible to use IdentityMap here because post inserted ids
        // are not yet available.
        $newNodes = [];

        foreach ([...$this->entityInsertions, ...$this->entityUpdates, ...$this->entityDeletions] as $entity) {
            $class = $this->em->getClassMetadata($entity::class);

            if ($calc->hasNode($class->name)) {
                continue;
            }

            $calc->addNode($class->name, $class);

            $newNodes[] = $class;
        }

        // Calculate dependencies for new nodes
        while ($class = array_pop($newNodes)) {
            foreach ($class->associationMappings as $assoc) {
                if (! ($assoc['isOwningSide'] && $assoc['type'] & ClassMetadata::TO_ONE)) {
                    continue;
                }

                $targetClass = $this->em->getClassMetadata($assoc['targetEntity']);

                if (! $calc->hasNode($targetClass->name)) {
                    $calc->addNode($targetClass->name, $targetClass);

                    $newNodes[] = $targetClass;
                }

                $joinColumns = reset($assoc['joinColumns']);

                $calc->addDependency($targetClass->name, $class->name, (int) empty($joinColumns['nullable']));

                // If the target class has mapped subclasses, these share the same dependency.
                if (! $targetClass->subClasses) {
                    continue;
                }

                foreach ($targetClass->subClasses as $subClassName) {
                    $targetSubClass = $this->em->getClassMetadata($subClassName);

                    if (! $calc->hasNode($subClassName)) {
                        $calc->addNode($targetSubClass->name, $targetSubClass);

                        $newNodes[] = $targetSubClass;
                    }

                    $calc->addDependency($targetSubClass->name, $class->name, 1);
                }
            }
        }

        return $calc->sort();
    }

    /**
     * Schedules an entity for insertion into the database.
     * If the entity already has an identifier, it will be added to the identity map.
     *
     * @throws ORMInvalidArgumentException
     * @throws InvalidArgumentException
     */
    public function scheduleForInsert(object $entity): void
    {
        $oid = spl_object_id($entity);

        if (isset($this->entityUpdates[$oid])) {
            throw new InvalidArgumentException('Dirty entity can not be scheduled for insertion.');
        }

        if (isset($this->entityDeletions[$oid])) {
            throw ORMInvalidArgumentException::scheduleInsertForRemovedEntity($entity);
        }

        if (isset($this->originalEntityData[$oid]) && ! isset($this->entityInsertions[$oid])) {
            throw ORMInvalidArgumentException::scheduleInsertForManagedEntity($entity);
        }

        if (isset($this->entityInsertions[$oid])) {
            throw ORMInvalidArgumentException::scheduleInsertTwice($entity);
        }

        $this->entityInsertions[$oid] = $entity;

        if (isset($this->entityIdentifiers[$oid])) {
            $this->addToIdentityMap($entity);
        }

        if ($entity instanceof NotifyPropertyChanged) {
            $entity->addPropertyChangedListener($this);
        }
    }

    /**
     * Checks whether an entity is scheduled for insertion.
     */
    public function isScheduledForInsert(object $entity): bool
    {
        return isset($this->entityInsertions[spl_object_id($entity)]);
    }

    /**
     * Schedules an entity for being updated.
     *
     * @throws ORMInvalidArgumentException
     */
    public function scheduleForUpdate(object $entity): void
    {
        $oid = spl_object_id($entity);

        if (! isset($this->entityIdentifiers[$oid])) {
            throw ORMInvalidArgumentException::entityHasNoIdentity($entity, 'scheduling for update');
        }

        if (isset($this->entityDeletions[$oid])) {
            throw ORMInvalidArgumentException::entityIsRemoved($entity, 'schedule for update');
        }

        if (! isset($this->entityUpdates[$oid]) && ! isset($this->entityInsertions[$oid])) {
            $this->entityUpdates[$oid] = $entity;
        }
    }

    /**
     * INTERNAL:
     * Schedules an extra update that will be executed immediately after the
     * regular entity updates within the currently running commit cycle.
     *
     * Extra updates for entities are stored as (entity, changeset) tuples.
     *
     * @psalm-param array<string, array{mixed, mixed}>  $changeset The changeset of the entity (what to update).
     *
     * @ignore
     */
    public function scheduleExtraUpdate(object $entity, array $changeset): void
    {
        $oid         = spl_object_id($entity);
        $extraUpdate = [$entity, $changeset];

        if (isset($this->extraUpdates[$oid])) {
            [, $changeset2] = $this->extraUpdates[$oid];

            $extraUpdate = [$entity, $changeset + $changeset2];
        }

        $this->extraUpdates[$oid] = $extraUpdate;
    }

    /**
     * Checks whether an entity is registered as dirty in the unit of work.
     * Note: Is not very useful currently as dirty entities are only registered
     * at commit time.
     */
    public function isScheduledForUpdate(object $entity): bool
    {
        return isset($this->entityUpdates[spl_object_id($entity)]);
    }

    /**
     * Checks whether an entity is registered to be checked in the unit of work.
     */
    public function isScheduledForDirtyCheck(object $entity): bool
    {
        $rootEntityName = $this->em->getClassMetadata($entity::class)->rootEntityName;

        return isset($this->scheduledForSynchronization[$rootEntityName][spl_object_id($entity)]);
    }

    /**
     * INTERNAL:
     * Schedules an entity for deletion.
     */
    public function scheduleForDelete(object $entity): void
    {
        $oid = spl_object_id($entity);

        if (isset($this->entityInsertions[$oid])) {
            if ($this->isInIdentityMap($entity)) {
                $this->removeFromIdentityMap($entity);
            }

            unset($this->entityInsertions[$oid], $this->entityStates[$oid]);

            return; // entity has not been persisted yet, so nothing more to do.
        }

        if (! $this->isInIdentityMap($entity)) {
            return;
        }

        $this->removeFromIdentityMap($entity);

        unset($this->entityUpdates[$oid]);

        if (! isset($this->entityDeletions[$oid])) {
            $this->entityDeletions[$oid] = $entity;
            $this->entityStates[$oid]    = self::STATE_REMOVED;
        }
    }

    /**
     * Checks whether an entity is registered as removed/deleted with the unit
     * of work.
     */
    public function isScheduledForDelete(object $entity): bool
    {
        return isset($this->entityDeletions[spl_object_id($entity)]);
    }

    /**
     * Checks whether an entity is scheduled for insertion, update or deletion.
     */
    public function isEntityScheduled(object $entity): bool
    {
        $oid = spl_object_id($entity);

        return isset($this->entityInsertions[$oid])
            || isset($this->entityUpdates[$oid])
            || isset($this->entityDeletions[$oid]);
    }

    /**
     * INTERNAL:
     * Registers an entity in the identity map.
     * Note that entities in a hierarchy are registered with the class name of
     * the root entity.
     *
     * @return bool TRUE if the registration was successful, FALSE if the identity of
     * the entity in question is already managed.
     *
     * @throws ORMInvalidArgumentException
     *
     * @ignore
     */
    public function addToIdentityMap(object $entity): bool
    {
        $classMetadata = $this->em->getClassMetadata($entity::class);
        $identifier    = $this->entityIdentifiers[spl_object_id($entity)];

        if (empty($identifier) || in_array(null, $identifier, true)) {
            throw ORMInvalidArgumentException::entityWithoutIdentity($classMetadata->name, $entity);
        }

        $idHash    = implode(' ', $identifier);
        $className = $classMetadata->rootEntityName;

        if (isset($this->identityMap[$className][$idHash])) {
            return false;
        }

        $this->identityMap[$className][$idHash] = $entity;

        return true;
    }

    /**
     * Gets the state of an entity with regard to the current unit of work.
     *
     * @param int|null $assume The state to assume if the state is not yet known (not MANAGED or REMOVED).
     *                         This parameter can be set to improve performance of entity state detection
     *                         by potentially avoiding a database lookup if the distinction between NEW and DETACHED
     *                         is either known or does not matter for the caller of the method.
     * @psalm-param self::STATE_*|null $assume
     *
     * @psalm-return self::STATE_*
     */
    public function getEntityState(object $entity, int|null $assume = null): int
    {
        $oid = spl_object_id($entity);

        if (isset($this->entityStates[$oid])) {
            return $this->entityStates[$oid];
        }

        if ($assume !== null) {
            return $assume;
        }

        // State can only be NEW or DETACHED, because MANAGED/REMOVED states are known.
        // Note that you can not remember the NEW or DETACHED state in _entityStates since
        // the UoW does not hold references to such objects and the object hash can be reused.
        // More generally because the state may "change" between NEW/DETACHED without the UoW being aware of it.
        $class = $this->em->getClassMetadata($entity::class);
        $id    = $class->getIdentifierValues($entity);

        if (! $id) {
            return self::STATE_NEW;
        }

        if ($class->containsForeignIdentifier || $class->containsEnumIdentifier) {
            $id = $this->identifierFlattener->flattenIdentifier($class, $id);
        }

        switch (true) {
            case $class->isIdentifierNatural():
                // Check for a version field, if available, to avoid a db lookup.
                if ($class->isVersioned) {
                    assert($class->versionField !== null);

                    return $class->getFieldValue($entity, $class->versionField)
                        ? self::STATE_DETACHED
                        : self::STATE_NEW;
                }

                // Last try before db lookup: check the identity map.
                if ($this->tryGetById($id, $class->rootEntityName)) {
                    return self::STATE_DETACHED;
                }

                // db lookup
                if ($this->getEntityPersister($class->name)->exists($entity)) {
                    return self::STATE_DETACHED;
                }

                return self::STATE_NEW;

            case ! $class->idGenerator->isPostInsertGenerator():
                // if we have a pre insert generator we can't be sure that having an id
                // really means that the entity exists. We have to verify this through
                // the last resort: a db lookup

                // Last try before db lookup: check the identity map.
                if ($this->tryGetById($id, $class->rootEntityName)) {
                    return self::STATE_DETACHED;
                }

                // db lookup
                if ($this->getEntityPersister($class->name)->exists($entity)) {
                    return self::STATE_DETACHED;
                }

                return self::STATE_NEW;

            default:
                return self::STATE_DETACHED;
        }
    }

    /**
     * INTERNAL:
     * Removes an entity from the identity map. This effectively detaches the
     * entity from the persistence management of Doctrine.
     *
     * @throws ORMInvalidArgumentException
     *
     * @ignore
     */
    public function removeFromIdentityMap(object $entity): bool
    {
        $oid           = spl_object_id($entity);
        $classMetadata = $this->em->getClassMetadata($entity::class);
        $idHash        = implode(' ', $this->entityIdentifiers[$oid]);

        if ($idHash === '') {
            throw ORMInvalidArgumentException::entityHasNoIdentity($entity, 'remove from identity map');
        }

        $className = $classMetadata->rootEntityName;

        if (isset($this->identityMap[$className][$idHash])) {
            unset($this->identityMap[$className][$idHash], $this->readOnlyObjects[$oid]);

            //$this->entityStates[$oid] = self::STATE_DETACHED;

            return true;
        }

        return false;
    }

    /**
     * INTERNAL:
     * Gets an entity in the identity map by its identifier hash.
     *
     * @ignore
     */
    public function getByIdHash(string $idHash, string $rootClassName): object|null
    {
        return $this->identityMap[$rootClassName][$idHash];
    }

    /**
     * INTERNAL:
     * Tries to get an entity by its identifier hash. If no entity is found for
     * the given hash, FALSE is returned.
     *
     * @param mixed $idHash (must be possible to cast it to string)
     *
     * @return false|object The found entity or FALSE.
     *
     * @ignore
     */
    public function tryGetByIdHash(mixed $idHash, string $rootClassName): object|false
    {
        $stringIdHash = (string) $idHash;

        return $this->identityMap[$rootClassName][$stringIdHash] ?? false;
    }

    /**
     * Checks whether an entity is registered in the identity map of this UnitOfWork.
     */
    public function isInIdentityMap(object $entity): bool
    {
        $oid = spl_object_id($entity);

        if (empty($this->entityIdentifiers[$oid])) {
            return false;
        }

        $classMetadata = $this->em->getClassMetadata($entity::class);
        $idHash        = implode(' ', $this->entityIdentifiers[$oid]);

        return isset($this->identityMap[$classMetadata->rootEntityName][$idHash]);
    }

    /**
     * Persists an entity as part of the current unit of work.
     */
    public function persist(object $entity): void
    {
        $visited = [];

        $this->doPersist($entity, $visited);
    }

    /**
     * Persists an entity as part of the current unit of work.
     *
     * This method is internally called during persist() cascades as it tracks
     * the already visited entities to prevent infinite recursions.
     *
     * @psalm-param array<int, object> $visited The already visited entities.
     *
     * @throws ORMInvalidArgumentException
     * @throws UnexpectedValueException
     */
    private function doPersist(object $entity, array &$visited): void
    {
        $oid = spl_object_id($entity);

        if (isset($visited[$oid])) {
            return; // Prevent infinite recursion
        }

        $visited[$oid] = $entity; // Mark visited

        $class = $this->em->getClassMetadata($entity::class);

        // We assume NEW, so DETACHED entities result in an exception on flush (constraint violation).
        // If we would detect DETACHED here we would throw an exception anyway with the same
        // consequences (not recoverable/programming error), so just assuming NEW here
        // lets us avoid some database lookups for entities with natural identifiers.
        $entityState = $this->getEntityState($entity, self::STATE_NEW);

        switch ($entityState) {
            case self::STATE_MANAGED:
                // Nothing to do, except if policy is "deferred explicit"
                if ($class->isChangeTrackingDeferredExplicit()) {
                    $this->scheduleForDirtyCheck($entity);
                }

                break;

            case self::STATE_NEW:
                $this->persistNew($class, $entity);
                break;

            case self::STATE_REMOVED:
                // Entity becomes managed again
                unset($this->entityDeletions[$oid]);
                $this->addToIdentityMap($entity);

                $this->entityStates[$oid] = self::STATE_MANAGED;

                if ($class->isChangeTrackingDeferredExplicit()) {
                    $this->scheduleForDirtyCheck($entity);
                }

                break;

            case self::STATE_DETACHED:
                // Can actually not happen right now since we assume STATE_NEW.
                throw ORMInvalidArgumentException::detachedEntityCannot($entity, 'persisted');

            default:
                throw new UnexpectedValueException(sprintf(
                    'Unexpected entity state: %s. %s',
                    $entityState,
                    self::objToStr($entity),
                ));
        }

        $this->cascadePersist($entity, $visited);
    }

    /**
     * Deletes an entity as part of the current unit of work.
     */
    public function remove(object $entity): void
    {
        $visited = [];

        $this->doRemove($entity, $visited);
    }

    /**
     * Deletes an entity as part of the current unit of work.
     *
     * This method is internally called during delete() cascades as it tracks
     * the already visited entities to prevent infinite recursions.
     *
     * @psalm-param array<int, object> $visited The map of the already visited entities.
     *
     * @throws ORMInvalidArgumentException If the instance is a detached entity.
     * @throws UnexpectedValueException
     */
    private function doRemove(object $entity, array &$visited): void
    {
        $oid = spl_object_id($entity);

        if (isset($visited[$oid])) {
            return; // Prevent infinite recursion
        }

        $visited[$oid] = $entity; // mark visited

        // Cascade first, because scheduleForDelete() removes the entity from the identity map, which
        // can cause problems when a lazy proxy has to be initialized for the cascade operation.
        $this->cascadeRemove($entity, $visited);

        $class       = $this->em->getClassMetadata($entity::class);
        $entityState = $this->getEntityState($entity);

        switch ($entityState) {
            case self::STATE_NEW:
            case self::STATE_REMOVED:
                // nothing to do
                break;

            case self::STATE_MANAGED:
                $invoke = $this->listenersInvoker->getSubscribedSystems($class, Events::preRemove);

                if ($invoke !== ListenersInvoker::INVOKE_NONE) {
                    $this->listenersInvoker->invoke($class, Events::preRemove, $entity, new PreRemoveEventArgs($entity, $this->em), $invoke);
                }

                $this->scheduleForDelete($entity);
                break;

            case self::STATE_DETACHED:
                throw ORMInvalidArgumentException::detachedEntityCannot($entity, 'removed');

            default:
                throw new UnexpectedValueException(sprintf(
                    'Unexpected entity state: %s. %s',
                    $entityState,
                    self::objToStr($entity),
                ));
        }
    }

    /**
     * Detaches an entity from the persistence management. It's persistence will
     * no longer be managed by Doctrine.
     */
    public function detach(object $entity): void
    {
        $visited = [];

        $this->doDetach($entity, $visited);
    }

    /**
     * Executes a detach operation on the given entity.
     *
     * @param mixed[] $visited
     * @param bool    $noCascade if true, don't cascade detach operation.
     */
    private function doDetach(
        object $entity,
        array &$visited,
        bool $noCascade = false,
    ): void {
        $oid = spl_object_id($entity);

        if (isset($visited[$oid])) {
            return; // Prevent infinite recursion
        }

        $visited[$oid] = $entity; // mark visited

        switch ($this->getEntityState($entity, self::STATE_DETACHED)) {
            case self::STATE_MANAGED:
                if ($this->isInIdentityMap($entity)) {
                    $this->removeFromIdentityMap($entity);
                }

                unset(
                    $this->entityInsertions[$oid],
                    $this->entityUpdates[$oid],
                    $this->entityDeletions[$oid],
                    $this->entityIdentifiers[$oid],
                    $this->entityStates[$oid],
                    $this->originalEntityData[$oid],
                );
                break;
            case self::STATE_NEW:
            case self::STATE_DETACHED:
                return;
        }

        if (! $noCascade) {
            $this->cascadeDetach($entity, $visited);
        }
    }

    /**
     * Refreshes the state of the given entity from the database, overwriting
     * any local, unpersisted changes.
     *
     * @psalm-param LockMode::*|null $lockMode
     *
     * @throws InvalidArgumentException If the entity is not MANAGED.
     * @throws TransactionRequiredException
     */
    public function refresh(object $entity, LockMode|int|null $lockMode = null): void
    {
        $visited = [];

        $this->doRefresh($entity, $visited, $lockMode);
    }

    /**
     * Executes a refresh operation on an entity.
     *
     * @psalm-param array<int, object>  $visited The already visited entities during cascades.
     * @psalm-param LockMode::*|null $lockMode
     *
     * @throws ORMInvalidArgumentException If the entity is not MANAGED.
     * @throws TransactionRequiredException
     */
    private function doRefresh(object $entity, array &$visited, LockMode|int|null $lockMode = null): void
    {
        switch (true) {
            case $lockMode === LockMode::PESSIMISTIC_READ:
            case $lockMode === LockMode::PESSIMISTIC_WRITE:
                if (! $this->em->getConnection()->isTransactionActive()) {
                    throw TransactionRequiredException::transactionRequired();
                }
        }

        $oid = spl_object_id($entity);

        if (isset($visited[$oid])) {
            return; // Prevent infinite recursion
        }

        $visited[$oid] = $entity; // mark visited

        $class = $this->em->getClassMetadata($entity::class);

        if ($this->getEntityState($entity) !== self::STATE_MANAGED) {
            throw ORMInvalidArgumentException::entityNotManaged($entity);
        }

        $this->getEntityPersister($class->name)->refresh(
            array_combine($class->getIdentifierFieldNames(), $this->entityIdentifiers[$oid]),
            $entity,
            $lockMode,
        );

        $this->cascadeRefresh($entity, $visited, $lockMode);
    }

    /**
     * Cascades a refresh operation to associated entities.
     *
     * @psalm-param array<int, object> $visited
     * @psalm-param LockMode::*|null $lockMode
     */
    private function cascadeRefresh(object $entity, array &$visited, LockMode|int|null $lockMode = null): void
    {
        $class = $this->em->getClassMetadata($entity::class);

        $associationMappings = array_filter(
            $class->associationMappings,
            static fn (array $assoc) => $assoc['isCascadeRefresh']
        );

        foreach ($associationMappings as $assoc) {
            $relatedEntities = $class->reflFields[$assoc['fieldName']]->getValue($entity);

            switch (true) {
                case $relatedEntities instanceof PersistentCollection:
                    // Unwrap so that foreach() does not initialize
                    $relatedEntities = $relatedEntities->unwrap();
                    // break; is commented intentionally!

                case $relatedEntities instanceof Collection:
                case is_array($relatedEntities):
                    foreach ($relatedEntities as $relatedEntity) {
                        $this->doRefresh($relatedEntity, $visited, $lockMode);
                    }

                    break;

                case $relatedEntities !== null:
                    $this->doRefresh($relatedEntities, $visited, $lockMode);
                    break;

                default:
                    // Do nothing
            }
        }
    }

    /**
     * Cascades a detach operation to associated entities.
     *
     * @param array<int, object> $visited
     */
    private function cascadeDetach(object $entity, array &$visited): void
    {
        $class = $this->em->getClassMetadata($entity::class);

        $associationMappings = array_filter(
            $class->associationMappings,
            static fn (array $assoc) => $assoc['isCascadeDetach']
        );

        foreach ($associationMappings as $assoc) {
            $relatedEntities = $class->reflFields[$assoc['fieldName']]->getValue($entity);

            switch (true) {
                case $relatedEntities instanceof PersistentCollection:
                    // Unwrap so that foreach() does not initialize
                    $relatedEntities = $relatedEntities->unwrap();
                    // break; is commented intentionally!

                case $relatedEntities instanceof Collection:
                case is_array($relatedEntities):
                    foreach ($relatedEntities as $relatedEntity) {
                        $this->doDetach($relatedEntity, $visited);
                    }

                    break;

                case $relatedEntities !== null:
                    $this->doDetach($relatedEntities, $visited);
                    break;

                default:
                    // Do nothing
            }
        }
    }

    /**
     * Cascades the save operation to associated entities.
     *
     * @psalm-param array<int, object> $visited
     */
    private function cascadePersist(object $entity, array &$visited): void
    {
<<<<<<< HEAD
        $class = $this->em->getClassMetadata($entity::class);
=======
        if ($entity instanceof Proxy && ! $entity->__isInitialized()) {
            // nothing to do - proxy is not initialized, therefore we don't do anything with it
            return;
        }

        $class = $this->em->getClassMetadata(get_class($entity));
>>>>>>> aa4b62ce

        $associationMappings = array_filter(
            $class->associationMappings,
            static fn (array $assoc) => $assoc['isCascadePersist']
        );

        foreach ($associationMappings as $assoc) {
            $relatedEntities = $class->reflFields[$assoc['fieldName']]->getValue($entity);

            switch (true) {
                case $relatedEntities instanceof PersistentCollection:
                    // Unwrap so that foreach() does not initialize
                    $relatedEntities = $relatedEntities->unwrap();
                    // break; is commented intentionally!

                case $relatedEntities instanceof Collection:
                case is_array($relatedEntities):
                    if (($assoc['type'] & ClassMetadata::TO_MANY) <= 0) {
                        throw ORMInvalidArgumentException::invalidAssociation(
                            $this->em->getClassMetadata($assoc['targetEntity']),
                            $assoc,
                            $relatedEntities,
                        );
                    }

                    foreach ($relatedEntities as $relatedEntity) {
                        $this->doPersist($relatedEntity, $visited);
                    }

                    break;

                case $relatedEntities !== null:
                    if (! $relatedEntities instanceof $assoc['targetEntity']) {
                        throw ORMInvalidArgumentException::invalidAssociation(
                            $this->em->getClassMetadata($assoc['targetEntity']),
                            $assoc,
                            $relatedEntities,
                        );
                    }

                    $this->doPersist($relatedEntities, $visited);
                    break;

                default:
                    // Do nothing
            }
        }
    }

    /**
     * Cascades the delete operation to associated entities.
     *
     * @psalm-param array<int, object> $visited
     */
    private function cascadeRemove(object $entity, array &$visited): void
    {
        $class = $this->em->getClassMetadata($entity::class);

        $associationMappings = array_filter(
            $class->associationMappings,
            static fn (array $assoc) => $assoc['isCascadeRemove']
        );

        $entitiesToCascade = [];

        foreach ($associationMappings as $assoc) {
            if ($entity instanceof Proxy && ! $entity->__isInitialized()) {
                $entity->__load();
            }

            $relatedEntities = $class->reflFields[$assoc['fieldName']]->getValue($entity);

            switch (true) {
                case $relatedEntities instanceof Collection:
                case is_array($relatedEntities):
                    // If its a PersistentCollection initialization is intended! No unwrap!
                    foreach ($relatedEntities as $relatedEntity) {
                        $entitiesToCascade[] = $relatedEntity;
                    }

                    break;

                case $relatedEntities !== null:
                    $entitiesToCascade[] = $relatedEntities;
                    break;

                default:
                    // Do nothing
            }
        }

        foreach ($entitiesToCascade as $relatedEntity) {
            $this->doRemove($relatedEntity, $visited);
        }
    }

    /**
     * Acquire a lock on the given entity.
     *
     * @param int|DateTimeInterface|null $lockVersion
     * @psalm-param LockMode::* $lockMode
     *
     * @throws ORMInvalidArgumentException
     * @throws TransactionRequiredException
     * @throws OptimisticLockException
     */
    public function lock(object $entity, LockMode|int $lockMode, $lockVersion = null): void
    {
        if ($this->getEntityState($entity, self::STATE_DETACHED) !== self::STATE_MANAGED) {
            throw ORMInvalidArgumentException::entityNotManaged($entity);
        }

        $class = $this->em->getClassMetadata($entity::class);

        switch (true) {
            case $lockMode === LockMode::OPTIMISTIC:
                if (! $class->isVersioned) {
                    throw OptimisticLockException::notVersioned($class->name);
                }

                if ($lockVersion === null) {
                    return;
                }

                if ($entity instanceof Proxy && ! $entity->__isInitialized()) {
                    $entity->__load();
                }

                assert($class->versionField !== null);
                $entityVersion = $class->reflFields[$class->versionField]->getValue($entity);

                // phpcs:ignore SlevomatCodingStandard.Operators.DisallowEqualOperators.DisallowedNotEqualOperator
                if ($entityVersion != $lockVersion) {
                    throw OptimisticLockException::lockFailedVersionMismatch($entity, $lockVersion, $entityVersion);
                }

                break;

            case $lockMode === LockMode::NONE:
            case $lockMode === LockMode::PESSIMISTIC_READ:
            case $lockMode === LockMode::PESSIMISTIC_WRITE:
                if (! $this->em->getConnection()->isTransactionActive()) {
                    throw TransactionRequiredException::transactionRequired();
                }

                $oid = spl_object_id($entity);

                $this->getEntityPersister($class->name)->lock(
                    array_combine($class->getIdentifierFieldNames(), $this->entityIdentifiers[$oid]),
                    $lockMode,
                );
                break;

            default:
                // Do nothing
        }
    }

    /**
     * Gets the CommitOrderCalculator used by the UnitOfWork to order commits.
     */
    public function getCommitOrderCalculator(): CommitOrderCalculator
    {
        return new CommitOrderCalculator();
    }

    /**
     * Clears the UnitOfWork.
     */
    public function clear(): void
    {
        $this->identityMap                    =
        $this->entityIdentifiers              =
        $this->originalEntityData             =
        $this->entityChangeSets               =
        $this->entityStates                   =
        $this->scheduledForSynchronization    =
        $this->entityInsertions               =
        $this->entityUpdates                  =
        $this->entityDeletions                =
        $this->nonCascadedNewDetectedEntities =
        $this->collectionDeletions            =
        $this->collectionUpdates              =
        $this->extraUpdates                   =
        $this->readOnlyObjects                =
        $this->visitedCollections             =
        $this->eagerLoadingEntities           =
        $this->orphanRemovals                 = [];

        if ($this->evm->hasListeners(Events::onClear)) {
            $this->evm->dispatchEvent(Events::onClear, new OnClearEventArgs($this->em));
        }
    }

    /**
     * INTERNAL:
     * Schedules an orphaned entity for removal. The remove() operation will be
     * invoked on that entity at the beginning of the next commit of this
     * UnitOfWork.
     *
     * @ignore
     */
    public function scheduleOrphanRemoval(object $entity): void
    {
        $this->orphanRemovals[spl_object_id($entity)] = $entity;
    }

    /**
     * INTERNAL:
     * Cancels a previously scheduled orphan removal.
     *
     * @ignore
     */
    public function cancelOrphanRemoval(object $entity): void
    {
        unset($this->orphanRemovals[spl_object_id($entity)]);
    }

    /**
     * INTERNAL:
     * Schedules a complete collection for removal when this UnitOfWork commits.
     */
    public function scheduleCollectionDeletion(PersistentCollection $coll): void
    {
        $coid = spl_object_id($coll);

        // TODO: if $coll is already scheduled for recreation ... what to do?
        // Just remove $coll from the scheduled recreations?
        unset($this->collectionUpdates[$coid]);

        $this->collectionDeletions[$coid] = $coll;
    }

    public function isCollectionScheduledForDeletion(PersistentCollection $coll): bool
    {
        return isset($this->collectionDeletions[spl_object_id($coll)]);
    }

    /**
     * INTERNAL:
     * Creates an entity. Used for reconstitution of persistent entities.
     *
     * Internal note: Highly performance-sensitive method.
     *
     * @param string  $className The name of the entity class.
     * @param mixed[] $data      The data for the entity.
     * @param mixed[] $hints     Any hints to account for during reconstitution/lookup of the entity.
     * @psalm-param class-string $className
     * @psalm-param array<string, mixed> $hints
     *
     * @return object The managed entity instance.
     *
     * @ignore
     * @todo Rename: getOrCreateEntity
     */
    public function createEntity(string $className, array $data, array &$hints = []): object
    {
        $class = $this->em->getClassMetadata($className);

        $id     = $this->identifierFlattener->flattenIdentifier($class, $data);
        $idHash = implode(' ', $id);

        if (isset($this->identityMap[$class->rootEntityName][$idHash])) {
            $entity = $this->identityMap[$class->rootEntityName][$idHash];
            $oid    = spl_object_id($entity);

            if (
                isset($hints[Query::HINT_REFRESH], $hints[Query::HINT_REFRESH_ENTITY])
            ) {
                $unmanagedProxy = $hints[Query::HINT_REFRESH_ENTITY];
                if (
                    $unmanagedProxy !== $entity
                    && $unmanagedProxy instanceof Proxy
                    && $this->isIdentifierEquals($unmanagedProxy, $entity)
                ) {
                    // We will hydrate the given un-managed proxy anyway:
                    // continue work, but consider it the entity from now on
                    $entity = $unmanagedProxy;
                }
            }

            if ($entity instanceof Proxy && ! $entity->__isInitialized()) {
                $entity->__setInitialized(true);
            } else {
                if (
                    ! isset($hints[Query::HINT_REFRESH])
                    || (isset($hints[Query::HINT_REFRESH_ENTITY]) && $hints[Query::HINT_REFRESH_ENTITY] !== $entity)
                ) {
                    return $entity;
                }
            }

            $this->originalEntityData[$oid] = $data;
        } else {
            $entity = $class->newInstance();
            $oid    = spl_object_id($entity);

            $this->entityIdentifiers[$oid]  = $id;
            $this->entityStates[$oid]       = self::STATE_MANAGED;
            $this->originalEntityData[$oid] = $data;

            $this->identityMap[$class->rootEntityName][$idHash] = $entity;

            if (isset($hints[Query::HINT_READ_ONLY])) {
                $this->readOnlyObjects[$oid] = true;
            }
        }

        if ($entity instanceof NotifyPropertyChanged) {
            $entity->addPropertyChangedListener($this);
        }

        foreach ($data as $field => $value) {
            if (isset($class->fieldMappings[$field])) {
                $class->reflFields[$field]->setValue($entity, $value);
            }
        }

        // Loading the entity right here, if its in the eager loading map get rid of it there.
        unset($this->eagerLoadingEntities[$class->rootEntityName][$idHash]);

        if (isset($this->eagerLoadingEntities[$class->rootEntityName]) && ! $this->eagerLoadingEntities[$class->rootEntityName]) {
            unset($this->eagerLoadingEntities[$class->rootEntityName]);
        }

        // Properly initialize any unfetched associations, if partial objects are not allowed.
        if (isset($hints[Query::HINT_FORCE_PARTIAL_LOAD])) {
            Deprecation::trigger(
                'doctrine/orm',
                'https://github.com/doctrine/orm/issues/8471',
                'Partial Objects are deprecated (here entity %s)',
                $className,
            );

            return $entity;
        }

        foreach ($class->associationMappings as $field => $assoc) {
            // Check if the association is not among the fetch-joined associations already.
            if (isset($hints['fetchAlias'], $hints['fetched'][$hints['fetchAlias']][$field])) {
                continue;
            }

            $targetClass = $this->em->getClassMetadata($assoc['targetEntity']);

            switch (true) {
                case $assoc['type'] & ClassMetadata::TO_ONE:
                    if (! $assoc['isOwningSide']) {
                        // use the given entity association
                        if (isset($data[$field]) && is_object($data[$field]) && isset($this->entityStates[spl_object_id($data[$field])])) {
                            $this->originalEntityData[$oid][$field] = $data[$field];

                            $class->reflFields[$field]->setValue($entity, $data[$field]);
                            $targetClass->reflFields[$assoc['mappedBy']]->setValue($data[$field], $entity);

                            continue 2;
                        }

                        // Inverse side of x-to-one can never be lazy
                        $class->reflFields[$field]->setValue($entity, $this->getEntityPersister($assoc['targetEntity'])->loadOneToOneEntity($assoc, $entity));

                        continue 2;
                    }

                    // use the entity association
                    if (isset($data[$field]) && is_object($data[$field]) && isset($this->entityStates[spl_object_id($data[$field])])) {
                        $class->reflFields[$field]->setValue($entity, $data[$field]);
                        $this->originalEntityData[$oid][$field] = $data[$field];

                        break;
                    }

                    $associatedId = [];

                    // TODO: Is this even computed right in all cases of composite keys?
                    foreach ($assoc['targetToSourceKeyColumns'] as $targetColumn => $srcColumn) {
                        $joinColumnValue = $data[$srcColumn] ?? null;

                        if ($joinColumnValue !== null) {
                            if ($targetClass->containsForeignIdentifier) {
                                $associatedId[$targetClass->getFieldForColumn($targetColumn)] = $joinColumnValue;
                            } else {
                                $associatedId[$targetClass->fieldNames[$targetColumn]] = $joinColumnValue;
                            }
                        } elseif (
                            $targetClass->containsForeignIdentifier
                            && in_array($targetClass->getFieldForColumn($targetColumn), $targetClass->identifier, true)
                        ) {
                            // the missing key is part of target's entity primary key
                            $associatedId = [];
                            break;
                        }
                    }

                    if (! $associatedId) {
                        // Foreign key is NULL
                        $class->reflFields[$field]->setValue($entity, null);
                        $this->originalEntityData[$oid][$field] = null;

                        break;
                    }

                    if (! isset($hints['fetchMode'][$class->name][$field])) {
                        $hints['fetchMode'][$class->name][$field] = $assoc['fetch'];
                    }

                    // Foreign key is set
                    // Check identity map first
                    // FIXME: Can break easily with composite keys if join column values are in
                    //        wrong order. The correct order is the one in ClassMetadata#identifier.
                    $relatedIdHash = implode(' ', $associatedId);

                    switch (true) {
                        case isset($this->identityMap[$targetClass->rootEntityName][$relatedIdHash]):
                            $newValue = $this->identityMap[$targetClass->rootEntityName][$relatedIdHash];

                            // If this is an uninitialized proxy, we are deferring eager loads,
                            // this association is marked as eager fetch, and its an uninitialized proxy (wtf!)
                            // then we can append this entity for eager loading!
                            if (
                                $hints['fetchMode'][$class->name][$field] === ClassMetadata::FETCH_EAGER &&
                                isset($hints[self::HINT_DEFEREAGERLOAD]) &&
                                ! $targetClass->isIdentifierComposite &&
                                $newValue instanceof Proxy &&
                                $newValue->__isInitialized() === false
                            ) {
                                $this->eagerLoadingEntities[$targetClass->rootEntityName][$relatedIdHash] = current($associatedId);
                            }

                            break;

                        case $targetClass->subClasses:
                            // If it might be a subtype, it can not be lazy. There isn't even
                            // a way to solve this with deferred eager loading, which means putting
                            // an entity with subclasses at a *-to-one location is really bad! (performance-wise)
                            $newValue = $this->getEntityPersister($assoc['targetEntity'])->loadOneToOneEntity($assoc, $entity, $associatedId);
                            break;

                        default:
                            $normalizedAssociatedId = $this->normalizeIdentifier($targetClass, $associatedId);

                            switch (true) {
                                // We are negating the condition here. Other cases will assume it is valid!
                                case $hints['fetchMode'][$class->name][$field] !== ClassMetadata::FETCH_EAGER:
                                    $newValue = $this->em->getProxyFactory()->getProxy($assoc['targetEntity'], $normalizedAssociatedId);
                                    break;

                                // Deferred eager load only works for single identifier classes
                                case isset($hints[self::HINT_DEFEREAGERLOAD]) && ! $targetClass->isIdentifierComposite:
                                    // TODO: Is there a faster approach?
                                    $this->eagerLoadingEntities[$targetClass->rootEntityName][$relatedIdHash] = current($normalizedAssociatedId);

                                    $newValue = $this->em->getProxyFactory()->getProxy($assoc['targetEntity'], $normalizedAssociatedId);
                                    break;

                                default:
                                    // TODO: This is very imperformant, ignore it?
                                    $newValue = $this->em->find($assoc['targetEntity'], $normalizedAssociatedId);
                                    break;
                            }

                            if ($newValue === null) {
                                break;
                            }

                            // PERF: Inlined & optimized code from UnitOfWork#registerManaged()
                            $newValueOid                                                     = spl_object_id($newValue);
                            $this->entityIdentifiers[$newValueOid]                           = $associatedId;
                            $this->identityMap[$targetClass->rootEntityName][$relatedIdHash] = $newValue;

                            if (
                                $newValue instanceof NotifyPropertyChanged &&
                                ( ! $newValue instanceof Proxy || $newValue->__isInitialized())
                            ) {
                                $newValue->addPropertyChangedListener($this);
                            }

                            $this->entityStates[$newValueOid] = self::STATE_MANAGED;
                            // make sure that when an proxy is then finally loaded, $this->originalEntityData is set also!
                            break;
                    }

                    $this->originalEntityData[$oid][$field] = $newValue;
                    $class->reflFields[$field]->setValue($entity, $newValue);

                    if ($assoc['inversedBy'] && $assoc['type'] & ClassMetadata::ONE_TO_ONE && $newValue !== null) {
                        $inverseAssoc = $targetClass->associationMappings[$assoc['inversedBy']];
                        $targetClass->reflFields[$inverseAssoc['fieldName']]->setValue($newValue, $entity);
                    }

                    break;

                default:
                    // Ignore if its a cached collection
                    if (isset($hints[Query::HINT_CACHE_ENABLED]) && $class->getFieldValue($entity, $field) instanceof PersistentCollection) {
                        break;
                    }

                    // use the given collection
                    if (isset($data[$field]) && $data[$field] instanceof PersistentCollection) {
                        $data[$field]->setOwner($entity, $assoc);

                        $class->reflFields[$field]->setValue($entity, $data[$field]);
                        $this->originalEntityData[$oid][$field] = $data[$field];

                        break;
                    }

                    // Inject collection
                    $pColl = new PersistentCollection($this->em, $targetClass, new ArrayCollection());
                    $pColl->setOwner($entity, $assoc);
                    $pColl->setInitialized(false);

                    $reflField = $class->reflFields[$field];
                    $reflField->setValue($entity, $pColl);

                    if ($assoc['fetch'] === ClassMetadata::FETCH_EAGER) {
                        $this->loadCollection($pColl);
                        $pColl->takeSnapshot();
                    }

                    $this->originalEntityData[$oid][$field] = $pColl;
                    break;
            }
        }

        // defer invoking of postLoad event to hydration complete step
        $this->hydrationCompleteHandler->deferPostLoadInvoking($class, $entity);

        return $entity;
    }

    public function triggerEagerLoads(): void
    {
        if (! $this->eagerLoadingEntities) {
            return;
        }

        // avoid infinite recursion
        $eagerLoadingEntities       = $this->eagerLoadingEntities;
        $this->eagerLoadingEntities = [];

        foreach ($eagerLoadingEntities as $entityName => $ids) {
            if (! $ids) {
                continue;
            }

            $class = $this->em->getClassMetadata($entityName);

            $this->getEntityPersister($entityName)->loadAll(
                array_combine($class->identifier, [array_values($ids)]),
            );
        }
    }

    /**
     * Initializes (loads) an uninitialized persistent collection of an entity.
     *
     * @todo Maybe later move to EntityManager#initialize($proxyOrCollection). See DDC-733.
     */
    public function loadCollection(PersistentCollection $collection): void
    {
        $assoc     = $collection->getMapping();
        $persister = $this->getEntityPersister($assoc['targetEntity']);

        switch ($assoc['type']) {
            case ClassMetadata::ONE_TO_MANY:
                $persister->loadOneToManyCollection($assoc, $collection->getOwner(), $collection);
                break;

            case ClassMetadata::MANY_TO_MANY:
                $persister->loadManyToManyCollection($assoc, $collection->getOwner(), $collection);
                break;
        }

        $collection->setInitialized(true);
    }

    /**
     * Gets the identity map of the UnitOfWork.
     *
     * @psalm-return array<class-string, array<string, object|null>>
     */
    public function getIdentityMap(): array
    {
        return $this->identityMap;
    }

    /**
     * Gets the original data of an entity. The original data is the data that was
     * present at the time the entity was reconstituted from the database.
     *
     * @psalm-return array<string, mixed>
     */
    public function getOriginalEntityData(object $entity): array
    {
        $oid = spl_object_id($entity);

        return $this->originalEntityData[$oid] ?? [];
    }

    /**
     * @param mixed[] $data
     *
     * @ignore
     */
    public function setOriginalEntityData(object $entity, array $data): void
    {
        $this->originalEntityData[spl_object_id($entity)] = $data;
    }

    /**
     * INTERNAL:
     * Sets a property value of the original data array of an entity.
     *
     * @ignore
     */
    public function setOriginalEntityProperty(int $oid, string $property, mixed $value): void
    {
        $this->originalEntityData[$oid][$property] = $value;
    }

    /**
     * Gets the identifier of an entity.
     * The returned value is always an array of identifier values. If the entity
     * has a composite identifier then the identifier values are in the same
     * order as the identifier field names as returned by ClassMetadata#getIdentifierFieldNames().
     *
     * @return mixed[] The identifier values.
     */
    public function getEntityIdentifier(object $entity): array
    {
        return $this->entityIdentifiers[spl_object_id($entity)]
            ?? throw EntityNotFoundException::noIdentifierFound(get_debug_type($entity));
    }

    /**
     * Processes an entity instance to extract their identifier values.
     *
     * @return mixed A scalar value.
     *
     * @throws ORMInvalidArgumentException
     */
    public function getSingleIdentifierValue(object $entity): mixed
    {
        $class = $this->em->getClassMetadata($entity::class);

        if ($class->isIdentifierComposite) {
            throw ORMInvalidArgumentException::invalidCompositeIdentifier();
        }

        $values = $this->isInIdentityMap($entity)
            ? $this->getEntityIdentifier($entity)
            : $class->getIdentifierValues($entity);

        return $values[$class->identifier[0]] ?? null;
    }

    /**
     * Tries to find an entity with the given identifier in the identity map of
     * this UnitOfWork.
     *
     * @param mixed  $id            The entity identifier to look for.
     * @param string $rootClassName The name of the root class of the mapped entity hierarchy.
     * @psalm-param class-string $rootClassName
     *
     * @return object|false Returns the entity with the specified identifier if it exists in
     *                      this UnitOfWork, FALSE otherwise.
     */
    public function tryGetById(mixed $id, string $rootClassName): object|false
    {
        $idHash = implode(' ', (array) $id);

        return $this->identityMap[$rootClassName][$idHash] ?? false;
    }

    /**
     * Schedules an entity for dirty-checking at commit-time.
     *
     * @todo Rename: scheduleForSynchronization
     */
    public function scheduleForDirtyCheck(object $entity): void
    {
        $rootClassName = $this->em->getClassMetadata($entity::class)->rootEntityName;

        $this->scheduledForSynchronization[$rootClassName][spl_object_id($entity)] = $entity;
    }

    /**
     * Checks whether the UnitOfWork has any pending insertions.
     */
    public function hasPendingInsertions(): bool
    {
        return ! empty($this->entityInsertions);
    }

    /**
     * Calculates the size of the UnitOfWork. The size of the UnitOfWork is the
     * number of entities in the identity map.
     */
    public function size(): int
    {
        return array_sum(array_map('count', $this->identityMap));
    }

    /**
     * Gets the EntityPersister for an Entity.
     *
     * @psalm-param class-string $entityName
     */
    public function getEntityPersister(string $entityName): EntityPersister
    {
        if (isset($this->persisters[$entityName])) {
            return $this->persisters[$entityName];
        }

        $class = $this->em->getClassMetadata($entityName);

        $persister = match (true) {
            $class->isInheritanceTypeNone() => new BasicEntityPersister($this->em, $class),
            $class->isInheritanceTypeSingleTable() => new SingleTablePersister($this->em, $class),
            $class->isInheritanceTypeJoined() => new JoinedSubclassPersister($this->em, $class),
            default => throw new RuntimeException('No persister found for entity.'),
        };

        if ($this->hasCache && $class->cache !== null) {
            $persister = $this->em->getConfiguration()
                ->getSecondLevelCacheConfiguration()
                ->getCacheFactory()
                ->buildCachedEntityPersister($this->em, $persister, $class);
        }

        $this->persisters[$entityName] = $persister;

        return $this->persisters[$entityName];
    }

    /**
     * Gets a collection persister for a collection-valued association.
     *
     * @psalm-param array<string, mixed> $association
     */
    public function getCollectionPersister(array $association): CollectionPersister
    {
        $role = isset($association['cache'])
            ? $association['sourceEntity'] . '::' . $association['fieldName']
            : $association['type'];

        if (isset($this->collectionPersisters[$role])) {
            return $this->collectionPersisters[$role];
        }

        $persister = $association['type'] === ClassMetadata::ONE_TO_MANY
            ? new OneToManyPersister($this->em)
            : new ManyToManyPersister($this->em);

        if ($this->hasCache && isset($association['cache'])) {
            $persister = $this->em->getConfiguration()
                ->getSecondLevelCacheConfiguration()
                ->getCacheFactory()
                ->buildCachedCollectionPersister($this->em, $persister, $association);
        }

        $this->collectionPersisters[$role] = $persister;

        return $this->collectionPersisters[$role];
    }

    /**
     * INTERNAL:
     * Registers an entity as managed.
     *
     * @param mixed[] $id   The identifier values.
     * @param mixed[] $data The original entity data.
     */
    public function registerManaged(object $entity, array $id, array $data): void
    {
        $oid = spl_object_id($entity);

        $this->entityIdentifiers[$oid]  = $id;
        $this->entityStates[$oid]       = self::STATE_MANAGED;
        $this->originalEntityData[$oid] = $data;

        $this->addToIdentityMap($entity);

        if ($entity instanceof NotifyPropertyChanged && ( ! $entity instanceof Proxy || $entity->__isInitialized())) {
            $entity->addPropertyChangedListener($this);
        }
    }

    /* PropertyChangedListener implementation */

    /**
     * Notifies this UnitOfWork of a property change in an entity.
     *
     * {@inheritdoc}
     */
    public function propertyChanged(object $sender, string $propertyName, mixed $oldValue, mixed $newValue): void
    {
        $oid   = spl_object_id($sender);
        $class = $this->em->getClassMetadata($sender::class);

        $isAssocField = isset($class->associationMappings[$propertyName]);

        if (! $isAssocField && ! isset($class->fieldMappings[$propertyName])) {
            return; // ignore non-persistent fields
        }

        // Update changeset and mark entity for synchronization
        $this->entityChangeSets[$oid][$propertyName] = [$oldValue, $newValue];

        if (! isset($this->scheduledForSynchronization[$class->rootEntityName][$oid])) {
            $this->scheduleForDirtyCheck($sender);
        }
    }

    /**
     * Gets the currently scheduled entity insertions in this UnitOfWork.
     *
     * @psalm-return array<int, object>
     */
    public function getScheduledEntityInsertions(): array
    {
        return $this->entityInsertions;
    }

    /**
     * Gets the currently scheduled entity updates in this UnitOfWork.
     *
     * @psalm-return array<int, object>
     */
    public function getScheduledEntityUpdates(): array
    {
        return $this->entityUpdates;
    }

    /**
     * Gets the currently scheduled entity deletions in this UnitOfWork.
     *
     * @psalm-return array<int, object>
     */
    public function getScheduledEntityDeletions(): array
    {
        return $this->entityDeletions;
    }

    /**
     * Gets the currently scheduled complete collection deletions
     *
     * @psalm-return array<int, PersistentCollection<array-key, object>>
     */
    public function getScheduledCollectionDeletions(): array
    {
        return $this->collectionDeletions;
    }

    /**
     * Gets the currently scheduled collection inserts, updates and deletes.
     *
     * @psalm-return array<int, PersistentCollection<array-key, object>>
     */
    public function getScheduledCollectionUpdates(): array
    {
        return $this->collectionUpdates;
    }

    /**
     * Helper method to initialize a lazy loading proxy or persistent collection.
     */
    public function initializeObject(object $obj): void
    {
        if ($obj instanceof Proxy) {
            $obj->__load();

            return;
        }

        if ($obj instanceof PersistentCollection) {
            $obj->initialize();
        }
    }

    /**
     * Helper method to show an object as string.
     */
    private static function objToStr(object $obj): string
    {
        return $obj instanceof Stringable ? (string) $obj : get_debug_type($obj) . '@' . spl_object_id($obj);
    }

    /**
     * Marks an entity as read-only so that it will not be considered for updates during UnitOfWork#commit().
     *
     * This operation cannot be undone as some parts of the UnitOfWork now keep gathering information
     * on this object that might be necessary to perform a correct update.
     *
     * @throws ORMInvalidArgumentException
     */
    public function markReadOnly(object $object): void
    {
        if (! $this->isInIdentityMap($object)) {
            throw ORMInvalidArgumentException::readOnlyRequiresManagedEntity($object);
        }

        $this->readOnlyObjects[spl_object_id($object)] = true;
    }

    /**
     * Is this entity read only?
     *
     * @throws ORMInvalidArgumentException
     */
    public function isReadOnly(object $object): bool
    {
        return isset($this->readOnlyObjects[spl_object_id($object)]);
    }

    /**
     * Perform whatever processing is encapsulated here after completion of the transaction.
     */
    private function afterTransactionComplete(): void
    {
        $this->performCallbackOnCachedPersister(static function (CachedPersister $persister) {
            $persister->afterTransactionComplete();
        });
    }

    /**
     * Perform whatever processing is encapsulated here after completion of the rolled-back.
     */
    private function afterTransactionRolledBack(): void
    {
        $this->performCallbackOnCachedPersister(static function (CachedPersister $persister) {
            $persister->afterTransactionRolledBack();
        });
    }

    /**
     * Performs an action after the transaction.
     */
    private function performCallbackOnCachedPersister(callable $callback): void
    {
        if (! $this->hasCache) {
            return;
        }

        foreach (array_merge($this->persisters, $this->collectionPersisters) as $persister) {
            if ($persister instanceof CachedPersister) {
                $callback($persister);
            }
        }
    }

    private function dispatchOnFlushEvent(): void
    {
        if ($this->evm->hasListeners(Events::onFlush)) {
            $this->evm->dispatchEvent(Events::onFlush, new OnFlushEventArgs($this->em));
        }
    }

    private function dispatchPostFlushEvent(): void
    {
        if ($this->evm->hasListeners(Events::postFlush)) {
            $this->evm->dispatchEvent(Events::postFlush, new PostFlushEventArgs($this->em));
        }
    }

    /**
     * Verifies if two given entities actually are the same based on identifier comparison
     */
    private function isIdentifierEquals(object $entity1, object $entity2): bool
    {
        if ($entity1 === $entity2) {
            return true;
        }

        $class = $this->em->getClassMetadata($entity1::class);

        if ($class !== $this->em->getClassMetadata($entity2::class)) {
            return false;
        }

        $oid1 = spl_object_id($entity1);
        $oid2 = spl_object_id($entity2);

        $id1 = $this->entityIdentifiers[$oid1] ?? $this->identifierFlattener->flattenIdentifier($class, $class->getIdentifierValues($entity1));
        $id2 = $this->entityIdentifiers[$oid2] ?? $this->identifierFlattener->flattenIdentifier($class, $class->getIdentifierValues($entity2));

        return $id1 === $id2 || implode(' ', $id1) === implode(' ', $id2);
    }

    /** @throws ORMInvalidArgumentException */
    private function assertThatThereAreNoUnintentionallyNonPersistedAssociations(): void
    {
        $entitiesNeedingCascadePersist = array_diff_key($this->nonCascadedNewDetectedEntities, $this->entityInsertions);

        $this->nonCascadedNewDetectedEntities = [];

        if ($entitiesNeedingCascadePersist) {
            throw ORMInvalidArgumentException::newEntitiesFoundThroughRelationships(
                array_values($entitiesNeedingCascadePersist),
            );
        }
    }

    /**
     * This method called by hydrators, and indicates that hydrator totally completed current hydration cycle.
     * Unit of work able to fire deferred events, related to loading events here.
     *
     * @internal should be called internally from object hydrators
     */
    public function hydrationComplete(): void
    {
        $this->hydrationCompleteHandler->hydrationComplete();
    }

    /** @throws MappingException if the entity has more than a single identifier. */
    private function convertSingleFieldIdentifierToPHPValue(ClassMetadata $class, mixed $identifierValue): mixed
    {
        return $this->em->getConnection()->convertToPHPValue(
            $identifierValue,
            $class->getTypeOfField($class->getSingleIdentifierFieldName()),
        );
    }

    /**
     * Given a flat identifier, this method will produce another flat identifier, but with all
     * association fields that are mapped as identifiers replaced by entity references, recursively.
     *
     * @param mixed[] $flatIdentifier
     *
     * @return array<string, mixed>
     */
    private function normalizeIdentifier(ClassMetadata $targetClass, array $flatIdentifier): array
    {
        $normalizedAssociatedId = [];

        foreach ($targetClass->getIdentifierFieldNames() as $name) {
            if (! array_key_exists($name, $flatIdentifier)) {
                continue;
            }

            if (! $targetClass->isSingleValuedAssociation($name)) {
                $normalizedAssociatedId[$name] = $flatIdentifier[$name];
                continue;
            }

            $targetIdMetadata = $this->em->getClassMetadata($targetClass->getAssociationTargetClass($name));

            // Note: the ORM prevents using an entity with a composite identifier as an identifier association
            //       therefore, reset($targetIdMetadata->identifier) is always correct
            $normalizedAssociatedId[$name] = $this->em->getReference(
                $targetIdMetadata->getName(),
                $this->normalizeIdentifier(
                    $targetIdMetadata,
                    [(string) reset($targetIdMetadata->identifier) => $flatIdentifier[$name]]
                )
            );
        }

        return $normalizedAssociatedId;
    }
}<|MERGE_RESOLUTION|>--- conflicted
+++ resolved
@@ -9,11 +9,7 @@
 use Doctrine\Common\Collections\ArrayCollection;
 use Doctrine\Common\Collections\Collection;
 use Doctrine\Common\EventManager;
-<<<<<<< HEAD
-use Doctrine\Common\Proxy\Proxy as CommonProxy;
 use Doctrine\DBAL;
-=======
->>>>>>> aa4b62ce
 use Doctrine\DBAL\Connections\PrimaryReadReplicaConnection;
 use Doctrine\DBAL\LockMode;
 use Doctrine\Deprecations\Deprecation;
@@ -1929,16 +1925,12 @@
      */
     private function cascadePersist(object $entity, array &$visited): void
     {
-<<<<<<< HEAD
-        $class = $this->em->getClassMetadata($entity::class);
-=======
         if ($entity instanceof Proxy && ! $entity->__isInitialized()) {
             // nothing to do - proxy is not initialized, therefore we don't do anything with it
             return;
         }
 
-        $class = $this->em->getClassMetadata(get_class($entity));
->>>>>>> aa4b62ce
+        $class = $this->em->getClassMetadata($entity::class);
 
         $associationMappings = array_filter(
             $class->associationMappings,
@@ -2994,8 +2986,8 @@
                 $targetIdMetadata->getName(),
                 $this->normalizeIdentifier(
                     $targetIdMetadata,
-                    [(string) reset($targetIdMetadata->identifier) => $flatIdentifier[$name]]
-                )
+                    [(string) reset($targetIdMetadata->identifier) => $flatIdentifier[$name]],
+                ),
             );
         }
 
