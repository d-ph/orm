<?php

declare(strict_types=1);

namespace Doctrine\ORM;

use BackedEnum;
use DateTimeInterface;
use Doctrine\Common\Collections\ArrayCollection;
use Doctrine\Common\Collections\Collection;
use Doctrine\Common\EventManager;
use Doctrine\DBAL;
use Doctrine\DBAL\Connections\PrimaryReadReplicaConnection;
use Doctrine\DBAL\LockMode;
use Doctrine\Deprecations\Deprecation;
use Doctrine\ORM\Cache\Persister\CachedPersister;
use Doctrine\ORM\Event\ListenersInvoker;
use Doctrine\ORM\Event\OnClearEventArgs;
use Doctrine\ORM\Event\OnFlushEventArgs;
use Doctrine\ORM\Event\PostFlushEventArgs;
use Doctrine\ORM\Event\PostPersistEventArgs;
use Doctrine\ORM\Event\PostRemoveEventArgs;
use Doctrine\ORM\Event\PostUpdateEventArgs;
use Doctrine\ORM\Event\PreFlushEventArgs;
use Doctrine\ORM\Event\PrePersistEventArgs;
use Doctrine\ORM\Event\PreRemoveEventArgs;
use Doctrine\ORM\Event\PreUpdateEventArgs;
use Doctrine\ORM\Exception\ORMException;
use Doctrine\ORM\Exception\UnexpectedAssociationValue;
use Doctrine\ORM\Id\AssignedGenerator;
use Doctrine\ORM\Internal\CommitOrderCalculator;
use Doctrine\ORM\Internal\HydrationCompleteHandler;
use Doctrine\ORM\Mapping\ClassMetadata;
use Doctrine\ORM\Mapping\MappingException;
use Doctrine\ORM\Persisters\Collection\CollectionPersister;
use Doctrine\ORM\Persisters\Collection\ManyToManyPersister;
use Doctrine\ORM\Persisters\Collection\OneToManyPersister;
use Doctrine\ORM\Persisters\Entity\BasicEntityPersister;
use Doctrine\ORM\Persisters\Entity\EntityPersister;
use Doctrine\ORM\Persisters\Entity\JoinedSubclassPersister;
use Doctrine\ORM\Persisters\Entity\SingleTablePersister;
use Doctrine\ORM\Utility\IdentifierFlattener;
use Doctrine\Persistence\NotifyPropertyChanged;
use Doctrine\Persistence\PropertyChangedListener;
use Doctrine\Persistence\Proxy;
use Exception;
use InvalidArgumentException;
use RuntimeException;
use Stringable;
use Throwable;
use UnexpectedValueException;

use function array_combine;
use function array_diff_key;
use function array_filter;
use function array_key_exists;
use function array_map;
use function array_pop;
use function array_sum;
use function array_values;
use function assert;
use function count;
use function current;
use function get_debug_type;
use function implode;
use function in_array;
use function is_array;
use function is_object;
use function reset;
use function spl_object_id;
use function sprintf;

/**
 * The UnitOfWork is responsible for tracking changes to objects during an
 * "object-level" transaction and for writing out changes to the database
 * in the correct order.
 *
 * Internal note: This class contains highly performance-sensitive code.
 *
 * @psalm-import-type AssociationMapping from ClassMetadata
 */
class UnitOfWork implements PropertyChangedListener
{
    /**
     * An entity is in MANAGED state when its persistence is managed by an EntityManager.
     */
    public const STATE_MANAGED = 1;

    /**
     * An entity is new if it has just been instantiated (i.e. using the "new" operator)
     * and is not (yet) managed by an EntityManager.
     */
    public const STATE_NEW = 2;

    /**
     * A detached entity is an instance with persistent state and identity that is not
     * (or no longer) associated with an EntityManager (and a UnitOfWork).
     */
    public const STATE_DETACHED = 3;

    /**
     * A removed entity instance is an instance with a persistent identity,
     * associated with an EntityManager, whose persistent state will be deleted
     * on commit.
     */
    public const STATE_REMOVED = 4;

    /**
     * Hint used to collect all primary keys of associated entities during hydration
     * and execute it in a dedicated query afterwards
     *
     * @see https://www.doctrine-project.org/projects/doctrine-orm/en/stable/reference/dql-doctrine-query-language.html#temporarily-change-fetch-mode-in-dql
     */
    public const HINT_DEFEREAGERLOAD = 'deferEagerLoad';

    /**
     * The identity map that holds references to all managed entities that have
     * an identity. The entities are grouped by their class name.
     * Since all classes in a hierarchy must share the same identifier set,
     * we always take the root class name of the hierarchy.
     *
     * @psalm-var array<class-string, array<string, object>>
     */
    private array $identityMap = [];

    /**
     * Map of all identifiers of managed entities.
     * Keys are object ids (spl_object_id).
     *
     * @psalm-var array<int, array<string, mixed>>
     */
    private array $entityIdentifiers = [];

    /**
     * Map of the original entity data of managed entities.
     * Keys are object ids (spl_object_id). This is used for calculating changesets
     * at commit time.
     *
     * Internal note: Note that PHPs "copy-on-write" behavior helps a lot with memory usage.
     *                A value will only really be copied if the value in the entity is modified
     *                by the user.
     *
     * @psalm-var array<int, array<string, mixed>>
     */
    private array $originalEntityData = [];

    /**
     * Map of entity changes. Keys are object ids (spl_object_id).
     * Filled at the beginning of a commit of the UnitOfWork and cleaned at the end.
     *
     * @psalm-var array<int, array<string, array{mixed, mixed}>>
     */
    private array $entityChangeSets = [];

    /**
     * The (cached) states of any known entities.
     * Keys are object ids (spl_object_id).
     *
     * @psalm-var array<int, self::STATE_*>
     */
    private array $entityStates = [];

    /**
     * Map of entities that are scheduled for dirty checking at commit time.
     * This is only used for entities with a change tracking policy of DEFERRED_EXPLICIT.
     * Keys are object ids (spl_object_id).
     *
     * @psalm-var array<class-string, array<int, mixed>>
     */
    private array $scheduledForSynchronization = [];

    /**
     * A list of all pending entity insertions.
     *
     * @psalm-var array<int, object>
     */
    private array $entityInsertions = [];

    /**
     * A list of all pending entity updates.
     *
     * @psalm-var array<int, object>
     */
    private array $entityUpdates = [];

    /**
     * Any pending extra updates that have been scheduled by persisters.
     *
     * @psalm-var array<int, array{object, array<string, array{mixed, mixed}>}>
     */
    private array $extraUpdates = [];

    /**
     * A list of all pending entity deletions.
     *
     * @psalm-var array<int, object>
     */
    private array $entityDeletions = [];

    /**
     * New entities that were discovered through relationships that were not
     * marked as cascade-persist. During flush, this array is populated and
     * then pruned of any entities that were discovered through a valid
     * cascade-persist path. (Leftovers cause an error.)
     *
     * Keys are OIDs, payload is a two-item array describing the association
     * and the entity.
     *
     * @var array<int, array{AssociationMapping, object}> indexed by respective object spl_object_id()
     */
    private array $nonCascadedNewDetectedEntities = [];

    /**
     * All pending collection deletions.
     *
     * @psalm-var array<int, PersistentCollection<array-key, object>>
     */
    private array $collectionDeletions = [];

    /**
     * All pending collection updates.
     *
     * @psalm-var array<int, PersistentCollection<array-key, object>>
     */
    private array $collectionUpdates = [];

    /**
     * List of collections visited during changeset calculation on a commit-phase of a UnitOfWork.
     * At the end of the UnitOfWork all these collections will make new snapshots
     * of their data.
     *
     * @psalm-var array<int, PersistentCollection<array-key, object>>
     */
    private array $visitedCollections = [];

    /**
     * The entity persister instances used to persist entity instances.
     *
     * @psalm-var array<string, EntityPersister>
     */
    private array $persisters = [];

    /**
     * The collection persister instances used to persist collections.
     *
     * @psalm-var array<array-key, CollectionPersister>
     */
    private array $collectionPersisters = [];

    /**
     * The EventManager used for dispatching events.
     */
    private readonly EventManager $evm;

    /**
     * The ListenersInvoker used for dispatching events.
     */
    private readonly ListenersInvoker $listenersInvoker;

    /**
     * The IdentifierFlattener used for manipulating identifiers
     */
    private readonly IdentifierFlattener $identifierFlattener;

    /**
     * Orphaned entities that are scheduled for removal.
     *
     * @psalm-var array<int, object>
     */
    private array $orphanRemovals = [];

    /**
     * Read-Only objects are never evaluated
     *
     * @var array<int, true>
     */
    private array $readOnlyObjects = [];

    /**
     * Map of Entity Class-Names and corresponding IDs that should eager loaded when requested.
     *
     * @psalm-var array<class-string, array<string, mixed>>
     */
    private array $eagerLoadingEntities = [];

    protected bool $hasCache = false;

    /**
     * Helper for handling completion of hydration
     */
    private readonly HydrationCompleteHandler $hydrationCompleteHandler;

    /**
     * Initializes a new UnitOfWork instance, bound to the given EntityManager.
     *
     * @param EntityManagerInterface $em The EntityManager that "owns" this UnitOfWork instance.
     */
    public function __construct(
        private readonly EntityManagerInterface $em,
    ) {
        $this->evm                      = $em->getEventManager();
        $this->listenersInvoker         = new ListenersInvoker($em);
        $this->hasCache                 = $em->getConfiguration()->isSecondLevelCacheEnabled();
        $this->identifierFlattener      = new IdentifierFlattener($this, $em->getMetadataFactory());
        $this->hydrationCompleteHandler = new HydrationCompleteHandler($this->listenersInvoker, $em);
    }

    /**
     * Commits the UnitOfWork, executing all operations that have been postponed
     * up to this point. The state of all managed entities will be synchronized with
     * the database.
     *
     * The operations are executed in the following order:
     *
     * 1) All entity insertions
     * 2) All entity updates
     * 3) All collection deletions
     * 4) All collection updates
     * 5) All entity deletions
     *
     * @throws Exception
     */
    public function commit(): void
    {
        $connection = $this->em->getConnection();

        if ($connection instanceof PrimaryReadReplicaConnection) {
            $connection->ensureConnectedToPrimary();
        }

        // Raise preFlush
        if ($this->evm->hasListeners(Events::preFlush)) {
            $this->evm->dispatchEvent(Events::preFlush, new PreFlushEventArgs($this->em));
        }

        // Compute changes done since last commit.
        $this->computeChangeSets();

        if (
            ! ($this->entityInsertions ||
                $this->entityDeletions ||
                $this->entityUpdates ||
                $this->collectionUpdates ||
                $this->collectionDeletions ||
                $this->orphanRemovals)
        ) {
            $this->dispatchOnFlushEvent();
            $this->dispatchPostFlushEvent();

            $this->postCommitCleanup();

            return; // Nothing to do.
        }

        $this->assertThatThereAreNoUnintentionallyNonPersistedAssociations();

        if ($this->orphanRemovals) {
            foreach ($this->orphanRemovals as $orphan) {
                $this->remove($orphan);
            }
        }

        $this->dispatchOnFlushEvent();

        // Now we need a commit order to maintain referential integrity
        $commitOrder = $this->getCommitOrder();

        $conn = $this->em->getConnection();
        $conn->beginTransaction();

        try {
            // Collection deletions (deletions of complete collections)
            foreach ($this->collectionDeletions as $collectionToDelete) {
                // Deferred explicit tracked collections can be removed only when owning relation was persisted
                $owner = $collectionToDelete->getOwner();

                if ($this->em->getClassMetadata($owner::class)->isChangeTrackingDeferredImplicit() || $this->isScheduledForDirtyCheck($owner)) {
                    $this->getCollectionPersister($collectionToDelete->getMapping())->delete($collectionToDelete);
                }
            }

            if ($this->entityInsertions) {
                foreach ($commitOrder as $class) {
                    $this->executeInserts($class);
                }
            }

            if ($this->entityUpdates) {
                foreach ($commitOrder as $class) {
                    $this->executeUpdates($class);
                }
            }

            // Extra updates that were requested by persisters.
            if ($this->extraUpdates) {
                $this->executeExtraUpdates();
            }

            // Collection updates (deleteRows, updateRows, insertRows)
            foreach ($this->collectionUpdates as $collectionToUpdate) {
                $this->getCollectionPersister($collectionToUpdate->getMapping())->update($collectionToUpdate);
            }

            // Entity deletions come last and need to be in reverse commit order
            if ($this->entityDeletions) {
                for ($count = count($commitOrder), $i = $count - 1; $i >= 0 && $this->entityDeletions; --$i) {
                    $this->executeDeletions($commitOrder[$i]);
                }
            }

            $commitFailed = false;
            try {
                if ($conn->commit() === false) {
                    $commitFailed = true;
                }
            } catch (DBAL\Exception $e) {
                $commitFailed = true;
            }

            if ($commitFailed) {
                throw new OptimisticLockException('Commit failed', null, $e ?? null);
            }
        } catch (Throwable $e) {
            $this->em->close();

            if ($conn->isTransactionActive()) {
                $conn->rollBack();
            }

            $this->afterTransactionRolledBack();

            throw $e;
        }

        $this->afterTransactionComplete();

        // Take new snapshots from visited collections
        foreach ($this->visitedCollections as $coll) {
            $coll->takeSnapshot();
        }

        $this->dispatchPostFlushEvent();

        $this->postCommitCleanup();
    }

    private function postCommitCleanup(): void
    {
        $this->entityInsertions               =
        $this->entityUpdates                  =
        $this->entityDeletions                =
        $this->extraUpdates                   =
        $this->collectionUpdates              =
        $this->nonCascadedNewDetectedEntities =
        $this->collectionDeletions            =
        $this->visitedCollections             =
        $this->orphanRemovals                 =
        $this->entityChangeSets               =
        $this->scheduledForSynchronization    = [];
    }

    /**
     * Computes the changesets of all entities scheduled for insertion.
     */
    private function computeScheduleInsertsChangeSets(): void
    {
        foreach ($this->entityInsertions as $entity) {
            $class = $this->em->getClassMetadata($entity::class);

            $this->computeChangeSet($class, $entity);
        }
    }

    /**
     * Executes any extra updates that have been scheduled.
     */
    private function executeExtraUpdates(): void
    {
        foreach ($this->extraUpdates as $oid => $update) {
            [$entity, $changeset] = $update;

            $this->entityChangeSets[$oid] = $changeset;
            $this->getEntityPersister($entity::class)->update($entity);
        }

        $this->extraUpdates = [];
    }

    /**
     * Gets the changeset for an entity.
     *
     * @return mixed[][]
     * @psalm-return array<string, array{mixed, mixed}|PersistentCollection>
     */
    public function & getEntityChangeSet(object $entity): array
    {
        $oid  = spl_object_id($entity);
        $data = [];

        if (! isset($this->entityChangeSets[$oid])) {
            return $data;
        }

        return $this->entityChangeSets[$oid];
    }

    /**
     * Computes the changes that happened to a single entity.
     *
     * Modifies/populates the following properties:
     *
     * {@link _originalEntityData}
     * If the entity is NEW or MANAGED but not yet fully persisted (only has an id)
     * then it was not fetched from the database and therefore we have no original
     * entity data yet. All of the current entity data is stored as the original entity data.
     *
     * {@link _entityChangeSets}
     * The changes detected on all properties of the entity are stored there.
     * A change is a tuple array where the first entry is the old value and the second
     * entry is the new value of the property. Changesets are used by persisters
     * to INSERT/UPDATE the persistent entity state.
     *
     * {@link _entityUpdates}
     * If the entity is already fully MANAGED (has been fetched from the database before)
     * and any changes to its properties are detected, then a reference to the entity is stored
     * there to mark it for an update.
     *
     * {@link _collectionDeletions}
     * If a PersistentCollection has been de-referenced in a fully MANAGED entity,
     * then this collection is marked for deletion.
     *
     * @param ClassMetadata $class  The class descriptor of the entity.
     * @param object        $entity The entity for which to compute the changes.
     * @psalm-param ClassMetadata<T> $class
     * @psalm-param T $entity
     *
     * @template T of object
     *
     * @ignore
     */
    public function computeChangeSet(ClassMetadata $class, object $entity): void
    {
        $oid = spl_object_id($entity);

        if (isset($this->readOnlyObjects[$oid])) {
            return;
        }

        if (! $class->isInheritanceTypeNone()) {
            $class = $this->em->getClassMetadata($entity::class);
        }

        $invoke = $this->listenersInvoker->getSubscribedSystems($class, Events::preFlush) & ~ListenersInvoker::INVOKE_MANAGER;

        if ($invoke !== ListenersInvoker::INVOKE_NONE) {
            $this->listenersInvoker->invoke($class, Events::preFlush, $entity, new PreFlushEventArgs($this->em), $invoke);
        }

        $actualData = [];

        foreach ($class->reflFields as $name => $refProp) {
            $value = $refProp->getValue($entity);

            if ($class->isCollectionValuedAssociation($name) && $value !== null) {
                if ($value instanceof PersistentCollection) {
                    if ($value->getOwner() === $entity) {
                        continue;
                    }

                    $value = new ArrayCollection($value->getValues());
                }

                // If $value is not a Collection then use an ArrayCollection.
                if (! $value instanceof Collection) {
                    $value = new ArrayCollection($value);
                }

                $assoc = $class->associationMappings[$name];

                // Inject PersistentCollection
                $value = new PersistentCollection(
                    $this->em,
                    $this->em->getClassMetadata($assoc['targetEntity']),
                    $value,
                );
                $value->setOwner($entity, $assoc);
                $value->setDirty(! $value->isEmpty());

                $refProp->setValue($entity, $value);

                $actualData[$name] = $value;

                continue;
            }

            if (( ! $class->isIdentifier($name) || ! $class->isIdGeneratorIdentity()) && ($name !== $class->versionField)) {
                $actualData[$name] = $value;
            }
        }

        if (! isset($this->originalEntityData[$oid])) {
            // Entity is either NEW or MANAGED but not yet fully persisted (only has an id).
            // These result in an INSERT.
            $this->originalEntityData[$oid] = $actualData;
            $changeSet                      = [];

            foreach ($actualData as $propName => $actualValue) {
                if (! isset($class->associationMappings[$propName])) {
                    $changeSet[$propName] = [null, $actualValue];

                    continue;
                }

                $assoc = $class->associationMappings[$propName];

                if ($assoc['isOwningSide'] && $assoc['type'] & ClassMetadata::TO_ONE) {
                    $changeSet[$propName] = [null, $actualValue];
                }
            }

            $this->entityChangeSets[$oid] = $changeSet;
        } else {
            // Entity is "fully" MANAGED: it was already fully persisted before
            // and we have a copy of the original data
            $originalData           = $this->originalEntityData[$oid];
            $isChangeTrackingNotify = $class->isChangeTrackingNotify();
            $changeSet              = $isChangeTrackingNotify && isset($this->entityChangeSets[$oid])
                ? $this->entityChangeSets[$oid]
                : [];

            foreach ($actualData as $propName => $actualValue) {
                // skip field, its a partially omitted one!
                if (! (isset($originalData[$propName]) || array_key_exists($propName, $originalData))) {
                    continue;
                }

                $orgValue = $originalData[$propName];

                if (! empty($class->fieldMappings[$propName]['enumType'])) {
                    if (is_array($orgValue)) {
                        foreach ($orgValue as $id => $val) {
                            if ($val instanceof BackedEnum) {
                                $orgValue[$id] = $val->value;
                            }
                        }
                    } else {
                        if ($orgValue instanceof BackedEnum) {
                            $orgValue = $orgValue->value;
                        }
                    }
                }

                // skip if value haven't changed
                if ($orgValue === $actualValue) {
                    continue;
                }

                // if regular field
                if (! isset($class->associationMappings[$propName])) {
                    if ($isChangeTrackingNotify) {
                        continue;
                    }

                    $changeSet[$propName] = [$orgValue, $actualValue];

                    continue;
                }

                $assoc = $class->associationMappings[$propName];

                // Persistent collection was exchanged with the "originally"
                // created one. This can only mean it was cloned and replaced
                // on another entity.
                if ($actualValue instanceof PersistentCollection) {
                    $owner = $actualValue->getOwner();
                    if ($owner === null) { // cloned
                        $actualValue->setOwner($entity, $assoc);
                    } elseif ($owner !== $entity) { // no clone, we have to fix
                        if (! $actualValue->isInitialized()) {
                            $actualValue->initialize(); // we have to do this otherwise the cols share state
                        }

                        $newValue = clone $actualValue;
                        $newValue->setOwner($entity, $assoc);
                        $class->reflFields[$propName]->setValue($entity, $newValue);
                    }
                }

                if ($orgValue instanceof PersistentCollection) {
                    // A PersistentCollection was de-referenced, so delete it.
                    $coid = spl_object_id($orgValue);

                    if (isset($this->collectionDeletions[$coid])) {
                        continue;
                    }

                    $this->collectionDeletions[$coid] = $orgValue;
                    $changeSet[$propName]             = $orgValue; // Signal changeset, to-many assocs will be ignored.

                    continue;
                }

                if ($assoc['type'] & ClassMetadata::TO_ONE) {
                    if ($assoc['isOwningSide']) {
                        $changeSet[$propName] = [$orgValue, $actualValue];
                    }

                    if ($orgValue !== null && $assoc['orphanRemoval']) {
                        assert(is_object($orgValue));
                        $this->scheduleOrphanRemoval($orgValue);
                    }
                }
            }

            if ($changeSet) {
                $this->entityChangeSets[$oid]   = $changeSet;
                $this->originalEntityData[$oid] = $actualData;
                $this->entityUpdates[$oid]      = $entity;
            }
        }

        // Look for changes in associations of the entity
        foreach ($class->associationMappings as $field => $assoc) {
            $val = $class->reflFields[$field]->getValue($entity);
            if ($val === null) {
                continue;
            }

            $this->computeAssociationChanges($assoc, $val);

            if (
                ! isset($this->entityChangeSets[$oid]) &&
                $assoc['isOwningSide'] &&
                $assoc['type'] === ClassMetadata::MANY_TO_MANY &&
                $val instanceof PersistentCollection &&
                $val->isDirty()
            ) {
                $this->entityChangeSets[$oid]   = [];
                $this->originalEntityData[$oid] = $actualData;
                $this->entityUpdates[$oid]      = $entity;
            }
        }
    }

    /**
     * Computes all the changes that have been done to entities and collections
     * since the last commit and stores these changes in the _entityChangeSet map
     * temporarily for access by the persisters, until the UoW commit is finished.
     */
    public function computeChangeSets(): void
    {
        // Compute changes for INSERTed entities first. This must always happen.
        $this->computeScheduleInsertsChangeSets();

        // Compute changes for other MANAGED entities. Change tracking policies take effect here.
        foreach ($this->identityMap as $className => $entities) {
            $class = $this->em->getClassMetadata($className);

            // Skip class if instances are read-only
            if ($class->isReadOnly) {
                continue;
            }

            $entitiesToProcess = match (true) {
                $class->isChangeTrackingDeferredImplicit() => $entities,
                isset($this->scheduledForSynchronization[$className]) => $this->scheduledForSynchronization[$className],
                default => [],
            };

            foreach ($entitiesToProcess as $entity) {
                // Ignore uninitialized proxy objects
                if ($entity instanceof Proxy && ! $entity->__isInitialized()) {
                    continue;
                }

                // Only MANAGED entities that are NOT SCHEDULED FOR INSERTION OR DELETION are processed here.
                $oid = spl_object_id($entity);

                if (! isset($this->entityInsertions[$oid]) && ! isset($this->entityDeletions[$oid]) && isset($this->entityStates[$oid])) {
                    $this->computeChangeSet($class, $entity);
                }
            }
        }
    }

    /**
     * Computes the changes of an association.
     *
     * @param mixed $value The value of the association.
     * @psalm-param AssociationMapping $assoc The association mapping.
     *
     * @throws ORMInvalidArgumentException
     * @throws ORMException
     */
    private function computeAssociationChanges(array $assoc, mixed $value): void
    {
        if ($value instanceof Proxy && ! $value->__isInitialized()) {
            return;
        }

        if ($value instanceof PersistentCollection && $value->isDirty()) {
            $coid = spl_object_id($value);

            $this->collectionUpdates[$coid]  = $value;
            $this->visitedCollections[$coid] = $value;
        }

        // Look through the entities, and in any of their associations,
        // for transient (new) entities, recursively. ("Persistence by reachability")
        // Unwrap. Uninitialized collections will simply be empty.
        $unwrappedValue = $assoc['type'] & ClassMetadata::TO_ONE ? [$value] : $value->unwrap();
        $targetClass    = $this->em->getClassMetadata($assoc['targetEntity']);

        foreach ($unwrappedValue as $key => $entry) {
            if (! ($entry instanceof $targetClass->name)) {
                throw ORMInvalidArgumentException::invalidAssociation($targetClass, $assoc, $entry);
            }

            $state = $this->getEntityState($entry, self::STATE_NEW);

            if (! ($entry instanceof $assoc['targetEntity'])) {
                throw UnexpectedAssociationValue::create(
                    $assoc['sourceEntity'],
                    $assoc['fieldName'],
                    get_debug_type($entry),
                    $assoc['targetEntity'],
                );
            }

            switch ($state) {
                case self::STATE_NEW:
                    if (! $assoc['isCascadePersist']) {
                        /*
                         * For now just record the details, because this may
                         * not be an issue if we later discover another pathway
                         * through the object-graph where cascade-persistence
                         * is enabled for this object.
                         */
                        $this->nonCascadedNewDetectedEntities[spl_object_id($entry)] = [$assoc, $entry];

                        break;
                    }

                    $this->persistNew($targetClass, $entry);
                    $this->computeChangeSet($targetClass, $entry);

                    break;

                case self::STATE_REMOVED:
                    // Consume the $value as array (it's either an array or an ArrayAccess)
                    // and remove the element from Collection.
                    if ($assoc['type'] & ClassMetadata::TO_MANY) {
                        unset($value[$key]);
                    }

                    break;

                case self::STATE_DETACHED:
                    // Can actually not happen right now as we assume STATE_NEW,
                    // so the exception will be raised from the DBAL layer (constraint violation).
                    throw ORMInvalidArgumentException::detachedEntityFoundThroughRelationship($assoc, $entry);

                default:
                    // MANAGED associated entities are already taken into account
                    // during changeset calculation anyway, since they are in the identity map.
            }
        }
    }

    /**
     * @psalm-param ClassMetadata<T> $class
     * @psalm-param T $entity
     *
     * @template T of object
     */
    private function persistNew(ClassMetadata $class, object $entity): void
    {
        $oid    = spl_object_id($entity);
        $invoke = $this->listenersInvoker->getSubscribedSystems($class, Events::prePersist);

        if ($invoke !== ListenersInvoker::INVOKE_NONE) {
            $this->listenersInvoker->invoke($class, Events::prePersist, $entity, new PrePersistEventArgs($entity, $this->em), $invoke);
        }

        $idGen = $class->idGenerator;

        if (! $idGen->isPostInsertGenerator()) {
            $idValue = $idGen->generateId($this->em, $entity);

            if (! $idGen instanceof AssignedGenerator) {
                $idValue = [$class->getSingleIdentifierFieldName() => $this->convertSingleFieldIdentifierToPHPValue($class, $idValue)];

                $class->setIdentifierValues($entity, $idValue);
            }

            // Some identifiers may be foreign keys to new entities.
            // In this case, we don't have the value yet and should treat it as if we have a post-insert generator
            if (! $this->hasMissingIdsWhichAreForeignKeys($class, $idValue)) {
                $this->entityIdentifiers[$oid] = $idValue;
            }
        }

        $this->entityStates[$oid] = self::STATE_MANAGED;

        $this->scheduleForInsert($entity);
    }

    /** @param mixed[] $idValue */
    private function hasMissingIdsWhichAreForeignKeys(ClassMetadata $class, array $idValue): bool
    {
        foreach ($idValue as $idField => $idFieldValue) {
            if ($idFieldValue === null && isset($class->associationMappings[$idField])) {
                return true;
            }
        }

        return false;
    }

    /**
     * INTERNAL:
     * Computes the changeset of an individual entity, independently of the
     * computeChangeSets() routine that is used at the beginning of a UnitOfWork#commit().
     *
     * The passed entity must be a managed entity. If the entity already has a change set
     * because this method is invoked during a commit cycle then the change sets are added.
     * whereby changes detected in this method prevail.
     *
     * @param ClassMetadata $class  The class descriptor of the entity.
     * @param object        $entity The entity for which to (re)calculate the change set.
     * @psalm-param ClassMetadata<T> $class
     * @psalm-param T $entity
     *
     * @throws ORMInvalidArgumentException If the passed entity is not MANAGED.
     *
     * @template T of object
     * @ignore
     */
    public function recomputeSingleEntityChangeSet(ClassMetadata $class, object $entity): void
    {
        $oid = spl_object_id($entity);

        if (! isset($this->entityStates[$oid]) || $this->entityStates[$oid] !== self::STATE_MANAGED) {
            throw ORMInvalidArgumentException::entityNotManaged($entity);
        }

        // skip if change tracking is "NOTIFY"
        if ($class->isChangeTrackingNotify()) {
            return;
        }

        if (! $class->isInheritanceTypeNone()) {
            $class = $this->em->getClassMetadata($entity::class);
        }

        $actualData = [];

        foreach ($class->reflFields as $name => $refProp) {
            if (
                ( ! $class->isIdentifier($name) || ! $class->isIdGeneratorIdentity())
                && ($name !== $class->versionField)
                && ! $class->isCollectionValuedAssociation($name)
            ) {
                $actualData[$name] = $refProp->getValue($entity);
            }
        }

        if (! isset($this->originalEntityData[$oid])) {
            throw new RuntimeException('Cannot call recomputeSingleEntityChangeSet before computeChangeSet on an entity.');
        }

        $originalData = $this->originalEntityData[$oid];
        $changeSet    = [];

        foreach ($actualData as $propName => $actualValue) {
            $orgValue = $originalData[$propName] ?? null;

            if ($orgValue !== $actualValue) {
                $changeSet[$propName] = [$orgValue, $actualValue];
            }
        }

        if ($changeSet) {
            if (isset($this->entityChangeSets[$oid])) {
                $this->entityChangeSets[$oid] = [...$this->entityChangeSets[$oid], ...$changeSet];
            } elseif (! isset($this->entityInsertions[$oid])) {
                $this->entityChangeSets[$oid] = $changeSet;
                $this->entityUpdates[$oid]    = $entity;
            }

            $this->originalEntityData[$oid] = $actualData;
        }
    }

    /**
     * Executes all entity insertions for entities of the specified type.
     */
    private function executeInserts(ClassMetadata $class): void
    {
        $entities  = [];
        $className = $class->name;
        $persister = $this->getEntityPersister($className);
        $invoke    = $this->listenersInvoker->getSubscribedSystems($class, Events::postPersist);

        $insertionsForClass = [];

        foreach ($this->entityInsertions as $oid => $entity) {
            if ($this->em->getClassMetadata($entity::class)->name !== $className) {
                continue;
            }

            $insertionsForClass[$oid] = $entity;

            $persister->addInsert($entity);

            unset($this->entityInsertions[$oid]);

            if ($invoke !== ListenersInvoker::INVOKE_NONE) {
                $entities[] = $entity;
            }
        }

        $postInsertIds = $persister->executeInserts();

        if ($postInsertIds) {
            // Persister returned post-insert IDs
            foreach ($postInsertIds as $postInsertId) {
                $idField = $class->getSingleIdentifierFieldName();
                $idValue = $this->convertSingleFieldIdentifierToPHPValue($class, $postInsertId['generatedId']);

                $entity = $postInsertId['entity'];
                $oid    = spl_object_id($entity);

                $class->reflFields[$idField]->setValue($entity, $idValue);

                $this->entityIdentifiers[$oid]            = [$idField => $idValue];
                $this->entityStates[$oid]                 = self::STATE_MANAGED;
                $this->originalEntityData[$oid][$idField] = $idValue;

                $this->addToIdentityMap($entity);
            }
        } else {
            foreach ($insertionsForClass as $oid => $entity) {
                if (! isset($this->entityIdentifiers[$oid])) {
                    //entity was not added to identity map because some identifiers are foreign keys to new entities.
                    //add it now
                    $this->addToEntityIdentifiersAndEntityMap($class, $oid, $entity);
                }
            }
        }

        foreach ($entities as $entity) {
            $this->listenersInvoker->invoke($class, Events::postPersist, $entity, new PostPersistEventArgs($entity, $this->em), $invoke);
        }
    }

    /**
     * @psalm-param ClassMetadata<T> $class
     * @psalm-param T $entity
     *
     * @template T of object
     */
    private function addToEntityIdentifiersAndEntityMap(
        ClassMetadata $class,
        int $oid,
        object $entity,
    ): void {
        $identifier = [];

        foreach ($class->getIdentifierFieldNames() as $idField) {
            $origValue = $class->getFieldValue($entity, $idField);

            $value = null;
            if (isset($class->associationMappings[$idField])) {
                // NOTE: Single Columns as associated identifiers only allowed - this constraint it is enforced.
                $value = $this->getSingleIdentifierValue($origValue);
            }

            $identifier[$idField]                     = $value ?? $origValue;
            $this->originalEntityData[$oid][$idField] = $origValue;
        }

        $this->entityStates[$oid]      = self::STATE_MANAGED;
        $this->entityIdentifiers[$oid] = $identifier;

        $this->addToIdentityMap($entity);
    }

    /**
     * Executes all entity updates for entities of the specified type.
     */
    private function executeUpdates(ClassMetadata $class): void
    {
        $className        = $class->name;
        $persister        = $this->getEntityPersister($className);
        $preUpdateInvoke  = $this->listenersInvoker->getSubscribedSystems($class, Events::preUpdate);
        $postUpdateInvoke = $this->listenersInvoker->getSubscribedSystems($class, Events::postUpdate);

        foreach ($this->entityUpdates as $oid => $entity) {
            if ($this->em->getClassMetadata($entity::class)->name !== $className) {
                continue;
            }

            if ($preUpdateInvoke !== ListenersInvoker::INVOKE_NONE) {
                $this->listenersInvoker->invoke($class, Events::preUpdate, $entity, new PreUpdateEventArgs($entity, $this->em, $this->getEntityChangeSet($entity)), $preUpdateInvoke);

                $this->recomputeSingleEntityChangeSet($class, $entity);
            }

            if (! empty($this->entityChangeSets[$oid])) {
                $persister->update($entity);
            }

            unset($this->entityUpdates[$oid]);

            if ($postUpdateInvoke !== ListenersInvoker::INVOKE_NONE) {
                $this->listenersInvoker->invoke($class, Events::postUpdate, $entity, new PostUpdateEventArgs($entity, $this->em), $postUpdateInvoke);
            }
        }
    }

    /**
     * Executes all entity deletions for entities of the specified type.
     */
    private function executeDeletions(ClassMetadata $class): void
    {
        $className = $class->name;
        $persister = $this->getEntityPersister($className);
        $invoke    = $this->listenersInvoker->getSubscribedSystems($class, Events::postRemove);

        foreach ($this->entityDeletions as $oid => $entity) {
            if ($this->em->getClassMetadata($entity::class)->name !== $className) {
                continue;
            }

            $persister->delete($entity);

            unset(
                $this->entityDeletions[$oid],
                $this->entityIdentifiers[$oid],
                $this->originalEntityData[$oid],
                $this->entityStates[$oid],
            );

            // Entity with this $oid after deletion treated as NEW, even if the $oid
            // is obtained by a new entity because the old one went out of scope.
            //$this->entityStates[$oid] = self::STATE_NEW;
            if (! $class->isIdentifierNatural()) {
                $class->reflFields[$class->identifier[0]]->setValue($entity, null);
            }

            if ($invoke !== ListenersInvoker::INVOKE_NONE) {
                $this->listenersInvoker->invoke($class, Events::postRemove, $entity, new PostRemoveEventArgs($entity, $this->em), $invoke);
            }
        }
    }

    /**
     * Gets the commit order.
     *
     * @return list<ClassMetadata>
     */
    private function getCommitOrder(): array
    {
        $calc = $this->getCommitOrderCalculator();

        // See if there are any new classes in the changeset, that are not in the
        // commit order graph yet (don't have a node).
        // We have to inspect changeSet to be able to correctly build dependencies.
        // It is not possible to use IdentityMap here because post inserted ids
        // are not yet available.
        $newNodes = [];

        foreach ([...$this->entityInsertions, ...$this->entityUpdates, ...$this->entityDeletions] as $entity) {
            $class = $this->em->getClassMetadata($entity::class);

            if ($calc->hasNode($class->name)) {
                continue;
            }

            $calc->addNode($class->name, $class);

            $newNodes[] = $class;
        }

        // Calculate dependencies for new nodes
        while ($class = array_pop($newNodes)) {
            foreach ($class->associationMappings as $assoc) {
                if (! ($assoc['isOwningSide'] && $assoc['type'] & ClassMetadata::TO_ONE)) {
                    continue;
                }

                $targetClass = $this->em->getClassMetadata($assoc['targetEntity']);

                if (! $calc->hasNode($targetClass->name)) {
                    $calc->addNode($targetClass->name, $targetClass);

                    $newNodes[] = $targetClass;
                }

                $joinColumns = reset($assoc['joinColumns']);

                $calc->addDependency($targetClass->name, $class->name, (int) empty($joinColumns['nullable']));

                // If the target class has mapped subclasses, these share the same dependency.
                if (! $targetClass->subClasses) {
                    continue;
                }

                foreach ($targetClass->subClasses as $subClassName) {
                    $targetSubClass = $this->em->getClassMetadata($subClassName);

                    if (! $calc->hasNode($subClassName)) {
                        $calc->addNode($targetSubClass->name, $targetSubClass);

                        $newNodes[] = $targetSubClass;
                    }

                    $calc->addDependency($targetSubClass->name, $class->name, 1);
                }
            }
        }

        return $calc->sort();
    }

    /**
     * Schedules an entity for insertion into the database.
     * If the entity already has an identifier, it will be added to the identity map.
     *
     * @throws ORMInvalidArgumentException
     * @throws InvalidArgumentException
     */
    public function scheduleForInsert(object $entity): void
    {
        $oid = spl_object_id($entity);

        if (isset($this->entityUpdates[$oid])) {
            throw new InvalidArgumentException('Dirty entity can not be scheduled for insertion.');
        }

        if (isset($this->entityDeletions[$oid])) {
            throw ORMInvalidArgumentException::scheduleInsertForRemovedEntity($entity);
        }

        if (isset($this->originalEntityData[$oid]) && ! isset($this->entityInsertions[$oid])) {
            throw ORMInvalidArgumentException::scheduleInsertForManagedEntity($entity);
        }

        if (isset($this->entityInsertions[$oid])) {
            throw ORMInvalidArgumentException::scheduleInsertTwice($entity);
        }

        $this->entityInsertions[$oid] = $entity;

        if (isset($this->entityIdentifiers[$oid])) {
            $this->addToIdentityMap($entity);
        }

        if ($entity instanceof NotifyPropertyChanged) {
            $entity->addPropertyChangedListener($this);
        }
    }

    /**
     * Checks whether an entity is scheduled for insertion.
     */
    public function isScheduledForInsert(object $entity): bool
    {
        return isset($this->entityInsertions[spl_object_id($entity)]);
    }

    /**
     * Schedules an entity for being updated.
     *
     * @throws ORMInvalidArgumentException
     */
    public function scheduleForUpdate(object $entity): void
    {
        $oid = spl_object_id($entity);

        if (! isset($this->entityIdentifiers[$oid])) {
            throw ORMInvalidArgumentException::entityHasNoIdentity($entity, 'scheduling for update');
        }

        if (isset($this->entityDeletions[$oid])) {
            throw ORMInvalidArgumentException::entityIsRemoved($entity, 'schedule for update');
        }

        if (! isset($this->entityUpdates[$oid]) && ! isset($this->entityInsertions[$oid])) {
            $this->entityUpdates[$oid] = $entity;
        }
    }

    /**
     * INTERNAL:
     * Schedules an extra update that will be executed immediately after the
     * regular entity updates within the currently running commit cycle.
     *
     * Extra updates for entities are stored as (entity, changeset) tuples.
     *
     * @psalm-param array<string, array{mixed, mixed}>  $changeset The changeset of the entity (what to update).
     *
     * @ignore
     */
    public function scheduleExtraUpdate(object $entity, array $changeset): void
    {
        $oid         = spl_object_id($entity);
        $extraUpdate = [$entity, $changeset];

        if (isset($this->extraUpdates[$oid])) {
            [, $changeset2] = $this->extraUpdates[$oid];

            $extraUpdate = [$entity, $changeset + $changeset2];
        }

        $this->extraUpdates[$oid] = $extraUpdate;
    }

    /**
     * Checks whether an entity is registered as dirty in the unit of work.
     * Note: Is not very useful currently as dirty entities are only registered
     * at commit time.
     */
    public function isScheduledForUpdate(object $entity): bool
    {
        return isset($this->entityUpdates[spl_object_id($entity)]);
    }

    /**
     * Checks whether an entity is registered to be checked in the unit of work.
     */
    public function isScheduledForDirtyCheck(object $entity): bool
    {
        $rootEntityName = $this->em->getClassMetadata($entity::class)->rootEntityName;

        return isset($this->scheduledForSynchronization[$rootEntityName][spl_object_id($entity)]);
    }

    /**
     * INTERNAL:
     * Schedules an entity for deletion.
     */
    public function scheduleForDelete(object $entity): void
    {
        $oid = spl_object_id($entity);

        if (isset($this->entityInsertions[$oid])) {
            if ($this->isInIdentityMap($entity)) {
                $this->removeFromIdentityMap($entity);
            }

            unset($this->entityInsertions[$oid], $this->entityStates[$oid]);

            return; // entity has not been persisted yet, so nothing more to do.
        }

        if (! $this->isInIdentityMap($entity)) {
            return;
        }

        $this->removeFromIdentityMap($entity);

        unset($this->entityUpdates[$oid]);

        if (! isset($this->entityDeletions[$oid])) {
            $this->entityDeletions[$oid] = $entity;
            $this->entityStates[$oid]    = self::STATE_REMOVED;
        }
    }

    /**
     * Checks whether an entity is registered as removed/deleted with the unit
     * of work.
     */
    public function isScheduledForDelete(object $entity): bool
    {
        return isset($this->entityDeletions[spl_object_id($entity)]);
    }

    /**
     * Checks whether an entity is scheduled for insertion, update or deletion.
     */
    public function isEntityScheduled(object $entity): bool
    {
        $oid = spl_object_id($entity);

        return isset($this->entityInsertions[$oid])
            || isset($this->entityUpdates[$oid])
            || isset($this->entityDeletions[$oid]);
    }

    /**
     * INTERNAL:
     * Registers an entity in the identity map.
     * Note that entities in a hierarchy are registered with the class name of
     * the root entity.
     *
     * @return bool TRUE if the registration was successful, FALSE if the identity of
     * the entity in question is already managed.
     *
     * @throws ORMInvalidArgumentException
     *
     * @ignore
     */
    public function addToIdentityMap(object $entity): bool
    {
        $classMetadata = $this->em->getClassMetadata($entity::class);
        $identifier    = $this->entityIdentifiers[spl_object_id($entity)];

        if (empty($identifier) || in_array(null, $identifier, true)) {
            throw ORMInvalidArgumentException::entityWithoutIdentity($classMetadata->name, $entity);
        }

        $idHash    = implode(' ', $identifier);
        $className = $classMetadata->rootEntityName;

        if (isset($this->identityMap[$className][$idHash])) {
            return false;
        }

        $this->identityMap[$className][$idHash] = $entity;

        return true;
    }

    /**
     * Gets the state of an entity with regard to the current unit of work.
     *
     * @param int|null $assume The state to assume if the state is not yet known (not MANAGED or REMOVED).
     *                         This parameter can be set to improve performance of entity state detection
     *                         by potentially avoiding a database lookup if the distinction between NEW and DETACHED
     *                         is either known or does not matter for the caller of the method.
     * @psalm-param self::STATE_*|null $assume
     *
     * @psalm-return self::STATE_*
     */
    public function getEntityState(object $entity, int|null $assume = null): int
    {
        $oid = spl_object_id($entity);

        if (isset($this->entityStates[$oid])) {
            return $this->entityStates[$oid];
        }

        if ($assume !== null) {
            return $assume;
        }

        // State can only be NEW or DETACHED, because MANAGED/REMOVED states are known.
        // Note that you can not remember the NEW or DETACHED state in _entityStates since
        // the UoW does not hold references to such objects and the object hash can be reused.
        // More generally because the state may "change" between NEW/DETACHED without the UoW being aware of it.
        $class = $this->em->getClassMetadata($entity::class);
        $id    = $class->getIdentifierValues($entity);

        if (! $id) {
            return self::STATE_NEW;
        }

        if ($class->containsForeignIdentifier || $class->containsEnumIdentifier) {
            $id = $this->identifierFlattener->flattenIdentifier($class, $id);
        }

        switch (true) {
            case $class->isIdentifierNatural():
                // Check for a version field, if available, to avoid a db lookup.
                if ($class->isVersioned) {
                    assert($class->versionField !== null);

                    return $class->getFieldValue($entity, $class->versionField)
                        ? self::STATE_DETACHED
                        : self::STATE_NEW;
                }

                // Last try before db lookup: check the identity map.
                if ($this->tryGetById($id, $class->rootEntityName)) {
                    return self::STATE_DETACHED;
                }

                // db lookup
                if ($this->getEntityPersister($class->name)->exists($entity)) {
                    return self::STATE_DETACHED;
                }

                return self::STATE_NEW;

            case ! $class->idGenerator->isPostInsertGenerator():
                // if we have a pre insert generator we can't be sure that having an id
                // really means that the entity exists. We have to verify this through
                // the last resort: a db lookup

                // Last try before db lookup: check the identity map.
                if ($this->tryGetById($id, $class->rootEntityName)) {
                    return self::STATE_DETACHED;
                }

                // db lookup
                if ($this->getEntityPersister($class->name)->exists($entity)) {
                    return self::STATE_DETACHED;
                }

                return self::STATE_NEW;

            default:
                return self::STATE_DETACHED;
        }
    }

    /**
     * INTERNAL:
     * Removes an entity from the identity map. This effectively detaches the
     * entity from the persistence management of Doctrine.
     *
     * @throws ORMInvalidArgumentException
     *
     * @ignore
     */
    public function removeFromIdentityMap(object $entity): bool
    {
        $oid           = spl_object_id($entity);
        $classMetadata = $this->em->getClassMetadata($entity::class);
        $idHash        = implode(' ', $this->entityIdentifiers[$oid]);

        if ($idHash === '') {
            throw ORMInvalidArgumentException::entityHasNoIdentity($entity, 'remove from identity map');
        }

        $className = $classMetadata->rootEntityName;

        if (isset($this->identityMap[$className][$idHash])) {
            unset($this->identityMap[$className][$idHash], $this->readOnlyObjects[$oid]);

            //$this->entityStates[$oid] = self::STATE_DETACHED;

            return true;
        }

        return false;
    }

    /**
     * INTERNAL:
     * Gets an entity in the identity map by its identifier hash.
     *
     * @ignore
     */
    public function getByIdHash(string $idHash, string $rootClassName): object|null
    {
        return $this->identityMap[$rootClassName][$idHash];
    }

    /**
     * INTERNAL:
     * Tries to get an entity by its identifier hash. If no entity is found for
     * the given hash, FALSE is returned.
     *
     * @param mixed $idHash (must be possible to cast it to string)
     *
     * @return false|object The found entity or FALSE.
     *
     * @ignore
     */
    public function tryGetByIdHash(mixed $idHash, string $rootClassName): object|false
    {
        $stringIdHash = (string) $idHash;

        return $this->identityMap[$rootClassName][$stringIdHash] ?? false;
    }

    /**
     * Checks whether an entity is registered in the identity map of this UnitOfWork.
     */
    public function isInIdentityMap(object $entity): bool
    {
        $oid = spl_object_id($entity);

        if (empty($this->entityIdentifiers[$oid])) {
            return false;
        }

        $classMetadata = $this->em->getClassMetadata($entity::class);
        $idHash        = implode(' ', $this->entityIdentifiers[$oid]);

        return isset($this->identityMap[$classMetadata->rootEntityName][$idHash]);
    }

    /**
     * Persists an entity as part of the current unit of work.
     */
    public function persist(object $entity): void
    {
        $visited = [];

        $this->doPersist($entity, $visited);
    }

    /**
     * Persists an entity as part of the current unit of work.
     *
     * This method is internally called during persist() cascades as it tracks
     * the already visited entities to prevent infinite recursions.
     *
     * @psalm-param array<int, object> $visited The already visited entities.
     *
     * @throws ORMInvalidArgumentException
     * @throws UnexpectedValueException
     */
    private function doPersist(object $entity, array &$visited): void
    {
        $oid = spl_object_id($entity);

        if (isset($visited[$oid])) {
            return; // Prevent infinite recursion
        }

        $visited[$oid] = $entity; // Mark visited

        $class = $this->em->getClassMetadata($entity::class);

        // We assume NEW, so DETACHED entities result in an exception on flush (constraint violation).
        // If we would detect DETACHED here we would throw an exception anyway with the same
        // consequences (not recoverable/programming error), so just assuming NEW here
        // lets us avoid some database lookups for entities with natural identifiers.
        $entityState = $this->getEntityState($entity, self::STATE_NEW);

        switch ($entityState) {
            case self::STATE_MANAGED:
                // Nothing to do, except if policy is "deferred explicit"
                if ($class->isChangeTrackingDeferredExplicit()) {
                    $this->scheduleForDirtyCheck($entity);
                }

                break;

            case self::STATE_NEW:
                $this->persistNew($class, $entity);
                break;

            case self::STATE_REMOVED:
                // Entity becomes managed again
                unset($this->entityDeletions[$oid]);
                $this->addToIdentityMap($entity);

                $this->entityStates[$oid] = self::STATE_MANAGED;

                if ($class->isChangeTrackingDeferredExplicit()) {
                    $this->scheduleForDirtyCheck($entity);
                }

                break;

            case self::STATE_DETACHED:
                // Can actually not happen right now since we assume STATE_NEW.
                throw ORMInvalidArgumentException::detachedEntityCannot($entity, 'persisted');

            default:
                throw new UnexpectedValueException(sprintf(
                    'Unexpected entity state: %s. %s',
                    $entityState,
                    self::objToStr($entity),
                ));
        }

        $this->cascadePersist($entity, $visited);
    }

    /**
     * Deletes an entity as part of the current unit of work.
     */
    public function remove(object $entity): void
    {
        $visited = [];

        $this->doRemove($entity, $visited);
    }

    /**
     * Deletes an entity as part of the current unit of work.
     *
     * This method is internally called during delete() cascades as it tracks
     * the already visited entities to prevent infinite recursions.
     *
     * @psalm-param array<int, object> $visited The map of the already visited entities.
     *
     * @throws ORMInvalidArgumentException If the instance is a detached entity.
     * @throws UnexpectedValueException
     */
    private function doRemove(object $entity, array &$visited): void
    {
        $oid = spl_object_id($entity);

        if (isset($visited[$oid])) {
            return; // Prevent infinite recursion
        }

        $visited[$oid] = $entity; // mark visited

        // Cascade first, because scheduleForDelete() removes the entity from the identity map, which
        // can cause problems when a lazy proxy has to be initialized for the cascade operation.
        $this->cascadeRemove($entity, $visited);

        $class       = $this->em->getClassMetadata($entity::class);
        $entityState = $this->getEntityState($entity);

        switch ($entityState) {
            case self::STATE_NEW:
            case self::STATE_REMOVED:
                // nothing to do
                break;

            case self::STATE_MANAGED:
                $invoke = $this->listenersInvoker->getSubscribedSystems($class, Events::preRemove);

                if ($invoke !== ListenersInvoker::INVOKE_NONE) {
                    $this->listenersInvoker->invoke($class, Events::preRemove, $entity, new PreRemoveEventArgs($entity, $this->em), $invoke);
                }

                $this->scheduleForDelete($entity);
                break;

            case self::STATE_DETACHED:
                throw ORMInvalidArgumentException::detachedEntityCannot($entity, 'removed');

            default:
                throw new UnexpectedValueException(sprintf(
                    'Unexpected entity state: %s. %s',
                    $entityState,
                    self::objToStr($entity),
                ));
        }
    }

    /**
     * Detaches an entity from the persistence management. It's persistence will
     * no longer be managed by Doctrine.
     */
    public function detach(object $entity): void
    {
        $visited = [];

        $this->doDetach($entity, $visited);
    }

    /**
     * Executes a detach operation on the given entity.
     *
     * @param mixed[] $visited
     * @param bool    $noCascade if true, don't cascade detach operation.
     */
    private function doDetach(
        object $entity,
        array &$visited,
        bool $noCascade = false,
    ): void {
        $oid = spl_object_id($entity);

        if (isset($visited[$oid])) {
            return; // Prevent infinite recursion
        }

        $visited[$oid] = $entity; // mark visited

        switch ($this->getEntityState($entity, self::STATE_DETACHED)) {
            case self::STATE_MANAGED:
                if ($this->isInIdentityMap($entity)) {
                    $this->removeFromIdentityMap($entity);
                }

                unset(
                    $this->entityInsertions[$oid],
                    $this->entityUpdates[$oid],
                    $this->entityDeletions[$oid],
                    $this->entityIdentifiers[$oid],
                    $this->entityStates[$oid],
                    $this->originalEntityData[$oid],
                );
                break;
            case self::STATE_NEW:
            case self::STATE_DETACHED:
                return;
        }

        if (! $noCascade) {
            $this->cascadeDetach($entity, $visited);
        }
    }

    /**
     * Refreshes the state of the given entity from the database, overwriting
     * any local, unpersisted changes.
     *
     * @psalm-param LockMode::*|null $lockMode
     *
     * @throws InvalidArgumentException If the entity is not MANAGED.
     * @throws TransactionRequiredException
     */
    public function refresh(object $entity, LockMode|int|null $lockMode = null): void
    {
        $visited = [];

        $this->doRefresh($entity, $visited, $lockMode);
    }

    /**
     * Executes a refresh operation on an entity.
     *
     * @psalm-param array<int, object>  $visited The already visited entities during cascades.
     * @psalm-param LockMode::*|null $lockMode
     *
     * @throws ORMInvalidArgumentException If the entity is not MANAGED.
     * @throws TransactionRequiredException
     */
    private function doRefresh(object $entity, array &$visited, LockMode|int|null $lockMode = null): void
    {
        switch (true) {
            case $lockMode === LockMode::PESSIMISTIC_READ:
            case $lockMode === LockMode::PESSIMISTIC_WRITE:
                if (! $this->em->getConnection()->isTransactionActive()) {
                    throw TransactionRequiredException::transactionRequired();
                }
        }

        $oid = spl_object_id($entity);

        if (isset($visited[$oid])) {
            return; // Prevent infinite recursion
        }

        $visited[$oid] = $entity; // mark visited

        $class = $this->em->getClassMetadata($entity::class);

        if ($this->getEntityState($entity) !== self::STATE_MANAGED) {
            throw ORMInvalidArgumentException::entityNotManaged($entity);
        }

        $this->getEntityPersister($class->name)->refresh(
            array_combine($class->getIdentifierFieldNames(), $this->entityIdentifiers[$oid]),
            $entity,
            $lockMode,
        );

        $this->cascadeRefresh($entity, $visited, $lockMode);
    }

    /**
     * Cascades a refresh operation to associated entities.
     *
     * @psalm-param array<int, object> $visited
     * @psalm-param LockMode::*|null $lockMode
     */
    private function cascadeRefresh(object $entity, array &$visited, LockMode|int|null $lockMode = null): void
    {
        $class = $this->em->getClassMetadata($entity::class);

        $associationMappings = array_filter(
            $class->associationMappings,
            static fn (array $assoc) => $assoc['isCascadeRefresh']
        );

        foreach ($associationMappings as $assoc) {
            $relatedEntities = $class->reflFields[$assoc['fieldName']]->getValue($entity);

            switch (true) {
                case $relatedEntities instanceof PersistentCollection:
                    // Unwrap so that foreach() does not initialize
                    $relatedEntities = $relatedEntities->unwrap();
                    // break; is commented intentionally!

                case $relatedEntities instanceof Collection:
                case is_array($relatedEntities):
                    foreach ($relatedEntities as $relatedEntity) {
                        $this->doRefresh($relatedEntity, $visited, $lockMode);
                    }

                    break;

                case $relatedEntities !== null:
                    $this->doRefresh($relatedEntities, $visited, $lockMode);
                    break;

                default:
                    // Do nothing
            }
        }
    }

    /**
     * Cascades a detach operation to associated entities.
     *
     * @param array<int, object> $visited
     */
    private function cascadeDetach(object $entity, array &$visited): void
    {
        $class = $this->em->getClassMetadata($entity::class);

        $associationMappings = array_filter(
            $class->associationMappings,
            static fn (array $assoc) => $assoc['isCascadeDetach']
        );

        foreach ($associationMappings as $assoc) {
            $relatedEntities = $class->reflFields[$assoc['fieldName']]->getValue($entity);

            switch (true) {
                case $relatedEntities instanceof PersistentCollection:
                    // Unwrap so that foreach() does not initialize
                    $relatedEntities = $relatedEntities->unwrap();
                    // break; is commented intentionally!

                case $relatedEntities instanceof Collection:
                case is_array($relatedEntities):
                    foreach ($relatedEntities as $relatedEntity) {
                        $this->doDetach($relatedEntity, $visited);
                    }

                    break;

                case $relatedEntities !== null:
                    $this->doDetach($relatedEntities, $visited);
                    break;

                default:
                    // Do nothing
            }
        }
    }

    /**
     * Cascades the save operation to associated entities.
     *
     * @psalm-param array<int, object> $visited
     */
    private function cascadePersist(object $entity, array &$visited): void
    {
        if ($entity instanceof Proxy && ! $entity->__isInitialized()) {
            // nothing to do - proxy is not initialized, therefore we don't do anything with it
            return;
        }

        $class = $this->em->getClassMetadata($entity::class);

        $associationMappings = array_filter(
            $class->associationMappings,
            static fn (array $assoc) => $assoc['isCascadePersist']
        );

        foreach ($associationMappings as $assoc) {
            $relatedEntities = $class->reflFields[$assoc['fieldName']]->getValue($entity);

            switch (true) {
                case $relatedEntities instanceof PersistentCollection:
                    // Unwrap so that foreach() does not initialize
                    $relatedEntities = $relatedEntities->unwrap();
                    // break; is commented intentionally!

                case $relatedEntities instanceof Collection:
                case is_array($relatedEntities):
                    if (($assoc['type'] & ClassMetadata::TO_MANY) <= 0) {
                        throw ORMInvalidArgumentException::invalidAssociation(
                            $this->em->getClassMetadata($assoc['targetEntity']),
                            $assoc,
                            $relatedEntities,
                        );
                    }

                    foreach ($relatedEntities as $relatedEntity) {
                        $this->doPersist($relatedEntity, $visited);
                    }

                    break;

                case $relatedEntities !== null:
                    if (! $relatedEntities instanceof $assoc['targetEntity']) {
                        throw ORMInvalidArgumentException::invalidAssociation(
                            $this->em->getClassMetadata($assoc['targetEntity']),
                            $assoc,
                            $relatedEntities,
                        );
                    }

                    $this->doPersist($relatedEntities, $visited);
                    break;

                default:
                    // Do nothing
            }
        }
    }

    /**
     * Cascades the delete operation to associated entities.
     *
     * @psalm-param array<int, object> $visited
     */
    private function cascadeRemove(object $entity, array &$visited): void
    {
        $class = $this->em->getClassMetadata($entity::class);

        $associationMappings = array_filter(
            $class->associationMappings,
            static fn (array $assoc) => $assoc['isCascadeRemove']
        );

        $entitiesToCascade = [];

        foreach ($associationMappings as $assoc) {
            if ($entity instanceof Proxy && ! $entity->__isInitialized()) {
                $entity->__load();
            }

            $relatedEntities = $class->reflFields[$assoc['fieldName']]->getValue($entity);

            switch (true) {
                case $relatedEntities instanceof Collection:
                case is_array($relatedEntities):
                    // If its a PersistentCollection initialization is intended! No unwrap!
                    foreach ($relatedEntities as $relatedEntity) {
                        $entitiesToCascade[] = $relatedEntity;
                    }

                    break;

                case $relatedEntities !== null:
                    $entitiesToCascade[] = $relatedEntities;
                    break;

                default:
                    // Do nothing
            }
        }

        foreach ($entitiesToCascade as $relatedEntity) {
            $this->doRemove($relatedEntity, $visited);
        }
    }

    /**
     * Acquire a lock on the given entity.
     *
     * @param int|DateTimeInterface|null $lockVersion
     * @psalm-param LockMode::* $lockMode
     *
     * @throws ORMInvalidArgumentException
     * @throws TransactionRequiredException
     * @throws OptimisticLockException
     */
    public function lock(object $entity, LockMode|int $lockMode, $lockVersion = null): void
    {
        if ($this->getEntityState($entity, self::STATE_DETACHED) !== self::STATE_MANAGED) {
            throw ORMInvalidArgumentException::entityNotManaged($entity);
        }

        $class = $this->em->getClassMetadata($entity::class);

        switch (true) {
            case $lockMode === LockMode::OPTIMISTIC:
                if (! $class->isVersioned) {
                    throw OptimisticLockException::notVersioned($class->name);
                }

                if ($lockVersion === null) {
                    return;
                }

                if ($entity instanceof Proxy && ! $entity->__isInitialized()) {
                    $entity->__load();
                }

                assert($class->versionField !== null);
                $entityVersion = $class->reflFields[$class->versionField]->getValue($entity);

                // phpcs:ignore SlevomatCodingStandard.Operators.DisallowEqualOperators.DisallowedNotEqualOperator
                if ($entityVersion != $lockVersion) {
                    throw OptimisticLockException::lockFailedVersionMismatch($entity, $lockVersion, $entityVersion);
                }

                break;

            case $lockMode === LockMode::NONE:
            case $lockMode === LockMode::PESSIMISTIC_READ:
            case $lockMode === LockMode::PESSIMISTIC_WRITE:
                if (! $this->em->getConnection()->isTransactionActive()) {
                    throw TransactionRequiredException::transactionRequired();
                }

                $oid = spl_object_id($entity);

                $this->getEntityPersister($class->name)->lock(
                    array_combine($class->getIdentifierFieldNames(), $this->entityIdentifiers[$oid]),
                    $lockMode,
                );
                break;

            default:
                // Do nothing
        }
    }

    /**
     * Gets the CommitOrderCalculator used by the UnitOfWork to order commits.
     */
    public function getCommitOrderCalculator(): CommitOrderCalculator
    {
        return new CommitOrderCalculator();
    }

    /**
     * Clears the UnitOfWork.
     */
    public function clear(): void
    {
        $this->identityMap                    =
        $this->entityIdentifiers              =
        $this->originalEntityData             =
        $this->entityChangeSets               =
        $this->entityStates                   =
        $this->scheduledForSynchronization    =
        $this->entityInsertions               =
        $this->entityUpdates                  =
        $this->entityDeletions                =
        $this->nonCascadedNewDetectedEntities =
        $this->collectionDeletions            =
        $this->collectionUpdates              =
        $this->extraUpdates                   =
        $this->readOnlyObjects                =
        $this->visitedCollections             =
        $this->eagerLoadingEntities           =
        $this->orphanRemovals                 = [];

        if ($this->evm->hasListeners(Events::onClear)) {
            $this->evm->dispatchEvent(Events::onClear, new OnClearEventArgs($this->em));
        }
    }

    /**
     * INTERNAL:
     * Schedules an orphaned entity for removal. The remove() operation will be
     * invoked on that entity at the beginning of the next commit of this
     * UnitOfWork.
     *
     * @ignore
     */
    public function scheduleOrphanRemoval(object $entity): void
    {
        $this->orphanRemovals[spl_object_id($entity)] = $entity;
    }

    /**
     * INTERNAL:
     * Cancels a previously scheduled orphan removal.
     *
     * @ignore
     */
    public function cancelOrphanRemoval(object $entity): void
    {
        unset($this->orphanRemovals[spl_object_id($entity)]);
    }

    /**
     * INTERNAL:
     * Schedules a complete collection for removal when this UnitOfWork commits.
     */
    public function scheduleCollectionDeletion(PersistentCollection $coll): void
    {
        $coid = spl_object_id($coll);

        // TODO: if $coll is already scheduled for recreation ... what to do?
        // Just remove $coll from the scheduled recreations?
        unset($this->collectionUpdates[$coid]);

        $this->collectionDeletions[$coid] = $coll;
    }

    public function isCollectionScheduledForDeletion(PersistentCollection $coll): bool
    {
        return isset($this->collectionDeletions[spl_object_id($coll)]);
    }

    /**
     * INTERNAL:
     * Creates an entity. Used for reconstitution of persistent entities.
     *
     * Internal note: Highly performance-sensitive method.
     *
     * @param string  $className The name of the entity class.
     * @param mixed[] $data      The data for the entity.
     * @param mixed[] $hints     Any hints to account for during reconstitution/lookup of the entity.
     * @psalm-param class-string $className
     * @psalm-param array<string, mixed> $hints
     *
     * @return object The managed entity instance.
     *
     * @ignore
     * @todo Rename: getOrCreateEntity
     */
    public function createEntity(string $className, array $data, array &$hints = []): object
    {
        $class = $this->em->getClassMetadata($className);

        $id     = $this->identifierFlattener->flattenIdentifier($class, $data);
        $idHash = implode(' ', $id);

        if (isset($this->identityMap[$class->rootEntityName][$idHash])) {
            $entity = $this->identityMap[$class->rootEntityName][$idHash];
            $oid    = spl_object_id($entity);

            if (
                isset($hints[Query::HINT_REFRESH], $hints[Query::HINT_REFRESH_ENTITY])
            ) {
                $unmanagedProxy = $hints[Query::HINT_REFRESH_ENTITY];
                if (
                    $unmanagedProxy !== $entity
                    && $unmanagedProxy instanceof Proxy
                    && $this->isIdentifierEquals($unmanagedProxy, $entity)
                ) {
                    // We will hydrate the given un-managed proxy anyway:
                    // continue work, but consider it the entity from now on
                    $entity = $unmanagedProxy;
                }
            }

            if ($entity instanceof Proxy && ! $entity->__isInitialized()) {
                $entity->__setInitialized(true);
            } else {
                if (
                    ! isset($hints[Query::HINT_REFRESH])
                    || (isset($hints[Query::HINT_REFRESH_ENTITY]) && $hints[Query::HINT_REFRESH_ENTITY] !== $entity)
                ) {
                    return $entity;
                }
            }

            $this->originalEntityData[$oid] = $data;
        } else {
            $entity = $class->newInstance();
            $oid    = spl_object_id($entity);

            $this->entityIdentifiers[$oid]  = $id;
            $this->entityStates[$oid]       = self::STATE_MANAGED;
            $this->originalEntityData[$oid] = $data;

            $this->identityMap[$class->rootEntityName][$idHash] = $entity;

            if (isset($hints[Query::HINT_READ_ONLY])) {
                $this->readOnlyObjects[$oid] = true;
            }
        }

        if ($entity instanceof NotifyPropertyChanged) {
            $entity->addPropertyChangedListener($this);
        }

        foreach ($data as $field => $value) {
            if (isset($class->fieldMappings[$field])) {
                $class->reflFields[$field]->setValue($entity, $value);
            }
        }

        // Loading the entity right here, if its in the eager loading map get rid of it there.
        unset($this->eagerLoadingEntities[$class->rootEntityName][$idHash]);

        if (isset($this->eagerLoadingEntities[$class->rootEntityName]) && ! $this->eagerLoadingEntities[$class->rootEntityName]) {
            unset($this->eagerLoadingEntities[$class->rootEntityName]);
        }

        // Properly initialize any unfetched associations, if partial objects are not allowed.
        if (isset($hints[Query::HINT_FORCE_PARTIAL_LOAD])) {
            Deprecation::trigger(
                'doctrine/orm',
                'https://github.com/doctrine/orm/issues/8471',
                'Partial Objects are deprecated (here entity %s)',
                $className,
            );

            return $entity;
        }

        foreach ($class->associationMappings as $field => $assoc) {
            // Check if the association is not among the fetch-joined associations already.
            if (isset($hints['fetchAlias'], $hints['fetched'][$hints['fetchAlias']][$field])) {
                continue;
            }

            $targetClass = $this->em->getClassMetadata($assoc['targetEntity']);

            switch (true) {
                case $assoc['type'] & ClassMetadata::TO_ONE:
                    if (! $assoc['isOwningSide']) {
                        // use the given entity association
                        if (isset($data[$field]) && is_object($data[$field]) && isset($this->entityStates[spl_object_id($data[$field])])) {
                            $this->originalEntityData[$oid][$field] = $data[$field];

                            $class->reflFields[$field]->setValue($entity, $data[$field]);
                            $targetClass->reflFields[$assoc['mappedBy']]->setValue($data[$field], $entity);

                            continue 2;
                        }

                        // Inverse side of x-to-one can never be lazy
                        $class->reflFields[$field]->setValue($entity, $this->getEntityPersister($assoc['targetEntity'])->loadOneToOneEntity($assoc, $entity));

                        continue 2;
                    }

                    // use the entity association
                    if (isset($data[$field]) && is_object($data[$field]) && isset($this->entityStates[spl_object_id($data[$field])])) {
                        $class->reflFields[$field]->setValue($entity, $data[$field]);
                        $this->originalEntityData[$oid][$field] = $data[$field];

                        break;
                    }

                    $associatedId = [];

                    // TODO: Is this even computed right in all cases of composite keys?
                    foreach ($assoc['targetToSourceKeyColumns'] as $targetColumn => $srcColumn) {
                        $joinColumnValue = $data[$srcColumn] ?? null;

                        if ($joinColumnValue !== null) {
                            if ($joinColumnValue instanceof BackedEnum) {
                                $joinColumnValue = $joinColumnValue->value;
                            }

                            if ($targetClass->containsForeignIdentifier) {
                                $associatedId[$targetClass->getFieldForColumn($targetColumn)] = $joinColumnValue;
                            } else {
                                $associatedId[$targetClass->fieldNames[$targetColumn]] = $joinColumnValue;
                            }
                        } elseif (
                            $targetClass->containsForeignIdentifier
                            && in_array($targetClass->getFieldForColumn($targetColumn), $targetClass->identifier, true)
                        ) {
                            // the missing key is part of target's entity primary key
                            $associatedId = [];
                            break;
                        }
                    }

                    if (! $associatedId) {
                        // Foreign key is NULL
                        $class->reflFields[$field]->setValue($entity, null);
                        $this->originalEntityData[$oid][$field] = null;

                        break;
                    }

                    if (! isset($hints['fetchMode'][$class->name][$field])) {
                        $hints['fetchMode'][$class->name][$field] = $assoc['fetch'];
                    }

                    // Foreign key is set
                    // Check identity map first
                    // FIXME: Can break easily with composite keys if join column values are in
                    //        wrong order. The correct order is the one in ClassMetadata#identifier.
                    $relatedIdHash = implode(' ', $associatedId);

                    switch (true) {
                        case isset($this->identityMap[$targetClass->rootEntityName][$relatedIdHash]):
                            $newValue = $this->identityMap[$targetClass->rootEntityName][$relatedIdHash];

                            // If this is an uninitialized proxy, we are deferring eager loads,
                            // this association is marked as eager fetch, and its an uninitialized proxy (wtf!)
                            // then we can append this entity for eager loading!
                            if (
                                $hints['fetchMode'][$class->name][$field] === ClassMetadata::FETCH_EAGER &&
                                isset($hints[self::HINT_DEFEREAGERLOAD]) &&
                                ! $targetClass->isIdentifierComposite &&
                                $newValue instanceof Proxy &&
                                $newValue->__isInitialized() === false
                            ) {
                                $this->eagerLoadingEntities[$targetClass->rootEntityName][$relatedIdHash] = current($associatedId);
                            }

                            break;

                        case $targetClass->subClasses:
                            // If it might be a subtype, it can not be lazy. There isn't even
                            // a way to solve this with deferred eager loading, which means putting
                            // an entity with subclasses at a *-to-one location is really bad! (performance-wise)
                            $newValue = $this->getEntityPersister($assoc['targetEntity'])->loadOneToOneEntity($assoc, $entity, $associatedId);
                            break;

                        default:
                            $normalizedAssociatedId = $this->normalizeIdentifier($targetClass, $associatedId);

                            switch (true) {
                                // We are negating the condition here. Other cases will assume it is valid!
                                case $hints['fetchMode'][$class->name][$field] !== ClassMetadata::FETCH_EAGER:
                                    $newValue = $this->em->getProxyFactory()->getProxy($assoc['targetEntity'], $normalizedAssociatedId);
                                    break;

                                // Deferred eager load only works for single identifier classes
                                case isset($hints[self::HINT_DEFEREAGERLOAD]) && ! $targetClass->isIdentifierComposite:
                                    // TODO: Is there a faster approach?
                                    $this->eagerLoadingEntities[$targetClass->rootEntityName][$relatedIdHash] = current($normalizedAssociatedId);

                                    $newValue = $this->em->getProxyFactory()->getProxy($assoc['targetEntity'], $normalizedAssociatedId);
                                    break;

                                default:
                                    // TODO: This is very imperformant, ignore it?
                                    $newValue = $this->em->find($assoc['targetEntity'], $normalizedAssociatedId);
                                    break;
                            }

                            if ($newValue === null) {
                                break;
                            }

                            // PERF: Inlined & optimized code from UnitOfWork#registerManaged()
                            $newValueOid                                                     = spl_object_id($newValue);
                            $this->entityIdentifiers[$newValueOid]                           = $associatedId;
                            $this->identityMap[$targetClass->rootEntityName][$relatedIdHash] = $newValue;

                            if (
                                $newValue instanceof NotifyPropertyChanged &&
                                ( ! $newValue instanceof Proxy || $newValue->__isInitialized())
                            ) {
                                $newValue->addPropertyChangedListener($this);
                            }

                            $this->entityStates[$newValueOid] = self::STATE_MANAGED;
                            // make sure that when an proxy is then finally loaded, $this->originalEntityData is set also!
                            break;
                    }

                    $this->originalEntityData[$oid][$field] = $newValue;
                    $class->reflFields[$field]->setValue($entity, $newValue);

                    if ($assoc['inversedBy'] && $assoc['type'] & ClassMetadata::ONE_TO_ONE && $newValue !== null) {
                        $inverseAssoc = $targetClass->associationMappings[$assoc['inversedBy']];
                        $targetClass->reflFields[$inverseAssoc['fieldName']]->setValue($newValue, $entity);
                    }

                    break;

                default:
                    // Ignore if its a cached collection
                    if (isset($hints[Query::HINT_CACHE_ENABLED]) && $class->getFieldValue($entity, $field) instanceof PersistentCollection) {
                        break;
                    }

                    // use the given collection
                    if (isset($data[$field]) && $data[$field] instanceof PersistentCollection) {
                        $data[$field]->setOwner($entity, $assoc);

                        $class->reflFields[$field]->setValue($entity, $data[$field]);
                        $this->originalEntityData[$oid][$field] = $data[$field];

                        break;
                    }

                    // Inject collection
                    $pColl = new PersistentCollection($this->em, $targetClass, new ArrayCollection());
                    $pColl->setOwner($entity, $assoc);
                    $pColl->setInitialized(false);

                    $reflField = $class->reflFields[$field];
                    $reflField->setValue($entity, $pColl);

                    if ($assoc['fetch'] === ClassMetadata::FETCH_EAGER) {
                        $this->loadCollection($pColl);
                        $pColl->takeSnapshot();
                    }

                    $this->originalEntityData[$oid][$field] = $pColl;
                    break;
            }
        }

        // defer invoking of postLoad event to hydration complete step
        $this->hydrationCompleteHandler->deferPostLoadInvoking($class, $entity);

        return $entity;
    }

    public function triggerEagerLoads(): void
    {
        if (! $this->eagerLoadingEntities) {
            return;
        }

        // avoid infinite recursion
        $eagerLoadingEntities       = $this->eagerLoadingEntities;
        $this->eagerLoadingEntities = [];

        foreach ($eagerLoadingEntities as $entityName => $ids) {
            if (! $ids) {
                continue;
            }

            $class = $this->em->getClassMetadata($entityName);

            $this->getEntityPersister($entityName)->loadAll(
                array_combine($class->identifier, [array_values($ids)]),
            );
        }
    }

    /**
     * Initializes (loads) an uninitialized persistent collection of an entity.
     *
     * @todo Maybe later move to EntityManager#initialize($proxyOrCollection). See DDC-733.
     */
    public function loadCollection(PersistentCollection $collection): void
    {
        $assoc     = $collection->getMapping();
        $persister = $this->getEntityPersister($assoc['targetEntity']);

        switch ($assoc['type']) {
            case ClassMetadata::ONE_TO_MANY:
                $persister->loadOneToManyCollection($assoc, $collection->getOwner(), $collection);
                break;

            case ClassMetadata::MANY_TO_MANY:
                $persister->loadManyToManyCollection($assoc, $collection->getOwner(), $collection);
                break;
        }

        $collection->setInitialized(true);
    }

    /**
     * Gets the identity map of the UnitOfWork.
     *
     * @psalm-return array<class-string, array<string, object>>
     */
    public function getIdentityMap(): array
    {
        return $this->identityMap;
    }

    /**
     * Gets the original data of an entity. The original data is the data that was
     * present at the time the entity was reconstituted from the database.
     *
     * @psalm-return array<string, mixed>
     */
    public function getOriginalEntityData(object $entity): array
    {
        $oid = spl_object_id($entity);

        return $this->originalEntityData[$oid] ?? [];
    }

    /**
     * @param mixed[] $data
     *
     * @ignore
     */
    public function setOriginalEntityData(object $entity, array $data): void
    {
        $this->originalEntityData[spl_object_id($entity)] = $data;
    }

    /**
     * INTERNAL:
     * Sets a property value of the original data array of an entity.
     *
     * @ignore
     */
    public function setOriginalEntityProperty(int $oid, string $property, mixed $value): void
    {
        $this->originalEntityData[$oid][$property] = $value;
    }

    /**
     * Gets the identifier of an entity.
     * The returned value is always an array of identifier values. If the entity
     * has a composite identifier then the identifier values are in the same
     * order as the identifier field names as returned by ClassMetadata#getIdentifierFieldNames().
     *
     * @return mixed[] The identifier values.
     */
    public function getEntityIdentifier(object $entity): array
    {
        return $this->entityIdentifiers[spl_object_id($entity)]
            ?? throw EntityNotFoundException::noIdentifierFound(get_debug_type($entity));
    }

    /**
     * Processes an entity instance to extract their identifier values.
     *
     * @return mixed A scalar value.
     *
     * @throws ORMInvalidArgumentException
     */
    public function getSingleIdentifierValue(object $entity): mixed
    {
        $class = $this->em->getClassMetadata($entity::class);

        if ($class->isIdentifierComposite) {
            throw ORMInvalidArgumentException::invalidCompositeIdentifier();
        }

        $values = $this->isInIdentityMap($entity)
            ? $this->getEntityIdentifier($entity)
            : $class->getIdentifierValues($entity);

        return $values[$class->identifier[0]] ?? null;
    }

    /**
     * Tries to find an entity with the given identifier in the identity map of
     * this UnitOfWork.
     *
     * @param mixed  $id            The entity identifier to look for.
     * @param string $rootClassName The name of the root class of the mapped entity hierarchy.
     * @psalm-param class-string $rootClassName
     *
     * @return object|false Returns the entity with the specified identifier if it exists in
     *                      this UnitOfWork, FALSE otherwise.
     */
    public function tryGetById(mixed $id, string $rootClassName): object|false
    {
        $idHash = implode(' ', (array) $id);

        return $this->identityMap[$rootClassName][$idHash] ?? false;
    }

    /**
     * Schedules an entity for dirty-checking at commit-time.
     *
     * @todo Rename: scheduleForSynchronization
     */
    public function scheduleForDirtyCheck(object $entity): void
    {
        $rootClassName = $this->em->getClassMetadata($entity::class)->rootEntityName;

        $this->scheduledForSynchronization[$rootClassName][spl_object_id($entity)] = $entity;
    }

    /**
     * Checks whether the UnitOfWork has any pending insertions.
     */
    public function hasPendingInsertions(): bool
    {
        return ! empty($this->entityInsertions);
    }

    /**
     * Calculates the size of the UnitOfWork. The size of the UnitOfWork is the
     * number of entities in the identity map.
     */
    public function size(): int
    {
        return array_sum(array_map('count', $this->identityMap));
    }

    /**
     * Gets the EntityPersister for an Entity.
     *
     * @psalm-param class-string $entityName
     */
    public function getEntityPersister(string $entityName): EntityPersister
    {
        if (isset($this->persisters[$entityName])) {
            return $this->persisters[$entityName];
        }

        $class = $this->em->getClassMetadata($entityName);

        $persister = match (true) {
            $class->isInheritanceTypeNone() => new BasicEntityPersister($this->em, $class),
            $class->isInheritanceTypeSingleTable() => new SingleTablePersister($this->em, $class),
            $class->isInheritanceTypeJoined() => new JoinedSubclassPersister($this->em, $class),
            default => throw new RuntimeException('No persister found for entity.'),
        };

        if ($this->hasCache && $class->cache !== null) {
            $persister = $this->em->getConfiguration()
                ->getSecondLevelCacheConfiguration()
                ->getCacheFactory()
                ->buildCachedEntityPersister($this->em, $persister, $class);
        }

        $this->persisters[$entityName] = $persister;

        return $this->persisters[$entityName];
    }

    /**
     * Gets a collection persister for a collection-valued association.
     *
<<<<<<< HEAD
     * @psalm-param array<string, mixed> $association
=======
     * @psalm-param AssociationMapping $association
     *
     * @return CollectionPersister
>>>>>>> 979b3dcb
     */
    public function getCollectionPersister(array $association): CollectionPersister
    {
        $role = isset($association['cache'])
            ? $association['sourceEntity'] . '::' . $association['fieldName']
            : $association['type'];

        if (isset($this->collectionPersisters[$role])) {
            return $this->collectionPersisters[$role];
        }

        $persister = $association['type'] === ClassMetadata::ONE_TO_MANY
            ? new OneToManyPersister($this->em)
            : new ManyToManyPersister($this->em);

        if ($this->hasCache && isset($association['cache'])) {
            $persister = $this->em->getConfiguration()
                ->getSecondLevelCacheConfiguration()
                ->getCacheFactory()
                ->buildCachedCollectionPersister($this->em, $persister, $association);
        }

        $this->collectionPersisters[$role] = $persister;

        return $this->collectionPersisters[$role];
    }

    /**
     * INTERNAL:
     * Registers an entity as managed.
     *
     * @param mixed[] $id   The identifier values.
     * @param mixed[] $data The original entity data.
     */
    public function registerManaged(object $entity, array $id, array $data): void
    {
        $oid = spl_object_id($entity);

        $this->entityIdentifiers[$oid]  = $id;
        $this->entityStates[$oid]       = self::STATE_MANAGED;
        $this->originalEntityData[$oid] = $data;

        $this->addToIdentityMap($entity);

        if ($entity instanceof NotifyPropertyChanged && ( ! $entity instanceof Proxy || $entity->__isInitialized())) {
            $entity->addPropertyChangedListener($this);
        }
    }

    /* PropertyChangedListener implementation */

    /**
     * Notifies this UnitOfWork of a property change in an entity.
     *
     * {@inheritdoc}
     */
    public function propertyChanged(object $sender, string $propertyName, mixed $oldValue, mixed $newValue): void
    {
        $oid   = spl_object_id($sender);
        $class = $this->em->getClassMetadata($sender::class);

        $isAssocField = isset($class->associationMappings[$propertyName]);

        if (! $isAssocField && ! isset($class->fieldMappings[$propertyName])) {
            return; // ignore non-persistent fields
        }

        // Update changeset and mark entity for synchronization
        $this->entityChangeSets[$oid][$propertyName] = [$oldValue, $newValue];

        if (! isset($this->scheduledForSynchronization[$class->rootEntityName][$oid])) {
            $this->scheduleForDirtyCheck($sender);
        }
    }

    /**
     * Gets the currently scheduled entity insertions in this UnitOfWork.
     *
     * @psalm-return array<int, object>
     */
    public function getScheduledEntityInsertions(): array
    {
        return $this->entityInsertions;
    }

    /**
     * Gets the currently scheduled entity updates in this UnitOfWork.
     *
     * @psalm-return array<int, object>
     */
    public function getScheduledEntityUpdates(): array
    {
        return $this->entityUpdates;
    }

    /**
     * Gets the currently scheduled entity deletions in this UnitOfWork.
     *
     * @psalm-return array<int, object>
     */
    public function getScheduledEntityDeletions(): array
    {
        return $this->entityDeletions;
    }

    /**
     * Gets the currently scheduled complete collection deletions
     *
     * @psalm-return array<int, PersistentCollection<array-key, object>>
     */
    public function getScheduledCollectionDeletions(): array
    {
        return $this->collectionDeletions;
    }

    /**
     * Gets the currently scheduled collection inserts, updates and deletes.
     *
     * @psalm-return array<int, PersistentCollection<array-key, object>>
     */
    public function getScheduledCollectionUpdates(): array
    {
        return $this->collectionUpdates;
    }

    /**
     * Helper method to initialize a lazy loading proxy or persistent collection.
     */
    public function initializeObject(object $obj): void
    {
        if ($obj instanceof Proxy) {
            $obj->__load();

            return;
        }

        if ($obj instanceof PersistentCollection) {
            $obj->initialize();
        }
    }

    /**
     * Helper method to show an object as string.
     */
    private static function objToStr(object $obj): string
    {
        return $obj instanceof Stringable ? (string) $obj : get_debug_type($obj) . '@' . spl_object_id($obj);
    }

    /**
     * Marks an entity as read-only so that it will not be considered for updates during UnitOfWork#commit().
     *
     * This operation cannot be undone as some parts of the UnitOfWork now keep gathering information
     * on this object that might be necessary to perform a correct update.
     *
     * @throws ORMInvalidArgumentException
     */
    public function markReadOnly(object $object): void
    {
        if (! $this->isInIdentityMap($object)) {
            throw ORMInvalidArgumentException::readOnlyRequiresManagedEntity($object);
        }

        $this->readOnlyObjects[spl_object_id($object)] = true;
    }

    /**
     * Is this entity read only?
     *
     * @throws ORMInvalidArgumentException
     */
    public function isReadOnly(object $object): bool
    {
        return isset($this->readOnlyObjects[spl_object_id($object)]);
    }

    /**
     * Perform whatever processing is encapsulated here after completion of the transaction.
     */
    private function afterTransactionComplete(): void
    {
        $this->performCallbackOnCachedPersister(static function (CachedPersister $persister) {
            $persister->afterTransactionComplete();
        });
    }

    /**
     * Perform whatever processing is encapsulated here after completion of the rolled-back.
     */
    private function afterTransactionRolledBack(): void
    {
        $this->performCallbackOnCachedPersister(static function (CachedPersister $persister) {
            $persister->afterTransactionRolledBack();
        });
    }

    /**
     * Performs an action after the transaction.
     */
    private function performCallbackOnCachedPersister(callable $callback): void
    {
        if (! $this->hasCache) {
            return;
        }

        foreach ([...$this->persisters, ...$this->collectionPersisters] as $persister) {
            if ($persister instanceof CachedPersister) {
                $callback($persister);
            }
        }
    }

    private function dispatchOnFlushEvent(): void
    {
        if ($this->evm->hasListeners(Events::onFlush)) {
            $this->evm->dispatchEvent(Events::onFlush, new OnFlushEventArgs($this->em));
        }
    }

    private function dispatchPostFlushEvent(): void
    {
        if ($this->evm->hasListeners(Events::postFlush)) {
            $this->evm->dispatchEvent(Events::postFlush, new PostFlushEventArgs($this->em));
        }
    }

    /**
     * Verifies if two given entities actually are the same based on identifier comparison
     */
    private function isIdentifierEquals(object $entity1, object $entity2): bool
    {
        if ($entity1 === $entity2) {
            return true;
        }

        $class = $this->em->getClassMetadata($entity1::class);

        if ($class !== $this->em->getClassMetadata($entity2::class)) {
            return false;
        }

        $oid1 = spl_object_id($entity1);
        $oid2 = spl_object_id($entity2);

        $id1 = $this->entityIdentifiers[$oid1] ?? $this->identifierFlattener->flattenIdentifier($class, $class->getIdentifierValues($entity1));
        $id2 = $this->entityIdentifiers[$oid2] ?? $this->identifierFlattener->flattenIdentifier($class, $class->getIdentifierValues($entity2));

        return $id1 === $id2 || implode(' ', $id1) === implode(' ', $id2);
    }

    /** @throws ORMInvalidArgumentException */
    private function assertThatThereAreNoUnintentionallyNonPersistedAssociations(): void
    {
        $entitiesNeedingCascadePersist = array_diff_key($this->nonCascadedNewDetectedEntities, $this->entityInsertions);

        $this->nonCascadedNewDetectedEntities = [];

        if ($entitiesNeedingCascadePersist) {
            throw ORMInvalidArgumentException::newEntitiesFoundThroughRelationships(
                array_values($entitiesNeedingCascadePersist),
            );
        }
    }

    /**
     * This method called by hydrators, and indicates that hydrator totally completed current hydration cycle.
     * Unit of work able to fire deferred events, related to loading events here.
     *
     * @internal should be called internally from object hydrators
     */
    public function hydrationComplete(): void
    {
        $this->hydrationCompleteHandler->hydrationComplete();
    }

    /** @throws MappingException if the entity has more than a single identifier. */
    private function convertSingleFieldIdentifierToPHPValue(ClassMetadata $class, mixed $identifierValue): mixed
    {
        return $this->em->getConnection()->convertToPHPValue(
            $identifierValue,
            $class->getTypeOfField($class->getSingleIdentifierFieldName()),
        );
    }

    /**
     * Given a flat identifier, this method will produce another flat identifier, but with all
     * association fields that are mapped as identifiers replaced by entity references, recursively.
     *
     * @param mixed[] $flatIdentifier
     *
     * @return array<string, mixed>
     */
    private function normalizeIdentifier(ClassMetadata $targetClass, array $flatIdentifier): array
    {
        $normalizedAssociatedId = [];

        foreach ($targetClass->getIdentifierFieldNames() as $name) {
            if (! array_key_exists($name, $flatIdentifier)) {
                continue;
            }

            if (! $targetClass->isSingleValuedAssociation($name)) {
                $normalizedAssociatedId[$name] = $flatIdentifier[$name];
                continue;
            }

            $targetIdMetadata = $this->em->getClassMetadata($targetClass->getAssociationTargetClass($name));

            // Note: the ORM prevents using an entity with a composite identifier as an identifier association
            //       therefore, reset($targetIdMetadata->identifier) is always correct
            $normalizedAssociatedId[$name] = $this->em->getReference(
                $targetIdMetadata->getName(),
                $this->normalizeIdentifier(
                    $targetIdMetadata,
                    [(string) reset($targetIdMetadata->identifier) => $flatIdentifier[$name]],
                ),
            );
        }

        return $normalizedAssociatedId;
    }
}<|MERGE_RESOLUTION|>--- conflicted
+++ resolved
@@ -2684,13 +2684,7 @@
     /**
      * Gets a collection persister for a collection-valued association.
      *
-<<<<<<< HEAD
-     * @psalm-param array<string, mixed> $association
-=======
      * @psalm-param AssociationMapping $association
-     *
-     * @return CollectionPersister
->>>>>>> 979b3dcb
      */
     public function getCollectionPersister(array $association): CollectionPersister
     {
