<?xml version="1.0"?>
<ruleset>
    <arg name="basepath" value="."/>
    <arg name="extensions" value="php"/>
    <arg name="parallel" value="80"/>
    <arg name="cache" value=".phpcs-cache"/>
    <arg name="colors"/>

    <!-- Ignore warnings, show progress of the run and show sniff names -->
    <arg value="nps"/>

    <config name="php_version" value="70100"/>

    <file>lib</file>
    <file>tests</file>

    <exclude-pattern>*/lib/Doctrine/ORM/Mapping/InverseJoinColumn.php</exclude-pattern>
    <exclude-pattern>*/tests/Doctrine/Tests/Proxies/__CG__*</exclude-pattern>
    <exclude-pattern>*/tests/Doctrine/Tests/ORM/Tools/Export/export/*</exclude-pattern>

    <rule ref="Doctrine">
        <exclude name="SlevomatCodingStandard.TypeHints.ParameterTypeHint.MissingAnyTypeHint" />
        <exclude name="SlevomatCodingStandard.TypeHints.TypeHintDeclaration.MissingReturnTypeHint"/>
        <exclude name="SlevomatCodingStandard.TypeHints.PropertyTypeHint.MissingNativeTypeHint" />
        <exclude name="SlevomatCodingStandard.Exceptions.ReferenceThrowableOnly.ReferencedGeneralException"/>
        <exclude name="SlevomatCodingStandard.ControlStructures.EarlyExit"/>
        <exclude name="SlevomatCodingStandard.Classes.SuperfluousAbstractClassNaming"/>
        <exclude name="SlevomatCodingStandard.Classes.SuperfluousExceptionNaming"/>
    </rule>

    <rule ref="SlevomatCodingStandard.TypeHints.ParameterTypeHint.MissingNativeTypeHint">
        <exclude-pattern>*/lib/*</exclude-pattern>
        <!--
            that class extends another one inside lib/ and can therefore not
            have more native typehints since its parent cannot have them: that
            would break signature compatibility.
        -->
        <exclude-pattern>tests/Doctrine/Tests/Mocks/HydratorMockStatement.php</exclude-pattern>
    </rule>

    <rule ref="SlevomatCodingStandard.TypeHints.ReturnTypeHint.MissingNativeTypeHint">
        <exclude-pattern>*/lib/*</exclude-pattern>
    </rule>

    <rule ref="PSR1.Classes.ClassDeclaration.MultipleClasses">
        <exclude-pattern>*/tests/*</exclude-pattern>
    </rule>

    <rule ref="Squiz.Classes.ClassFileName.NoMatch">
        <exclude-pattern>*/tests/*</exclude-pattern>
    </rule>

    <rule ref="Generic.NamingConventions.UpperCaseConstantName.ClassConstantNotUpperCase">
        <exclude-pattern>lib/Doctrine/ORM/Events.php</exclude-pattern>
        <exclude-pattern>lib/Doctrine/ORM/Tools/ToolEvents.php</exclude-pattern>
    </rule>

    <rule ref="SlevomatCodingStandard.TypeHints.PropertyTypeHint.MissingTraversableTypeHintSpecification">
        <!-- https://github.com/doctrine/annotations/issues/129 -->
        <exclude-pattern>lib/Doctrine/ORM/Mapping/Column.php</exclude-pattern>
        <exclude-pattern>lib/Doctrine/ORM/Mapping/Index.php</exclude-pattern>
        <exclude-pattern>lib/Doctrine/ORM/Mapping/Table.php</exclude-pattern>
        <exclude-pattern>lib/Doctrine/ORM/Mapping/UniqueConstraint.php</exclude-pattern>
    </rule>

    <rule ref="SlevomatCodingStandard.Operators.DisallowEqualOperators.DisallowedNotEqualOperator">
        <exclude-pattern>lib/Doctrine/ORM/Internal/Hydration/AbstractHydrator.php</exclude-pattern>
    </rule>

    <rule ref="PSR1.Methods.CamelCapsMethodName.NotCamelCaps">
        <exclude-pattern>lib/Doctrine/ORM/Query/Parser.php</exclude-pattern>
    </rule>

    <rule ref="SlevomatCodingStandard.Namespaces.ReferenceUsedNamesOnly.ReferenceViaFullyQualifiedName">
        <exclude-pattern>lib/Doctrine/ORM/Mapping/AssociationOverride.php</exclude-pattern>
        <exclude-pattern>lib/Doctrine/ORM/Mapping/AssociationOverrides.php</exclude-pattern>
        <exclude-pattern>lib/Doctrine/ORM/Mapping/AttributeOverride.php</exclude-pattern>
        <exclude-pattern>lib/Doctrine/ORM/Mapping/AttributeOverrides.php</exclude-pattern>
        <exclude-pattern>lib/Doctrine/ORM/Mapping/Cache.php</exclude-pattern>
        <exclude-pattern>lib/Doctrine/ORM/Mapping/ChangeTrackingPolicy.php</exclude-pattern>
        <exclude-pattern>lib/Doctrine/ORM/Mapping/Column.php</exclude-pattern>
        <exclude-pattern>lib/Doctrine/ORM/Mapping/ColumnResult.php</exclude-pattern>
        <exclude-pattern>lib/Doctrine/ORM/Mapping/CustomIdGenerator.php</exclude-pattern>
        <exclude-pattern>lib/Doctrine/ORM/Mapping/DiscriminatorColumn.php</exclude-pattern>
        <exclude-pattern>lib/Doctrine/ORM/Mapping/DiscriminatorMap.php</exclude-pattern>
        <exclude-pattern>lib/Doctrine/ORM/Mapping/Embeddable.php</exclude-pattern>
        <exclude-pattern>lib/Doctrine/ORM/Mapping/Embedded.php</exclude-pattern>
        <exclude-pattern>lib/Doctrine/ORM/Mapping/Entity.php</exclude-pattern>
        <exclude-pattern>lib/Doctrine/ORM/Mapping/EntityListeners.php</exclude-pattern>
        <exclude-pattern>lib/Doctrine/ORM/Mapping/EntityResult.php</exclude-pattern>
        <exclude-pattern>lib/Doctrine/ORM/Mapping/FieldResult.php</exclude-pattern>
        <exclude-pattern>lib/Doctrine/ORM/Mapping/GeneratedValue.php</exclude-pattern>
        <exclude-pattern>lib/Doctrine/ORM/Mapping/HasLifecycleCallbacks.php</exclude-pattern>
        <exclude-pattern>lib/Doctrine/ORM/Mapping/Id.php</exclude-pattern>
        <exclude-pattern>lib/Doctrine/ORM/Mapping/Index.php</exclude-pattern>
        <exclude-pattern>lib/Doctrine/ORM/Mapping/InheritanceType.php</exclude-pattern>
        <exclude-pattern>lib/Doctrine/ORM/Mapping/JoinColumn.php</exclude-pattern>
        <exclude-pattern>lib/Doctrine/ORM/Mapping/JoinColumns.php</exclude-pattern>
        <exclude-pattern>lib/Doctrine/ORM/Mapping/JoinTable.php</exclude-pattern>
        <exclude-pattern>lib/Doctrine/ORM/Mapping/ManyToMany.php</exclude-pattern>
        <exclude-pattern>lib/Doctrine/ORM/Mapping/ManyToOne.php</exclude-pattern>
        <exclude-pattern>lib/Doctrine/ORM/Mapping/MappedSuperclass.php</exclude-pattern>
        <exclude-pattern>lib/Doctrine/ORM/Mapping/NamedNativeQueries.php</exclude-pattern>
        <exclude-pattern>lib/Doctrine/ORM/Mapping/NamedNativeQuery.php</exclude-pattern>
        <exclude-pattern>lib/Doctrine/ORM/Mapping/NamedQueries.php</exclude-pattern>
        <exclude-pattern>lib/Doctrine/ORM/Mapping/NamedQuery.php</exclude-pattern>
        <exclude-pattern>lib/Doctrine/ORM/Mapping/OneToMany.php</exclude-pattern>
        <exclude-pattern>lib/Doctrine/ORM/Mapping/OneToOne.php</exclude-pattern>
        <exclude-pattern>lib/Doctrine/ORM/Mapping/OrderBy.php</exclude-pattern>
        <exclude-pattern>lib/Doctrine/ORM/Mapping/PostLoad.php</exclude-pattern>
        <exclude-pattern>lib/Doctrine/ORM/Mapping/PostPersist.php</exclude-pattern>
        <exclude-pattern>lib/Doctrine/ORM/Mapping/PostRemove.php</exclude-pattern>
        <exclude-pattern>lib/Doctrine/ORM/Mapping/PostUpdate.php</exclude-pattern>
        <exclude-pattern>lib/Doctrine/ORM/Mapping/PreFlush.php</exclude-pattern>
        <exclude-pattern>lib/Doctrine/ORM/Mapping/PrePersist.php</exclude-pattern>
        <exclude-pattern>lib/Doctrine/ORM/Mapping/PreRemove.php</exclude-pattern>
        <exclude-pattern>lib/Doctrine/ORM/Mapping/PreUpdate.php</exclude-pattern>
        <exclude-pattern>lib/Doctrine/ORM/Mapping/SequenceGenerator.php</exclude-pattern>
        <exclude-pattern>lib/Doctrine/ORM/Mapping/SqlResultSetMapping.php</exclude-pattern>
        <exclude-pattern>lib/Doctrine/ORM/Mapping/SqlResultSetMappings.php</exclude-pattern>
        <exclude-pattern>lib/Doctrine/ORM/Mapping/Table.php</exclude-pattern>
        <exclude-pattern>lib/Doctrine/ORM/Mapping/UniqueConstraint.php</exclude-pattern>
        <exclude-pattern>lib/Doctrine/ORM/Mapping/Version.php</exclude-pattern>
    </rule>

    <rule ref="SlevomatCodingStandard.Commenting.EmptyComment">
        <exclude-pattern>lib/Doctrine/ORM/Cache/DefaultQueryCache.php</exclude-pattern>
    </rule>

    <rule ref="SlevomatCodingStandard.Classes.SuperfluousInterfaceNaming">
        <exclude-pattern>lib/Doctrine/ORM/EntityManagerInterface.php</exclude-pattern>
    </rule>

    <rule ref="SlevomatCodingStandard.Classes.SuperfluousTraitNaming.SuperfluousSuffix">
        <exclude-pattern>tests/Doctrine/Tests/Models/DDC1872/DDC1872ExampleTrait.php</exclude-pattern>
    </rule>

    <rule name="SlevomatCodingStandard.TypeHints.PropertyTypeHint.MissingAnyTypeHint">
        <exclude-pattern>*/tests/*</exclude-pattern>
    </rule>

    <rule ref="SlevomatCodingStandard.TypeHints.ParameterTypeHint.MissingTraversableTypeHintSpecification">
        <exclude-pattern>*/tests/*</exclude-pattern>
    </rule>

    <rule ref="SlevomatCodingStandard.TypeHints.PropertyTypeHint.MissingTraversableTypeHintSpecification">
        <exclude-pattern>*/tests/*</exclude-pattern>
    </rule>

    <rule ref="SlevomatCodingStandard.TypeHints.ReturnTypeHint.MissingTraversableTypeHintSpecification">
        <exclude-pattern>*/tests/*</exclude-pattern>
    </rule>

    <!-- intentionally without namespace -->
    <rule ref="PSR1.Classes.ClassDeclaration.MissingNamespace">
        <exclude-pattern>tests/Doctrine/Tests/Models/Global/GlobalNamespaceModel.php</exclude-pattern>
        <exclude-pattern>tests/Doctrine/Tests/Models/DDC3231/DDC3231User1NoNamespace.php</exclude-pattern>
        <exclude-pattern>tests/Doctrine/Tests/Models/DDC3231/DDC3231User2NoNamespace.php</exclude-pattern>
    </rule>

    <!-- file with multiple namespaces confuses the sniff -->
    <rule ref="PSR2.Namespaces.UseDeclaration.UseAfterNamespace">
        <exclude-pattern>tests/Doctrine/Tests/ORM/Functional/Ticket/DDC2084Test.php</exclude-pattern>
    </rule>

    <!-- file with multiple namespaces confuses the sniff -->
    <rule ref="SlevomatCodingStandard.Namespaces.AlphabeticallySortedUses.IncorrectlyOrderedUses">
        <exclude-pattern>tests/Doctrine/Tests/ORM/Functional/Ticket/DDC2084Test.php</exclude-pattern>
    </rule>

    <!-- intentionally empty blocks -->
    <rule ref="Generic.CodeAnalysis.EmptyStatement.DetectedForeach">
        <exclude-pattern>tests/Doctrine/Tests/ORM/Functional/Ticket/DDC1301Test.php</exclude-pattern>
        <exclude-pattern>tests/Doctrine/Tests/ORM/Functional/ExtraLazyCollectionTest.php</exclude-pattern>
    </rule>

    <!--
        That file is used in a test as a template to create another one with a
        different namespace. The use statement has to stay.
    -->
    <rule ref="SlevomatCodingStandard.Namespaces.UseFromSameNamespace.UseFromSameNamespace">
        <exclude-pattern>tests/Doctrine/Tests/Models/DDC1590/DDC1590User.php</exclude-pattern>
    </rule>

    <rule ref="SlevomatCodingStandard.Commenting.ForbiddenAnnotations.AnnotationForbidden">
        <exclude-pattern>tests/Doctrine/Tests/ORM/Functional/Ticket/DDC832Test.php</exclude-pattern>
    </rule>

    <rule ref="Squiz.Commenting.FunctionComment.WrongStyle">
        <!-- https://github.com/squizlabs/PHP_CodeSniffer/issues/1961 -->
        <exclude-pattern>tests/Doctrine/Tests/Mocks/DatabasePlatformMock.php</exclude-pattern>
        <exclude-pattern>tests/Doctrine/Tests/Mocks/DriverMock.php</exclude-pattern>
        <exclude-pattern>tests/Doctrine/Tests/ORM/UnitOfWorkTest.php</exclude-pattern>
        <exclude-pattern>tests/Doctrine/Tests/ORM/Query/DeleteSqlGenerationTest.php</exclude-pattern>
    </rule>
    <rule ref="Squiz.Commenting.FunctionComment.InvalidNoReturn">
        <!-- https://github.com/squizlabs/PHP_CodeSniffer/issues/2099 -->
        <exclude-pattern>lib/Doctrine/ORM/Query/AST/Node.php</exclude-pattern>
    </rule>

    <rule ref="SlevomatCodingStandard.Commenting.InlineDocCommentDeclaration.NoAssignment">
        <exclude-pattern>tests/Doctrine/Tests/ORM/Mapping/php/Doctrine.Tests*</exclude-pattern>
    </rule>

    <rule ref="PSR2.Methods.MethodDeclaration.Underscore">
        <exclude-pattern>lib/Doctrine/ORM/AbstractQuery.php</exclude-pattern>
        <exclude-pattern>lib/Doctrine/ORM/Mapping/ClassMetadataInfo.php</exclude-pattern>
        <exclude-pattern>lib/Doctrine/ORM/NativeQuery.php</exclude-pattern>
        <exclude-pattern>lib/Doctrine/ORM/Query.php</exclude-pattern>
        <exclude-pattern>lib/Doctrine/ORM/Query/TreeWalkerAdapter.php</exclude-pattern>
        <exclude-pattern>lib/Doctrine/ORM/Tools/Export/Driver/AbstractExporter.php</exclude-pattern>
        <exclude-pattern>lib/Doctrine/ORM/Tools/Export/Driver/AnnotationExporter.php</exclude-pattern>
        <exclude-pattern>lib/Doctrine/ORM/Tools/Export/Driver/PhpExporter.php</exclude-pattern>
        <!-- extending a class from another package -->
        <exclude-pattern>tests/Doctrine/Tests/Mocks/DatabasePlatformMock.php</exclude-pattern>
        <exclude-pattern>tests/Doctrine/Tests/Mocks/SchemaManagerMock.php</exclude-pattern>
        <exclude-pattern>tests/Doctrine/Tests/ORM/Functional/Ticket/DDC3634Test.php</exclude-pattern>
    </rule>

    <rule ref="Squiz.NamingConventions.ValidVariableName.PublicHasUnderscore">
        <exclude-pattern>lib/Doctrine/ORM/AbstractQuery.php</exclude-pattern>
        <exclude-pattern>lib/Doctrine/ORM/Configuration.php</exclude-pattern>
        <exclude-pattern>lib/Doctrine/ORM/EntityRepository.php</exclude-pattern>
        <exclude-pattern>lib/Doctrine/ORM/Internal/Hydration/AbstractHydrator.php</exclude-pattern>
        <exclude-pattern>lib/Doctrine/ORM/Query/Exec/AbstractSqlExecutor.php</exclude-pattern>
        <exclude-pattern>lib/Doctrine/ORM/Query/Exec/AbstractSqlExecutor.php</exclude-pattern>
        <exclude-pattern>lib/Doctrine/ORM/Query/Printer.php</exclude-pattern>
        <exclude-pattern>lib/Doctrine/ORM/Tools/EntityRepositoryGenerator.php</exclude-pattern>
        <exclude-pattern>lib/Doctrine/ORM/Tools/Console/Helper/EntityManagerHelper.php</exclude-pattern>
        <exclude-pattern>lib/Doctrine/ORM/Tools/Export/Driver/AbstractExporter.php</exclude-pattern>
        <exclude-pattern>lib/Doctrine/ORM/Tools/Export/Driver/AnnotationExporter.php</exclude-pattern>
        <exclude-pattern>lib/Doctrine/ORM/Tools/Export/Driver/PhpExporter.php</exclude-pattern>
        <exclude-pattern>lib/Doctrine/ORM/Tools/Export/Driver/XmlExporter.php</exclude-pattern>
        <exclude-pattern>lib/Doctrine/ORM/Tools/Export/Driver/YamlExporter.php</exclude-pattern>
        <!-- the impact of changing this would be too big -->
        <exclude-pattern>tests/Doctrine/Tests/OrmFunctionalTestCase.php</exclude-pattern>
    </rule>
    <rule ref="Squiz.NamingConventions.ValidVariableName.MemberNotCamelCaps">
        <!-- accessing public property __isInitialized__ of a proxy -->
        <exclude-pattern>lib/Doctrine/ORM/Internal/Hydration/ObjectHydrator.php</exclude-pattern>
        <exclude-pattern>lib/Doctrine/ORM/UnitOfWork.php</exclude-pattern>
        <exclude-pattern>tests/Doctrine/Tests/ORM/Functional/BasicFunctionalTest.php</exclude-pattern>
        <exclude-pattern>tests/Doctrine/Tests/ORM/Functional/DefaultValuesTest.php</exclude-pattern>
        <exclude-pattern>tests/Doctrine/Tests/ORM/Functional/OneToManyBidirectionalAssociationTest.php</exclude-pattern>
        <exclude-pattern>tests/Doctrine/Tests/ORM/Functional/ProxiesLikeEntitiesTest.php</exclude-pattern>
        <exclude-pattern>tests/Doctrine/Tests/ORM/Functional/ReferenceProxyTest.php</exclude-pattern>
        <exclude-pattern>tests/Doctrine/Tests/ORM/Functional/Ticket/DDC2231Test.php</exclude-pattern>
    </rule>

    <rule ref="SlevomatCodingStandard.Namespaces.UnusedUses.MismatchingCaseSensitivity">
        <!-- Using @group and Group entity in the same file -->
        <exclude-pattern>tests/Doctrine/Tests/ORM/Functional/Ticket/DDC1885Test.php</exclude-pattern>
        <exclude-pattern>tests/Doctrine/Tests/ORM/Functional/Ticket/DDC1843Test.php</exclude-pattern>
    </rule>

    <rule ref="Generic.CodeAnalysis.EmptyStatement.DetectedElse">
        <!-- The missing code needs to be implemented someday -->
        <exclude-pattern>lib/Doctrine/ORM/Id/TableGenerator.php</exclude-pattern>
    </rule>
    <rule ref="Generic.CodeAnalysis.EmptyStatement.DetectedIf">
        <!-- The missing code needs to be implemented someday -->
        <exclude-pattern>lib/Doctrine/ORM/Id/TableGenerator.php</exclude-pattern>
    </rule>
    <rule ref="Squiz.Commenting.FunctionComment.ExtraParamComment">
        <!-- https://github.com/doctrine/orm/issues/8537 -->
        <exclude-pattern>lib/Doctrine/ORM/QueryBuilder.php</exclude-pattern>
    </rule>

    <rule ref="Generic.WhiteSpace.ScopeIndent.Incorrect">
        <!-- see https://github.com/squizlabs/PHP_CodeSniffer/issues/3474 -->
        <exclude-pattern>tests/Doctrine/Tests/Models/Enums/AccessLevel.php</exclude-pattern>
        <exclude-pattern>tests/Doctrine/Tests/Models/Enums/City.php</exclude-pattern>
        <exclude-pattern>tests/Doctrine/Tests/Models/Enums/Suit.php</exclude-pattern>
<<<<<<< HEAD
        <exclude-pattern>tests/Doctrine/Tests/Models/Enums/UserStatus.php</exclude-pattern>
=======
        <exclude-pattern>tests/Doctrine/Tests/Models/Enums/Unit.php</exclude-pattern>
>>>>>>> 6d5da83c
    </rule>
    <rule ref="Generic.WhiteSpace.ScopeIndent.IncorrectExact">
        <!-- see https://github.com/squizlabs/PHP_CodeSniffer/issues/3474 -->
        <exclude-pattern>tests/Doctrine/Tests/Models/Enums/AccessLevel.php</exclude-pattern>
        <exclude-pattern>tests/Doctrine/Tests/Models/Enums/City.php</exclude-pattern>
        <exclude-pattern>tests/Doctrine/Tests/Models/Enums/Suit.php</exclude-pattern>
<<<<<<< HEAD
        <exclude-pattern>tests/Doctrine/Tests/Models/Enums/UserStatus.php</exclude-pattern>
=======
        <exclude-pattern>tests/Doctrine/Tests/Models/Enums/Unit.php</exclude-pattern>
>>>>>>> 6d5da83c
    </rule>
</ruleset><|MERGE_RESOLUTION|>--- conflicted
+++ resolved
@@ -271,21 +271,15 @@
         <exclude-pattern>tests/Doctrine/Tests/Models/Enums/AccessLevel.php</exclude-pattern>
         <exclude-pattern>tests/Doctrine/Tests/Models/Enums/City.php</exclude-pattern>
         <exclude-pattern>tests/Doctrine/Tests/Models/Enums/Suit.php</exclude-pattern>
-<<<<<<< HEAD
+        <exclude-pattern>tests/Doctrine/Tests/Models/Enums/Unit.php</exclude-pattern>
         <exclude-pattern>tests/Doctrine/Tests/Models/Enums/UserStatus.php</exclude-pattern>
-=======
-        <exclude-pattern>tests/Doctrine/Tests/Models/Enums/Unit.php</exclude-pattern>
->>>>>>> 6d5da83c
     </rule>
     <rule ref="Generic.WhiteSpace.ScopeIndent.IncorrectExact">
         <!-- see https://github.com/squizlabs/PHP_CodeSniffer/issues/3474 -->
         <exclude-pattern>tests/Doctrine/Tests/Models/Enums/AccessLevel.php</exclude-pattern>
         <exclude-pattern>tests/Doctrine/Tests/Models/Enums/City.php</exclude-pattern>
         <exclude-pattern>tests/Doctrine/Tests/Models/Enums/Suit.php</exclude-pattern>
-<<<<<<< HEAD
+        <exclude-pattern>tests/Doctrine/Tests/Models/Enums/Unit.php</exclude-pattern>
         <exclude-pattern>tests/Doctrine/Tests/Models/Enums/UserStatus.php</exclude-pattern>
-=======
-        <exclude-pattern>tests/Doctrine/Tests/Models/Enums/Unit.php</exclude-pattern>
->>>>>>> 6d5da83c
     </rule>
 </ruleset>