parameters:
	ignoreErrors:
		-
			message: "#^Call to an undefined method Doctrine\\\\ORM\\\\Persisters\\\\Entity\\\\EntityPersister\\:\\:getCacheRegion\\(\\)\\.$#"
			count: 1
			path: lib/Doctrine/ORM/Cache/DefaultEntityHydrator.php

		-
			message: "#^Access to an undefined property Doctrine\\\\ORM\\\\Cache\\\\CacheEntry\\:\\:\\$class\\.$#"
			count: 2
			path: lib/Doctrine/ORM/Cache/DefaultQueryCache.php

		-
			message: "#^Call to an undefined method Doctrine\\\\ORM\\\\Cache\\\\CacheEntry\\:\\:resolveAssociationEntries\\(\\)\\.$#"
			count: 2
			path: lib/Doctrine/ORM/Cache/DefaultQueryCache.php

		-
			message: "#^Call to an undefined method Doctrine\\\\ORM\\\\Persisters\\\\Entity\\\\EntityPersister\\:\\:getCacheRegion\\(\\)\\.$#"
			count: 1
			path: lib/Doctrine/ORM/Cache/DefaultQueryCache.php

		-
			message: "#^Call to an undefined method Doctrine\\\\ORM\\\\Persisters\\\\Entity\\\\EntityPersister\\:\\:storeEntityCache\\(\\)\\.$#"
			count: 2
			path: lib/Doctrine/ORM/Cache/DefaultQueryCache.php

		-
			message: "#^Parameter \\#2 \\$key of method Doctrine\\\\ORM\\\\Cache\\\\Logging\\\\CacheLogger\\:\\:entityCacheHit\\(\\) expects Doctrine\\\\ORM\\\\Cache\\\\EntityCacheKey, Doctrine\\\\ORM\\\\Cache\\\\CacheKey given\\.$#"
			count: 2
			path: lib/Doctrine/ORM/Cache/DefaultQueryCache.php

		-
			message: "#^Parameter \\#2 \\$key of method Doctrine\\\\ORM\\\\Cache\\\\Logging\\\\CacheLogger\\:\\:entityCacheMiss\\(\\) expects Doctrine\\\\ORM\\\\Cache\\\\EntityCacheKey, Doctrine\\\\ORM\\\\Cache\\\\CacheKey given\\.$#"
			count: 2
			path: lib/Doctrine/ORM/Cache/DefaultQueryCache.php

		-
			message: "#^Strict comparison using \\=\\=\\= between array\\<object\\>\\|object and null will always evaluate to false\\.$#"
			count: 1
			path: lib/Doctrine/ORM/Cache/DefaultQueryCache.php

		-
			message: "#^Access to an undefined property Doctrine\\\\ORM\\\\Cache\\\\CacheEntry\\:\\:\\$identifiers\\.$#"
			count: 1
			path: lib/Doctrine/ORM/Cache/Persister/Collection/AbstractCollectionPersister.php

		-
			message: "#^Else branch is unreachable because ternary operator condition is always true\\.$#"
			count: 1
			path: lib/Doctrine/ORM/Cache/Persister/Collection/AbstractCollectionPersister.php

		-
			message: "#^Parameter \\#2 \\$key of method Doctrine\\\\ORM\\\\Cache\\\\EntityHydrator\\:\\:buildCacheEntry\\(\\) expects Doctrine\\\\ORM\\\\Cache\\\\EntityCacheKey, Doctrine\\\\ORM\\\\Cache\\\\CacheKey given\\.$#"
			count: 1
			path: lib/Doctrine/ORM/Cache/Persister/Collection/AbstractCollectionPersister.php

		-
			message: "#^Parameter \\#3 \\$entry of method Doctrine\\\\ORM\\\\Cache\\\\CollectionHydrator\\:\\:loadCacheEntry\\(\\) expects Doctrine\\\\ORM\\\\Cache\\\\CollectionCacheEntry, Doctrine\\\\ORM\\\\Cache\\\\CacheEntry given\\.$#"
			count: 1
			path: lib/Doctrine/ORM/Cache/Persister/Collection/AbstractCollectionPersister.php

		-
			message: "#^Call to an undefined method Doctrine\\\\ORM\\\\Cache\\\\Region\\:\\:lock\\(\\)\\.$#"
			count: 2
			path: lib/Doctrine/ORM/Cache/Persister/Collection/ReadWriteCachedCollectionPersister.php

		-
			message: "#^Access to an undefined property Doctrine\\\\ORM\\\\Cache\\\\CacheEntry\\:\\:\\$class\\.$#"
			count: 2
			path: lib/Doctrine/ORM/Cache/Persister/Entity/AbstractEntityPersister.php

		-
			message: "#^Call to an undefined method Doctrine\\\\ORM\\\\Cache\\\\Persister\\\\CachedPersister&Doctrine\\\\ORM\\\\Persisters\\\\Collection\\\\CollectionPersister\\:\\:loadCollectionCache\\(\\)\\.$#"
			count: 2
			path: lib/Doctrine/ORM/Cache/Persister/Entity/AbstractEntityPersister.php

		-
			message: "#^Call to an undefined method Doctrine\\\\ORM\\\\Cache\\\\Persister\\\\CachedPersister&Doctrine\\\\ORM\\\\Persisters\\\\Collection\\\\CollectionPersister\\:\\:storeCollectionCache\\(\\)\\.$#"
			count: 2
			path: lib/Doctrine/ORM/Cache/Persister/Entity/AbstractEntityPersister.php

		-
			message: "#^Call to an undefined method Doctrine\\\\ORM\\\\Persisters\\\\Entity\\\\EntityPersister\\:\\:storeEntityCache\\(\\)\\.$#"
			count: 1
			path: lib/Doctrine/ORM/Cache/Persister/Entity/AbstractEntityPersister.php

		-
			message: "#^Parameter \\#3 \\$entry of method Doctrine\\\\ORM\\\\Cache\\\\EntityHydrator\\:\\:loadCacheEntry\\(\\) expects Doctrine\\\\ORM\\\\Cache\\\\EntityCacheEntry, Doctrine\\\\ORM\\\\Cache\\\\CacheEntry given\\.$#"
			count: 1
			path: lib/Doctrine/ORM/Cache/Persister/Entity/AbstractEntityPersister.php

		-
			message: "#^Call to an undefined method Doctrine\\\\ORM\\\\Cache\\\\Region\\:\\:lock\\(\\)\\.$#"
			count: 2
			path: lib/Doctrine/ORM/Cache/Persister/Entity/ReadWriteCachedEntityPersister.php

		-
			message: "#^If condition is always true\\.$#"
			count: 1
			path: lib/Doctrine/ORM/Cache/Persister/Entity/ReadWriteCachedEntityPersister.php

		-
			message: "#^Access to an undefined property Doctrine\\\\ORM\\\\Cache\\\\CacheEntry\\:\\:\\$time\\.$#"
			count: 1
			path: lib/Doctrine/ORM/Cache/TimestampQueryCacheValidator.php

		-
			message: "#^Return type \\(Doctrine\\\\ORM\\\\Mapping\\\\ClassMetadataFactory\\) of method Doctrine\\\\ORM\\\\Decorator\\\\EntityManagerDecorator\\:\\:getMetadataFactory\\(\\) should be compatible with return type \\(Doctrine\\\\Persistence\\\\Mapping\\\\ClassMetadataFactory\\<Doctrine\\\\Persistence\\\\Mapping\\\\ClassMetadata\\<object\\>\\>\\) of method Doctrine\\\\Persistence\\\\ObjectManager\\:\\:getMetadataFactory\\(\\)$#"
			count: 1
			path: lib/Doctrine/ORM/Decorator/EntityManagerDecorator.php

		-
			message: "#^Return type \\(Doctrine\\\\ORM\\\\Mapping\\\\ClassMetadataFactory\\) of method Doctrine\\\\ORM\\\\Decorator\\\\EntityManagerDecorator\\:\\:getMetadataFactory\\(\\) should be compatible with return type \\(Doctrine\\\\Persistence\\\\Mapping\\\\ClassMetadataFactory\\<Doctrine\\\\Persistence\\\\Mapping\\\\ClassMetadata\\<object\\>\\>\\) of method Doctrine\\\\Persistence\\\\ObjectManagerDecorator\\<Doctrine\\\\ORM\\\\EntityManagerInterface\\>\\:\\:getMetadataFactory\\(\\)$#"
			count: 1
			path: lib/Doctrine/ORM/Decorator/EntityManagerDecorator.php

		-
<<<<<<< HEAD
			message: "#^Method Doctrine\\\\ORM\\\\EntityManager\\:\\:find\\(\\) should return T of object\\|null but returns object\\.$#"
=======
			message: "#^Else branch is unreachable because ternary operator condition is always true\\.$#"
>>>>>>> 60172804
			count: 1
			path: lib/Doctrine/ORM/EntityManager.php

		-
<<<<<<< HEAD
			message: "#^Method Doctrine\\\\ORM\\\\EntityManager\\:\\:find\\(\\) should return T of object\\|null but returns object\\|null\\.$#"
			count: 3
			path: lib/Doctrine/ORM/EntityManager.php

		-
			message: "#^Method Doctrine\\\\ORM\\\\EntityManager\\:\\:getPartialReference\\(\\) should return T of object\\|null but returns object\\.$#"
			count: 1
			path: lib/Doctrine/ORM/EntityManager.php

		-
			message: "#^Method Doctrine\\\\ORM\\\\EntityManager\\:\\:getPartialReference\\(\\) should return T of object\\|null but returns object\\|null\\.$#"
			count: 1
			path: lib/Doctrine/ORM/EntityManager.php

		-
			message: "#^Method Doctrine\\\\ORM\\\\EntityManager\\:\\:getReference\\(\\) should return T of object\\|null but returns Doctrine\\\\Common\\\\Proxy\\\\Proxy\\.$#"
			count: 1
			path: lib/Doctrine/ORM/EntityManager.php

		-
			message: "#^Method Doctrine\\\\ORM\\\\EntityManager\\:\\:getReference\\(\\) should return T of object\\|null but returns object\\|null\\.$#"
			count: 1
			path: lib/Doctrine/ORM/EntityManager.php

		-
			message: "#^Return type \\(Doctrine\\\\ORM\\\\Mapping\\\\ClassMetadataFactory\\) of method Doctrine\\\\ORM\\\\EntityManager\\:\\:getMetadataFactory\\(\\) should be compatible with return type \\(Doctrine\\\\Persistence\\\\Mapping\\\\ClassMetadataFactory\\<Doctrine\\\\Persistence\\\\Mapping\\\\ClassMetadata\\<object\\>\\>\\) of method Doctrine\\\\Persistence\\\\ObjectManager\\:\\:getMetadataFactory\\(\\)$#"
=======
			message: "#^Result of && is always false\\.$#"
>>>>>>> 60172804
			count: 1
			path: lib/Doctrine/ORM/EntityManager.php

		-
			message: "#^Return type \\(Doctrine\\\\ORM\\\\Mapping\\\\ClassMetadataFactory\\) of method Doctrine\\\\ORM\\\\EntityManagerInterface\\:\\:getMetadataFactory\\(\\) should be compatible with return type \\(Doctrine\\\\Persistence\\\\Mapping\\\\ClassMetadataFactory\\<Doctrine\\\\Persistence\\\\Mapping\\\\ClassMetadata\\<object\\>\\>\\) of method Doctrine\\\\Persistence\\\\ObjectManager\\:\\:getMetadataFactory\\(\\)$#"
			count: 1
			path: lib/Doctrine/ORM/EntityManagerInterface.php

		-
			message: "#^Template type T of method Doctrine\\\\ORM\\\\EntityManagerInterface\\:\\:getClassMetadata\\(\\) is not referenced in a parameter\\.$#"
			count: 1
			path: lib/Doctrine/ORM/EntityManagerInterface.php

		-
			message: "#^Method Doctrine\\\\ORM\\\\EntityRepository\\:\\:matching\\(\\) should return Doctrine\\\\Common\\\\Collections\\\\AbstractLazyCollection\\<int, T of object\\>&Doctrine\\\\Common\\\\Collections\\\\Selectable\\<int, T of object\\> but returns Doctrine\\\\ORM\\\\LazyCriteriaCollection\\<\\(int\\|string\\), object\\>\\.$#"
			count: 1
			path: lib/Doctrine/ORM/EntityRepository.php

		-
			message: "#^Method Doctrine\\\\ORM\\\\Event\\\\LifecycleEventArgs\\:\\:getEntityManager\\(\\) should return Doctrine\\\\ORM\\\\EntityManagerInterface but returns Doctrine\\\\Persistence\\\\ObjectManager\\.$#"
			count: 1
			path: lib/Doctrine/ORM/Event/LifecycleEventArgs.php

		-
			message: "#^Method Doctrine\\\\ORM\\\\Event\\\\LoadClassMetadataEventArgs\\:\\:getEntityManager\\(\\) should return Doctrine\\\\ORM\\\\EntityManagerInterface but returns Doctrine\\\\Persistence\\\\ObjectManager\\.$#"
			count: 1
			path: lib/Doctrine/ORM/Event/LoadClassMetadataEventArgs.php

		-
			message: "#^Parameter \\#2 \\$discrMap of static method Doctrine\\\\ORM\\\\Internal\\\\Hydration\\\\HydrationException\\:\\:invalidDiscriminatorValue\\(\\) expects array\\<string, string\\>, array\\<int, int\\|string\\> given\\.$#"
			count: 1
			path: lib/Doctrine/ORM/Internal/Hydration/ObjectHydrator.php

		-
			message: "#^Parameter \\#2 \\$discrMap of static method Doctrine\\\\ORM\\\\Internal\\\\Hydration\\\\HydrationException\\:\\:invalidDiscriminatorValue\\(\\) expects array\\<string, string\\>, array\\<int, int\\|string\\> given\\.$#"
			count: 1
			path: lib/Doctrine/ORM/Internal/Hydration/SimpleObjectHydrator.php

		-
			message: "#^Offset 'indexes' on array\\{name\\: string, schema\\: string, indexes\\: array, uniqueConstraints\\: array, options\\: array\\<string, mixed\\>, quoted\\?\\: bool\\} in isset\\(\\) always exists and is not nullable\\.$#"
			count: 1
			path: lib/Doctrine/ORM/Mapping/Builder/ClassMetadataBuilder.php

		-
			message: "#^Offset 'uniqueConstraints' on array\\{name\\: string, schema\\: string, indexes\\: array, uniqueConstraints\\: array, options\\: array\\<string, mixed\\>, quoted\\?\\: bool\\} in isset\\(\\) always exists and is not nullable\\.$#"
			count: 1
			path: lib/Doctrine/ORM/Mapping/Builder/ClassMetadataBuilder.php

		-
			message: "#^If condition is always true\\.$#"
			count: 2
			path: lib/Doctrine/ORM/Mapping/ClassMetadataFactory.php

		-
			message: "#^Negated boolean expression is always false\\.$#"
			count: 1
			path: lib/Doctrine/ORM/Mapping/ClassMetadataFactory.php

		-
			message: "#^Offset 'indexes'\\|'uniqueConstraints' on array\\{name\\: string, schema\\: string, indexes\\: array, uniqueConstraints\\: array, options\\: array\\<string, mixed\\>, quoted\\?\\: bool\\} in isset\\(\\) always exists and is not nullable\\.$#"
			count: 1
			path: lib/Doctrine/ORM/Mapping/ClassMetadataFactory.php

		-
			message: "#^Parameter \\#2 \\$class of method Doctrine\\\\ORM\\\\Mapping\\\\QuoteStrategy\\:\\:getSequenceName\\(\\) expects Doctrine\\\\ORM\\\\Mapping\\\\ClassMetadata, Doctrine\\\\ORM\\\\Mapping\\\\ClassMetadataInfo given\\.$#"
			count: 2
			path: lib/Doctrine/ORM/Mapping/ClassMetadataFactory.php

		-
			message: "#^Method Doctrine\\\\ORM\\\\Mapping\\\\NamingStrategy\\:\\:joinColumnName\\(\\) invoked with 2 parameters, 1 required\\.$#"
			count: 2
			path: lib/Doctrine/ORM/Mapping/ClassMetadataInfo.php

		-
			message: "#^Negated boolean expression is always false\\.$#"
			count: 1
			path: lib/Doctrine/ORM/Mapping/ClassMetadataInfo.php

		-
			message: "#^Offset 'schema' on array\\{name\\: string, schema\\: string, indexes\\: array, uniqueConstraints\\: array, options\\: array\\<string, mixed\\>, quoted\\?\\: bool\\} on left side of \\?\\? always exists and is not nullable\\.$#"
			count: 1
			path: lib/Doctrine/ORM/Mapping/ClassMetadataInfo.php

		-
			message: "#^Call to an undefined method Doctrine\\\\Persistence\\\\Mapping\\\\ClassMetadata\\:\\:mapEmbedded\\(\\)\\.$#"
			count: 1
			path: lib/Doctrine/ORM/Mapping/Driver/AnnotationDriver.php

		-
			message: "#^Call to an undefined method Doctrine\\\\Persistence\\\\Mapping\\\\ClassMetadata\\:\\:mapManyToMany\\(\\)\\.$#"
			count: 1
			path: lib/Doctrine/ORM/Mapping/Driver/AnnotationDriver.php

		-
			message: "#^Call to an undefined method Doctrine\\\\Persistence\\\\Mapping\\\\ClassMetadata\\:\\:mapManyToOne\\(\\)\\.$#"
			count: 1
			path: lib/Doctrine/ORM/Mapping/Driver/AnnotationDriver.php

		-
			message: "#^Call to an undefined method Doctrine\\\\Persistence\\\\Mapping\\\\ClassMetadata\\:\\:mapOneToMany\\(\\)\\.$#"
			count: 1
			path: lib/Doctrine/ORM/Mapping/Driver/AnnotationDriver.php

		-
			message: "#^Call to an undefined method Doctrine\\\\Persistence\\\\Mapping\\\\ClassMetadata\\:\\:mapOneToOne\\(\\)\\.$#"
			count: 1
			path: lib/Doctrine/ORM/Mapping/Driver/AnnotationDriver.php

		-
			message: "#^Expression on left side of \\?\\? is not nullable\\.$#"
			count: 1
			path: lib/Doctrine/ORM/Mapping/Driver/AnnotationDriver.php

		-
			message: "#^Argument of an invalid type Doctrine\\\\ORM\\\\Mapping\\\\InverseJoinColumn supplied for foreach, only iterables are supported\\.$#"
			count: 1
			path: lib/Doctrine/ORM/Mapping/Driver/AttributeDriver.php

		-
			message: "#^Argument of an invalid type Doctrine\\\\ORM\\\\Mapping\\\\JoinColumn supplied for foreach, only iterables are supported\\.$#"
			count: 2
			path: lib/Doctrine/ORM/Mapping/Driver/AttributeDriver.php

		-
			message: "#^PHPDoc type array\\<string, int\\> of property Doctrine\\\\ORM\\\\Mapping\\\\Driver\\\\AttributeDriver\\:\\:\\$entityAnnotationClasses is not covariant with PHPDoc type array\\<class\\-string, bool\\|int\\> of overridden property Doctrine\\\\Persistence\\\\Mapping\\\\Driver\\\\AnnotationDriver\\:\\:\\$entityAnnotationClasses\\.$#"
			count: 1
			path: lib/Doctrine/ORM/Mapping/Driver/AttributeDriver.php

		-
			message: "#^Parameter \\#1 \\$metadata of static method Doctrine\\\\ORM\\\\Mapping\\\\Builder\\\\EntityListenerBuilder\\:\\:bindEntityListener\\(\\) expects Doctrine\\\\ORM\\\\Mapping\\\\ClassMetadata, Doctrine\\\\ORM\\\\Mapping\\\\ClassMetadataInfo&Doctrine\\\\Persistence\\\\Mapping\\\\ClassMetadata\\<T of object\\> given\\.$#"
			count: 1
			path: lib/Doctrine/ORM/Mapping/Driver/AttributeDriver.php

		-
			message: "#^Parameter \\#1 \\$reader of method Doctrine\\\\Persistence\\\\Mapping\\\\Driver\\\\AnnotationDriver\\:\\:__construct\\(\\) expects Doctrine\\\\Common\\\\Annotations\\\\Reader, Doctrine\\\\ORM\\\\Mapping\\\\Driver\\\\AttributeReader given\\.$#"
			count: 1
			path: lib/Doctrine/ORM/Mapping/Driver/AttributeDriver.php

		-
			message: "#^Access to an undefined property Doctrine\\\\Persistence\\\\Mapping\\\\ClassMetadata\\<T of object\\>\\:\\:\\$name\\.$#"
			count: 1
			path: lib/Doctrine/ORM/Mapping/Driver/DatabaseDriver.php

		-
			message: "#^Access to an undefined property Doctrine\\\\Persistence\\\\Mapping\\\\ClassMetadata\\<T of object\\>\\:\\:\\$table\\.$#"
			count: 1
			path: lib/Doctrine/ORM/Mapping/Driver/DatabaseDriver.php

		-
			message: "#^Call to an undefined method Doctrine\\\\Persistence\\\\Mapping\\\\ClassMetadata\\<T of object\\>\\:\\:mapManyToMany\\(\\)\\.$#"
			count: 1
			path: lib/Doctrine/ORM/Mapping/Driver/DatabaseDriver.php

		-
			message: "#^Parameter \\#1 \\$metadata of method Doctrine\\\\ORM\\\\Mapping\\\\Driver\\\\DatabaseDriver\\:\\:buildFieldMappings\\(\\) expects Doctrine\\\\ORM\\\\Mapping\\\\ClassMetadataInfo, Doctrine\\\\Persistence\\\\Mapping\\\\ClassMetadata\\<T of object\\> given\\.$#"
			count: 1
			path: lib/Doctrine/ORM/Mapping/Driver/DatabaseDriver.php

		-
			message: "#^Parameter \\#1 \\$metadata of method Doctrine\\\\ORM\\\\Mapping\\\\Driver\\\\DatabaseDriver\\:\\:buildIndexes\\(\\) expects Doctrine\\\\ORM\\\\Mapping\\\\ClassMetadataInfo, Doctrine\\\\Persistence\\\\Mapping\\\\ClassMetadata\\<T of object\\> given\\.$#"
			count: 1
			path: lib/Doctrine/ORM/Mapping/Driver/DatabaseDriver.php

		-
			message: "#^Parameter \\#1 \\$metadata of method Doctrine\\\\ORM\\\\Mapping\\\\Driver\\\\DatabaseDriver\\:\\:buildToOneAssociationMappings\\(\\) expects Doctrine\\\\ORM\\\\Mapping\\\\ClassMetadataInfo, Doctrine\\\\Persistence\\\\Mapping\\\\ClassMetadata\\<T of object\\> given\\.$#"
			count: 1
			path: lib/Doctrine/ORM/Mapping/Driver/DatabaseDriver.php

		-
			message: "#^Access to an undefined property Doctrine\\\\Persistence\\\\Mapping\\\\ClassMetadata\\<T of object\\>\\:\\:\\$inheritanceType\\.$#"
			count: 1
			path: lib/Doctrine/ORM/Mapping/Driver/XmlDriver.php

		-
			message: "#^Access to an undefined property Doctrine\\\\Persistence\\\\Mapping\\\\ClassMetadata\\<T of object\\>\\:\\:\\$isEmbeddedClass\\.$#"
			count: 1
			path: lib/Doctrine/ORM/Mapping/Driver/XmlDriver.php

		-
			message: "#^Access to an undefined property Doctrine\\\\Persistence\\\\Mapping\\\\ClassMetadata\\<T of object\\>\\:\\:\\$isMappedSuperclass\\.$#"
			count: 1
			path: lib/Doctrine/ORM/Mapping/Driver/XmlDriver.php

		-
			message: "#^Access to an undefined property Doctrine\\\\Persistence\\\\Mapping\\\\ClassMetadata\\<T of object\\>\\:\\:\\$table\\.$#"
			count: 3
			path: lib/Doctrine/ORM/Mapping/Driver/XmlDriver.php

		-
			message: "#^Call to an undefined method Doctrine\\\\Persistence\\\\Mapping\\\\ClassMetadata\\<T of object\\>\\:\\:addEntityListener\\(\\)\\.$#"
			count: 1
			path: lib/Doctrine/ORM/Mapping/Driver/XmlDriver.php

		-
			message: "#^Call to an undefined method Doctrine\\\\Persistence\\\\Mapping\\\\ClassMetadata\\<T of object\\>\\:\\:addLifecycleCallback\\(\\)\\.$#"
			count: 1
			path: lib/Doctrine/ORM/Mapping/Driver/XmlDriver.php

		-
			message: "#^Call to an undefined method Doctrine\\\\Persistence\\\\Mapping\\\\ClassMetadata\\<T of object\\>\\:\\:addSqlResultSetMapping\\(\\)\\.$#"
			count: 1
			path: lib/Doctrine/ORM/Mapping/Driver/XmlDriver.php

		-
			message: "#^Call to an undefined method Doctrine\\\\Persistence\\\\Mapping\\\\ClassMetadata\\<T of object\\>\\:\\:enableCache\\(\\)\\.$#"
			count: 1
			path: lib/Doctrine/ORM/Mapping/Driver/XmlDriver.php

		-
			message: "#^Call to an undefined method Doctrine\\\\Persistence\\\\Mapping\\\\ClassMetadata\\<T of object\\>\\:\\:getAssociationCacheDefaults\\(\\)\\.$#"
			count: 4
			path: lib/Doctrine/ORM/Mapping/Driver/XmlDriver.php

		-
			message: "#^Call to an undefined method Doctrine\\\\Persistence\\\\Mapping\\\\ClassMetadata\\<T of object\\>\\:\\:mapEmbedded\\(\\)\\.$#"
			count: 1
			path: lib/Doctrine/ORM/Mapping/Driver/XmlDriver.php

		-
			message: "#^Call to an undefined method Doctrine\\\\Persistence\\\\Mapping\\\\ClassMetadata\\<T of object\\>\\:\\:mapField\\(\\)\\.$#"
			count: 3
			path: lib/Doctrine/ORM/Mapping/Driver/XmlDriver.php

		-
			message: "#^Call to an undefined method Doctrine\\\\Persistence\\\\Mapping\\\\ClassMetadata\\<T of object\\>\\:\\:mapManyToMany\\(\\)\\.$#"
			count: 1
			path: lib/Doctrine/ORM/Mapping/Driver/XmlDriver.php

		-
			message: "#^Call to an undefined method Doctrine\\\\Persistence\\\\Mapping\\\\ClassMetadata\\<T of object\\>\\:\\:mapManyToOne\\(\\)\\.$#"
			count: 1
			path: lib/Doctrine/ORM/Mapping/Driver/XmlDriver.php

		-
			message: "#^Call to an undefined method Doctrine\\\\Persistence\\\\Mapping\\\\ClassMetadata\\<T of object\\>\\:\\:mapOneToMany\\(\\)\\.$#"
			count: 1
			path: lib/Doctrine/ORM/Mapping/Driver/XmlDriver.php

		-
			message: "#^Call to an undefined method Doctrine\\\\Persistence\\\\Mapping\\\\ClassMetadata\\<T of object\\>\\:\\:mapOneToOne\\(\\)\\.$#"
			count: 1
			path: lib/Doctrine/ORM/Mapping/Driver/XmlDriver.php

		-
			message: "#^Call to an undefined method Doctrine\\\\Persistence\\\\Mapping\\\\ClassMetadata\\<T of object\\>\\:\\:markReadOnly\\(\\)\\.$#"
			count: 1
			path: lib/Doctrine/ORM/Mapping/Driver/XmlDriver.php

		-
			message: "#^Call to an undefined method Doctrine\\\\Persistence\\\\Mapping\\\\ClassMetadata\\<T of object\\>\\:\\:setAssociationOverride\\(\\)\\.$#"
			count: 1
			path: lib/Doctrine/ORM/Mapping/Driver/XmlDriver.php

		-
			message: "#^Call to an undefined method Doctrine\\\\Persistence\\\\Mapping\\\\ClassMetadata\\<T of object\\>\\:\\:setAttributeOverride\\(\\)\\.$#"
			count: 1
			path: lib/Doctrine/ORM/Mapping/Driver/XmlDriver.php

		-
			message: "#^Call to an undefined method Doctrine\\\\Persistence\\\\Mapping\\\\ClassMetadata\\<T of object\\>\\:\\:setChangeTrackingPolicy\\(\\)\\.$#"
			count: 1
			path: lib/Doctrine/ORM/Mapping/Driver/XmlDriver.php

		-
			message: "#^Call to an undefined method Doctrine\\\\Persistence\\\\Mapping\\\\ClassMetadata\\<T of object\\>\\:\\:setCustomGeneratorDefinition\\(\\)\\.$#"
			count: 1
			path: lib/Doctrine/ORM/Mapping/Driver/XmlDriver.php

		-
			message: "#^Call to an undefined method Doctrine\\\\Persistence\\\\Mapping\\\\ClassMetadata\\<T of object\\>\\:\\:setCustomRepositoryClass\\(\\)\\.$#"
			count: 2
			path: lib/Doctrine/ORM/Mapping/Driver/XmlDriver.php

		-
			message: "#^Call to an undefined method Doctrine\\\\Persistence\\\\Mapping\\\\ClassMetadata\\<T of object\\>\\:\\:setDiscriminatorColumn\\(\\)\\.$#"
			count: 2
			path: lib/Doctrine/ORM/Mapping/Driver/XmlDriver.php

		-
			message: "#^Call to an undefined method Doctrine\\\\Persistence\\\\Mapping\\\\ClassMetadata\\<T of object\\>\\:\\:setDiscriminatorMap\\(\\)\\.$#"
			count: 1
			path: lib/Doctrine/ORM/Mapping/Driver/XmlDriver.php

		-
			message: "#^Call to an undefined method Doctrine\\\\Persistence\\\\Mapping\\\\ClassMetadata\\<T of object\\>\\:\\:setIdGeneratorType\\(\\)\\.$#"
			count: 1
			path: lib/Doctrine/ORM/Mapping/Driver/XmlDriver.php

		-
			message: "#^Call to an undefined method Doctrine\\\\Persistence\\\\Mapping\\\\ClassMetadata\\<T of object\\>\\:\\:setInheritanceType\\(\\)\\.$#"
			count: 1
			path: lib/Doctrine/ORM/Mapping/Driver/XmlDriver.php

		-
			message: "#^Call to an undefined method Doctrine\\\\Persistence\\\\Mapping\\\\ClassMetadata\\<T of object\\>\\:\\:setPrimaryTable\\(\\)\\.$#"
			count: 1
			path: lib/Doctrine/ORM/Mapping/Driver/XmlDriver.php

		-
			message: "#^Call to an undefined method Doctrine\\\\Persistence\\\\Mapping\\\\ClassMetadata\\<T of object\\>\\:\\:setSequenceGeneratorDefinition\\(\\)\\.$#"
			count: 1
			path: lib/Doctrine/ORM/Mapping/Driver/XmlDriver.php

		-
			message: "#^Call to an undefined method Doctrine\\\\Persistence\\\\Mapping\\\\ClassMetadata\\<T of object\\>\\:\\:setVersionMapping\\(\\)\\.$#"
			count: 2
			path: lib/Doctrine/ORM/Mapping/Driver/XmlDriver.php

		-
			message: "#^Empty array passed to foreach\\.$#"
			count: 1
			path: lib/Doctrine/ORM/Mapping/Driver/XmlDriver.php

		-
			message: "#^Offset 'version' on \\*NEVER\\* in isset\\(\\) always exists and is always null\\.$#"
			count: 1
			path: lib/Doctrine/ORM/Mapping/Driver/XmlDriver.php

		-
			message: "#^Parameter \\#1 \\$metadata of static method Doctrine\\\\ORM\\\\Mapping\\\\Builder\\\\EntityListenerBuilder\\:\\:bindEntityListener\\(\\) expects Doctrine\\\\ORM\\\\Mapping\\\\ClassMetadata, Doctrine\\\\Persistence\\\\Mapping\\\\ClassMetadata\\<T of object\\> given\\.$#"
			count: 1
			path: lib/Doctrine/ORM/Mapping/Driver/XmlDriver.php

		-
			message: "#^Call to function is_int\\(\\) with string will always evaluate to false\\.$#"
			count: 1
			path: lib/Doctrine/ORM/NativeQuery.php

		-
			message: "#^Result of && is always false\\.$#"
			count: 1
			path: lib/Doctrine/ORM/NativeQuery.php

		-
			message: "#^Call to an undefined method Doctrine\\\\Common\\\\Collections\\\\Collection\\<\\(int\\|string\\), mixed\\>\\:\\:matching\\(\\)\\.$#"
			count: 1
			path: lib/Doctrine/ORM/PersistentCollection.php

		-
			message: "#^Method Doctrine\\\\ORM\\\\PersistentCollection\\:\\:remove\\(\\) should return object but returns array\\|float\\|int\\|string\\|false\\|null\\.$#"
			count: 1
			path: lib/Doctrine/ORM/PersistentCollection.php

		-
			message: "#^Right side of && is always true\\.$#"
			count: 2
			path: lib/Doctrine/ORM/PersistentCollection.php

		-
			message: "#^The @implements tag of class Doctrine\\\\ORM\\\\PersistentCollection describes Doctrine\\\\Common\\\\Collections\\\\Collection but the class implements\\: Doctrine\\\\Common\\\\Collections\\\\Selectable$#"
			count: 1
			path: lib/Doctrine/ORM/PersistentCollection.php

		-
			message: "#^Method Doctrine\\\\ORM\\\\Persisters\\\\Collection\\\\OneToManyPersister\\:\\:delete\\(\\) should return int\\|null but empty return statement found\\.$#"
			count: 1
			path: lib/Doctrine/ORM/Persisters/Collection/OneToManyPersister.php

		-
			message: "#^Parameter \\#3 \\$hints of method Doctrine\\\\ORM\\\\Internal\\\\Hydration\\\\AbstractHydrator\\:\\:hydrateAll\\(\\) expects array\\<string, string\\>, array\\<string, Doctrine\\\\ORM\\\\PersistentCollection\\|true\\> given\\.$#"
			count: 1
			path: lib/Doctrine/ORM/Persisters/Entity/BasicEntityPersister.php

		-
			message: "#^Parameter \\#3 \\$hints of method Doctrine\\\\ORM\\\\Internal\\\\Hydration\\\\AbstractHydrator\\:\\:hydrateAll\\(\\) expects array\\<string, string\\>, array\\<string, true\\> given\\.$#"
			count: 4
			path: lib/Doctrine/ORM/Persisters/Entity/BasicEntityPersister.php

		-
			message: "#^Strict comparison using \\=\\=\\= between string and null will always evaluate to false\\.$#"
			count: 1
			path: lib/Doctrine/ORM/Persisters/Entity/BasicEntityPersister.php

		-
			message: "#^Property Doctrine\\\\ORM\\\\Persisters\\\\Entity\\\\CachedPersisterContext\\:\\:\\$class \\(Doctrine\\\\ORM\\\\Mapping\\\\ClassMetadata\\) does not accept Doctrine\\\\Persistence\\\\Mapping\\\\ClassMetadata\\.$#"
			count: 1
			path: lib/Doctrine/ORM/Persisters/Entity/CachedPersisterContext.php

		-
			message: "#^Access to an undefined property Doctrine\\\\Persistence\\\\Mapping\\\\ClassMetadata\\:\\:\\$isEmbeddedClass\\.$#"
			count: 1
			path: lib/Doctrine/ORM/Proxy/ProxyFactory.php

		-
			message: "#^Access to an undefined property Doctrine\\\\Persistence\\\\Mapping\\\\ClassMetadata\\:\\:\\$isMappedSuperclass\\.$#"
			count: 1
			path: lib/Doctrine/ORM/Proxy/ProxyFactory.php

		-
			message: "#^Call to an undefined method Doctrine\\\\Common\\\\Proxy\\\\Proxy\\:\\:__wakeup\\(\\)\\.$#"
			count: 1
			path: lib/Doctrine/ORM/Proxy/ProxyFactory.php

		-
			message: "#^Parameter \\#1 \\$class of method Doctrine\\\\ORM\\\\Utility\\\\IdentifierFlattener\\:\\:flattenIdentifier\\(\\) expects Doctrine\\\\ORM\\\\Mapping\\\\ClassMetadata, Doctrine\\\\Persistence\\\\Mapping\\\\ClassMetadata given\\.$#"
			count: 2
			path: lib/Doctrine/ORM/Proxy/ProxyFactory.php

		-
			message: "#^Parameter \\#2 \\$sqlParams of method Doctrine\\\\ORM\\\\Query\\:\\:evictResultSetCache\\(\\) expects array\\<string, mixed\\>, array\\<int, mixed\\> given\\.$#"
			count: 1
			path: lib/Doctrine/ORM/Query.php

		-
			message: "#^Access to an undefined property Doctrine\\\\ORM\\\\Query\\\\AST\\\\Node\\:\\:\\$value\\.$#"
			count: 1
			path: lib/Doctrine/ORM/Query/AST/Functions/DateAddFunction.php

		-
			message: "#^Parameter \\#2 \\$days of method Doctrine\\\\DBAL\\\\Platforms\\\\AbstractPlatform\\:\\:getDateAddDaysExpression\\(\\) expects int, string given\\.$#"
			count: 1
			path: lib/Doctrine/ORM/Query/AST/Functions/DateAddFunction.php

		-
			message: "#^Parameter \\#2 \\$hours of method Doctrine\\\\DBAL\\\\Platforms\\\\AbstractPlatform\\:\\:getDateAddHourExpression\\(\\) expects int, string given\\.$#"
			count: 1
			path: lib/Doctrine/ORM/Query/AST/Functions/DateAddFunction.php

		-
			message: "#^Parameter \\#2 \\$minutes of method Doctrine\\\\DBAL\\\\Platforms\\\\AbstractPlatform\\:\\:getDateAddMinutesExpression\\(\\) expects int, string given\\.$#"
			count: 1
			path: lib/Doctrine/ORM/Query/AST/Functions/DateAddFunction.php

		-
			message: "#^Parameter \\#2 \\$months of method Doctrine\\\\DBAL\\\\Platforms\\\\AbstractPlatform\\:\\:getDateAddMonthExpression\\(\\) expects int, string given\\.$#"
			count: 1
			path: lib/Doctrine/ORM/Query/AST/Functions/DateAddFunction.php

		-
			message: "#^Parameter \\#2 \\$seconds of method Doctrine\\\\DBAL\\\\Platforms\\\\AbstractPlatform\\:\\:getDateAddSecondsExpression\\(\\) expects int, string given\\.$#"
			count: 1
			path: lib/Doctrine/ORM/Query/AST/Functions/DateAddFunction.php

		-
			message: "#^Parameter \\#2 \\$weeks of method Doctrine\\\\DBAL\\\\Platforms\\\\AbstractPlatform\\:\\:getDateAddWeeksExpression\\(\\) expects int, string given\\.$#"
			count: 1
			path: lib/Doctrine/ORM/Query/AST/Functions/DateAddFunction.php

		-
			message: "#^Parameter \\#2 \\$years of method Doctrine\\\\DBAL\\\\Platforms\\\\AbstractPlatform\\:\\:getDateAddYearsExpression\\(\\) expects int, string given\\.$#"
			count: 1
			path: lib/Doctrine/ORM/Query/AST/Functions/DateAddFunction.php

		-
			message: "#^Access to an undefined property Doctrine\\\\ORM\\\\Query\\\\AST\\\\Node\\:\\:\\$value\\.$#"
			count: 1
			path: lib/Doctrine/ORM/Query/AST/Functions/DateSubFunction.php

		-
			message: "#^Parameter \\#2 \\$days of method Doctrine\\\\DBAL\\\\Platforms\\\\AbstractPlatform\\:\\:getDateSubDaysExpression\\(\\) expects int, string given\\.$#"
			count: 1
			path: lib/Doctrine/ORM/Query/AST/Functions/DateSubFunction.php

		-
			message: "#^Parameter \\#2 \\$hours of method Doctrine\\\\DBAL\\\\Platforms\\\\AbstractPlatform\\:\\:getDateSubHourExpression\\(\\) expects int, string given\\.$#"
			count: 1
			path: lib/Doctrine/ORM/Query/AST/Functions/DateSubFunction.php

		-
			message: "#^Parameter \\#2 \\$minutes of method Doctrine\\\\DBAL\\\\Platforms\\\\AbstractPlatform\\:\\:getDateSubMinutesExpression\\(\\) expects int, string given\\.$#"
			count: 1
			path: lib/Doctrine/ORM/Query/AST/Functions/DateSubFunction.php

		-
			message: "#^Parameter \\#2 \\$months of method Doctrine\\\\DBAL\\\\Platforms\\\\AbstractPlatform\\:\\:getDateSubMonthExpression\\(\\) expects int, string given\\.$#"
			count: 1
			path: lib/Doctrine/ORM/Query/AST/Functions/DateSubFunction.php

		-
			message: "#^Parameter \\#2 \\$seconds of method Doctrine\\\\DBAL\\\\Platforms\\\\AbstractPlatform\\:\\:getDateSubSecondsExpression\\(\\) expects int, string given\\.$#"
			count: 1
			path: lib/Doctrine/ORM/Query/AST/Functions/DateSubFunction.php

		-
			message: "#^Parameter \\#2 \\$weeks of method Doctrine\\\\DBAL\\\\Platforms\\\\AbstractPlatform\\:\\:getDateSubWeeksExpression\\(\\) expects int, string given\\.$#"
			count: 1
			path: lib/Doctrine/ORM/Query/AST/Functions/DateSubFunction.php

		-
			message: "#^Parameter \\#2 \\$years of method Doctrine\\\\DBAL\\\\Platforms\\\\AbstractPlatform\\:\\:getDateSubYearsExpression\\(\\) expects int, string given\\.$#"
			count: 1
			path: lib/Doctrine/ORM/Query/AST/Functions/DateSubFunction.php

		-
			message: "#^Parameter \\#1 \\$simpleArithmeticExpr of method Doctrine\\\\ORM\\\\Query\\\\SqlWalker\\:\\:walkSimpleArithmeticExpression\\(\\) expects Doctrine\\\\ORM\\\\Query\\\\AST\\\\SimpleArithmeticExpression, Doctrine\\\\ORM\\\\Query\\\\AST\\\\Node given\\.$#"
			count: 1
			path: lib/Doctrine/ORM/Query/AST/Functions/LengthFunction.php

		-
			message: "#^Parameter \\#1 \\$simpleArithmeticExpr of method Doctrine\\\\ORM\\\\Query\\\\SqlWalker\\:\\:walkSimpleArithmeticExpression\\(\\) expects Doctrine\\\\ORM\\\\Query\\\\AST\\\\SimpleArithmeticExpression, Doctrine\\\\ORM\\\\Query\\\\AST\\\\Node given\\.$#"
			count: 1
			path: lib/Doctrine/ORM/Query/AST/Functions/LowerFunction.php

		-
			message: "#^Parameter \\#1 \\$simpleArithmeticExpr of method Doctrine\\\\ORM\\\\Query\\\\SqlWalker\\:\\:walkSimpleArithmeticExpression\\(\\) expects Doctrine\\\\ORM\\\\Query\\\\AST\\\\SimpleArithmeticExpression, Doctrine\\\\ORM\\\\Query\\\\AST\\\\Node given\\.$#"
			count: 1
			path: lib/Doctrine/ORM/Query/AST/Functions/UpperFunction.php

		-
			message: "#^Method Doctrine\\\\ORM\\\\Query\\\\AST\\\\IndexBy\\:\\:dispatch\\(\\) should return string but returns void\\.$#"
			count: 1
			path: lib/Doctrine/ORM/Query/AST/IndexBy.php

		-
			message: "#^Result of method Doctrine\\\\ORM\\\\Query\\\\SqlWalker\\:\\:walkIndexBy\\(\\) \\(void\\) is used\\.$#"
			count: 1
			path: lib/Doctrine/ORM/Query/AST/IndexBy.php

		-
			message: "#^Call to an undefined method Doctrine\\\\ORM\\\\Query\\\\SqlWalker\\:\\:walkJoinPathExpression\\(\\)\\.$#"
			count: 1
			path: lib/Doctrine/ORM/Query/AST/JoinClassPathExpression.php

		-
			message: "#^Call to an undefined method Doctrine\\\\ORM\\\\Query\\\\SqlWalker\\:\\:walkJoinVariableDeclaration\\(\\)\\.$#"
			count: 1
			path: lib/Doctrine/ORM/Query/AST/JoinVariableDeclaration.php

		-
			message: "#^Call to function is_array\\(\\) with object will always evaluate to false\\.$#"
			count: 1
			path: lib/Doctrine/ORM/Query/AST/Node.php

		-
			message: "#^Else branch is unreachable because previous condition is always true\\.$#"
			count: 1
			path: lib/Doctrine/ORM/Query/AST/Node.php

		-
			message: "#^Call to an undefined method Doctrine\\\\ORM\\\\Query\\\\SqlWalker\\:\\:walkWhenClauseExpression\\(\\)\\.$#"
			count: 1
			path: lib/Doctrine/ORM/Query/AST/SimpleWhenClause.php

		-
			message: "#^Call to an undefined method Doctrine\\\\ORM\\\\Query\\\\SqlWalker\\:\\:walkWhenClauseExpression\\(\\)\\.$#"
			count: 1
			path: lib/Doctrine/ORM/Query/AST/WhenClause.php

		-
			message: "#^Property Doctrine\\\\ORM\\\\Query\\\\Exec\\\\AbstractSqlExecutor\\:\\:\\$queryCacheProfile \\(Doctrine\\\\DBAL\\\\Cache\\\\QueryCacheProfile\\) does not accept null\\.$#"
			count: 1
			path: lib/Doctrine/ORM/Query/Exec/AbstractSqlExecutor.php

		-
			message: "#^PHPDoc type array\\<string\\> of property Doctrine\\\\ORM\\\\Query\\\\Expr\\\\Andx\\:\\:\\$allowedClasses is not covariant with PHPDoc type array\\<int, class\\-string\\> of overridden property Doctrine\\\\ORM\\\\Query\\\\Expr\\\\Base\\:\\:\\$allowedClasses\\.$#"
			count: 1
			path: lib/Doctrine/ORM/Query/Expr/Andx.php

		-
			message: "#^PHPDoc type array\\<string\\> of property Doctrine\\\\ORM\\\\Query\\\\Expr\\\\Orx\\:\\:\\$allowedClasses is not covariant with PHPDoc type array\\<int, class\\-string\\> of overridden property Doctrine\\\\ORM\\\\Query\\\\Expr\\\\Base\\:\\:\\$allowedClasses\\.$#"
			count: 1
			path: lib/Doctrine/ORM/Query/Expr/Orx.php

		-
			message: "#^PHPDoc type array\\<string\\> of property Doctrine\\\\ORM\\\\Query\\\\Expr\\\\Select\\:\\:\\$allowedClasses is not covariant with PHPDoc type array\\<int, class\\-string\\> of overridden property Doctrine\\\\ORM\\\\Query\\\\Expr\\\\Base\\:\\:\\$allowedClasses\\.$#"
			count: 1
			path: lib/Doctrine/ORM/Query/Expr/Select.php

		-
			message: "#^Property Doctrine\\\\ORM\\\\Query\\\\FilterCollection\\:\\:\\$filterHash is never written, only read\\.$#"
			count: 1
			path: lib/Doctrine/ORM/Query/FilterCollection.php

		-
			message: "#^Else branch is unreachable because ternary operator condition is always true\\.$#"
			count: 3
			path: lib/Doctrine/ORM/Query/Parser.php

		-
			message: "#^Method Doctrine\\\\ORM\\\\Query\\\\Parser\\:\\:ArithmeticFactor\\(\\) should return Doctrine\\\\ORM\\\\Query\\\\AST\\\\ArithmeticFactor but returns Doctrine\\\\ORM\\\\Query\\\\AST\\\\Node\\|string\\.$#"
			count: 1
			path: lib/Doctrine/ORM/Query/Parser.php

		-
			message: "#^Method Doctrine\\\\ORM\\\\Query\\\\Parser\\:\\:ArithmeticTerm\\(\\) should return Doctrine\\\\ORM\\\\Query\\\\AST\\\\ArithmeticTerm but returns Doctrine\\\\ORM\\\\Query\\\\AST\\\\ArithmeticFactor\\|string\\.$#"
			count: 1
			path: lib/Doctrine/ORM/Query/Parser.php

		-
			message: "#^Method Doctrine\\\\ORM\\\\Query\\\\Parser\\:\\:SimpleArithmeticExpression\\(\\) should return Doctrine\\\\ORM\\\\Query\\\\AST\\\\SimpleArithmeticExpression but returns Doctrine\\\\ORM\\\\Query\\\\AST\\\\ArithmeticTerm\\|string\\.$#"
			count: 1
			path: lib/Doctrine/ORM/Query/Parser.php

		-
			message: """
				#^PHPDoc tag @return has invalid value \\(AST\\\\BetweenExpression\\|
				        AST\\\\CollectionMemberExpression\\|
				        AST\\\\ComparisonExpression\\|
				        AST\\\\EmptyCollectionComparisonExpression\\|
				        AST\\\\ExistsExpression\\|
				        AST\\\\InExpression\\|
				        AST\\\\InstanceOfExpression\\|
				        AST\\\\LikeExpression\\|
				        AST\\\\NullComparisonExpression\\)\\: Unexpected token "\\\\n     \\* ", expected type at offset 344$#
			"""
			count: 1
			path: lib/Doctrine/ORM/Query/Parser.php

		-
			message: "#^Parameter \\#1 \\$tokenType of method Doctrine\\\\ORM\\\\Query\\\\Parser\\:\\:isAggregateFunction\\(\\) expects 1\\|2\\|3\\|4\\|5\\|6\\|7\\|8\\|9\\|10\\|11\\|12\\|13\\|14\\|15\\|16\\|17\\|18\\|19\\|100\\|101\\|102\\|200\\|201\\|202\\|203\\|204\\|205\\|206\\|207\\|208\\|209\\|210\\|211\\|212\\|213\\|214\\|215\\|216\\|217\\|218\\|219\\|220\\|221\\|222\\|223\\|224\\|225\\|226\\|227\\|228\\|229\\|230\\|231\\|232\\|233\\|234\\|235\\|236\\|237\\|238\\|239\\|240\\|241\\|242\\|243\\|244\\|245\\|246\\|247\\|248\\|249\\|250\\|251\\|252\\|253\\|254\\|255\\|256, int\\|string\\|null given\\.$#"
			count: 2
			path: lib/Doctrine/ORM/Query/Parser.php

		-
			message: "#^Parameter \\#2 \\$stringPattern of class Doctrine\\\\ORM\\\\Query\\\\AST\\\\LikeExpression constructor expects Doctrine\\\\ORM\\\\Query\\\\AST\\\\InputParameter, Doctrine\\\\ORM\\\\Query\\\\AST\\\\Node given\\.$#"
			count: 1
			path: lib/Doctrine/ORM/Query/Parser.php

		-
			message: "#^Unreachable statement \\- code above always terminates\\.$#"
			count: 3
			path: lib/Doctrine/ORM/Query/Parser.php

		-
			message: "#^Call to function is_string\\(\\) with Doctrine\\\\ORM\\\\Query\\\\AST\\\\Node will always evaluate to false\\.$#"
			count: 2
			path: lib/Doctrine/ORM/Query/SqlWalker.php

		-
			message: "#^Else branch is unreachable because previous condition is always true\\.$#"
			count: 1
			path: lib/Doctrine/ORM/Query/SqlWalker.php

		-
			message: "#^Else branch is unreachable because ternary operator condition is always true\\.$#"
			count: 1
			path: lib/Doctrine/ORM/Query/SqlWalker.php

		-
			message: "#^Elseif branch is unreachable because previous condition is always true\\.$#"
			count: 2
			path: lib/Doctrine/ORM/Query/SqlWalker.php

		-
			message: "#^Instanceof between \\*NEVER\\* and Doctrine\\\\ORM\\\\Query\\\\AST\\\\Functions\\\\FunctionNode will always evaluate to false\\.$#"
			count: 1
			path: lib/Doctrine/ORM/Query/SqlWalker.php

		-
			message: "#^Instanceof between \\*NEVER\\* and Doctrine\\\\ORM\\\\Query\\\\AST\\\\PathExpression will always evaluate to false\\.$#"
			count: 1
			path: lib/Doctrine/ORM/Query/SqlWalker.php

		-
			message: "#^Method Doctrine\\\\ORM\\\\Query\\\\SqlWalker\\:\\:walkConditionalPrimary\\(\\) should return string but return statement is missing\\.$#"
			count: 1
			path: lib/Doctrine/ORM/Query/SqlWalker.php

		-
			message: "#^Offset 'resultVariable' on array\\{metadata\\: Doctrine\\\\ORM\\\\Mapping\\\\ClassMetadata, parent\\: string, relation\\: array, map\\: mixed, nestingLevel\\: int, token\\: array\\} in isset\\(\\) does not exist\\.$#"
			count: 3
			path: lib/Doctrine/ORM/Query/SqlWalker.php

		-
			message: "#^Offset string on array\\<int, array\\{class\\: Doctrine\\\\ORM\\\\Mapping\\\\ClassMetadata, dqlAlias\\: string, resultAlias\\: string\\}\\> in isset\\(\\) does not exist\\.$#"
			count: 1
			path: lib/Doctrine/ORM/Query/SqlWalker.php

		-
			message: "#^Parameter \\#1 \\$entity of static method Doctrine\\\\ORM\\\\OptimisticLockException\\:\\:lockFailed\\(\\) expects object, class\\-string\\<object\\> given\\.$#"
			count: 1
			path: lib/Doctrine/ORM/Query/SqlWalker.php

		-
			message: "#^Parameter \\#2 \\$alias of method Doctrine\\\\ORM\\\\Query\\\\ResultSetMapping\\:\\:addScalarResult\\(\\) expects string, int given\\.$#"
			count: 1
			path: lib/Doctrine/ORM/Query/SqlWalker.php

		-
			message: "#^Property Doctrine\\\\ORM\\\\Query\\\\SqlWalker\\:\\:\\$query \\(Doctrine\\\\ORM\\\\Query\\) does not accept Doctrine\\\\ORM\\\\AbstractQuery\\.$#"
			count: 1
			path: lib/Doctrine/ORM/Query/SqlWalker.php

		-
			message: "#^Result of && is always false\\.$#"
			count: 2
			path: lib/Doctrine/ORM/Query/SqlWalker.php

		-
			message: "#^Strict comparison using \\=\\=\\= between array and null will always evaluate to false\\.$#"
			count: 1
			path: lib/Doctrine/ORM/Query/SqlWalker.php

		-
			message: "#^Return type \\(void\\) of method Doctrine\\\\ORM\\\\Query\\\\TreeWalkerAdapter\\:\\:getExecutor\\(\\) should be compatible with return type \\(Doctrine\\\\ORM\\\\Query\\\\Exec\\\\AbstractSqlExecutor\\) of method Doctrine\\\\ORM\\\\Query\\\\TreeWalker\\:\\:getExecutor\\(\\)$#"
			count: 1
			path: lib/Doctrine/ORM/Query/TreeWalkerAdapter.php

		-
			message: "#^Return type \\(void\\) of method Doctrine\\\\ORM\\\\Query\\\\TreeWalkerAdapter\\:\\:walkAggregateExpression\\(\\) should be compatible with return type \\(string\\) of method Doctrine\\\\ORM\\\\Query\\\\TreeWalker\\:\\:walkAggregateExpression\\(\\)$#"
			count: 1
			path: lib/Doctrine/ORM/Query/TreeWalkerAdapter.php

		-
			message: "#^Return type \\(void\\) of method Doctrine\\\\ORM\\\\Query\\\\TreeWalkerAdapter\\:\\:walkArithmeticExpression\\(\\) should be compatible with return type \\(string\\) of method Doctrine\\\\ORM\\\\Query\\\\TreeWalker\\:\\:walkArithmeticExpression\\(\\)$#"
			count: 1
			path: lib/Doctrine/ORM/Query/TreeWalkerAdapter.php

		-
			message: "#^Return type \\(void\\) of method Doctrine\\\\ORM\\\\Query\\\\TreeWalkerAdapter\\:\\:walkArithmeticFactor\\(\\) should be compatible with return type \\(string\\) of method Doctrine\\\\ORM\\\\Query\\\\TreeWalker\\:\\:walkArithmeticFactor\\(\\)$#"
			count: 1
			path: lib/Doctrine/ORM/Query/TreeWalkerAdapter.php

		-
			message: "#^Return type \\(void\\) of method Doctrine\\\\ORM\\\\Query\\\\TreeWalkerAdapter\\:\\:walkArithmeticTerm\\(\\) should be compatible with return type \\(string\\) of method Doctrine\\\\ORM\\\\Query\\\\TreeWalker\\:\\:walkArithmeticTerm\\(\\)$#"
			count: 1
			path: lib/Doctrine/ORM/Query/TreeWalkerAdapter.php

		-
			message: "#^Return type \\(void\\) of method Doctrine\\\\ORM\\\\Query\\\\TreeWalkerAdapter\\:\\:walkBetweenExpression\\(\\) should be compatible with return type \\(string\\) of method Doctrine\\\\ORM\\\\Query\\\\TreeWalker\\:\\:walkBetweenExpression\\(\\)$#"
			count: 1
			path: lib/Doctrine/ORM/Query/TreeWalkerAdapter.php

		-
			message: "#^Return type \\(void\\) of method Doctrine\\\\ORM\\\\Query\\\\TreeWalkerAdapter\\:\\:walkCollectionMemberExpression\\(\\) should be compatible with return type \\(string\\) of method Doctrine\\\\ORM\\\\Query\\\\TreeWalker\\:\\:walkCollectionMemberExpression\\(\\)$#"
			count: 1
			path: lib/Doctrine/ORM/Query/TreeWalkerAdapter.php

		-
			message: "#^Return type \\(void\\) of method Doctrine\\\\ORM\\\\Query\\\\TreeWalkerAdapter\\:\\:walkComparisonExpression\\(\\) should be compatible with return type \\(string\\) of method Doctrine\\\\ORM\\\\Query\\\\TreeWalker\\:\\:walkComparisonExpression\\(\\)$#"
			count: 1
			path: lib/Doctrine/ORM/Query/TreeWalkerAdapter.php

		-
			message: "#^Return type \\(void\\) of method Doctrine\\\\ORM\\\\Query\\\\TreeWalkerAdapter\\:\\:walkConditionalExpression\\(\\) should be compatible with return type \\(string\\) of method Doctrine\\\\ORM\\\\Query\\\\TreeWalker\\:\\:walkConditionalExpression\\(\\)$#"
			count: 1
			path: lib/Doctrine/ORM/Query/TreeWalkerAdapter.php

		-
			message: "#^Return type \\(void\\) of method Doctrine\\\\ORM\\\\Query\\\\TreeWalkerAdapter\\:\\:walkConditionalFactor\\(\\) should be compatible with return type \\(string\\) of method Doctrine\\\\ORM\\\\Query\\\\TreeWalker\\:\\:walkConditionalFactor\\(\\)$#"
			count: 1
			path: lib/Doctrine/ORM/Query/TreeWalkerAdapter.php

		-
			message: "#^Return type \\(void\\) of method Doctrine\\\\ORM\\\\Query\\\\TreeWalkerAdapter\\:\\:walkConditionalPrimary\\(\\) should be compatible with return type \\(string\\) of method Doctrine\\\\ORM\\\\Query\\\\TreeWalker\\:\\:walkConditionalPrimary\\(\\)$#"
			count: 1
			path: lib/Doctrine/ORM/Query/TreeWalkerAdapter.php

		-
			message: "#^Return type \\(void\\) of method Doctrine\\\\ORM\\\\Query\\\\TreeWalkerAdapter\\:\\:walkConditionalTerm\\(\\) should be compatible with return type \\(string\\) of method Doctrine\\\\ORM\\\\Query\\\\TreeWalker\\:\\:walkConditionalTerm\\(\\)$#"
			count: 1
			path: lib/Doctrine/ORM/Query/TreeWalkerAdapter.php

		-
			message: "#^Return type \\(void\\) of method Doctrine\\\\ORM\\\\Query\\\\TreeWalkerAdapter\\:\\:walkDeleteClause\\(\\) should be compatible with return type \\(string\\) of method Doctrine\\\\ORM\\\\Query\\\\TreeWalker\\:\\:walkDeleteClause\\(\\)$#"
			count: 1
			path: lib/Doctrine/ORM/Query/TreeWalkerAdapter.php

		-
			message: "#^Return type \\(void\\) of method Doctrine\\\\ORM\\\\Query\\\\TreeWalkerAdapter\\:\\:walkDeleteStatement\\(\\) should be compatible with return type \\(string\\) of method Doctrine\\\\ORM\\\\Query\\\\TreeWalker\\:\\:walkDeleteStatement\\(\\)$#"
			count: 1
			path: lib/Doctrine/ORM/Query/TreeWalkerAdapter.php

		-
			message: "#^Return type \\(void\\) of method Doctrine\\\\ORM\\\\Query\\\\TreeWalkerAdapter\\:\\:walkEmptyCollectionComparisonExpression\\(\\) should be compatible with return type \\(string\\) of method Doctrine\\\\ORM\\\\Query\\\\TreeWalker\\:\\:walkEmptyCollectionComparisonExpression\\(\\)$#"
			count: 1
			path: lib/Doctrine/ORM/Query/TreeWalkerAdapter.php

		-
			message: "#^Return type \\(void\\) of method Doctrine\\\\ORM\\\\Query\\\\TreeWalkerAdapter\\:\\:walkExistsExpression\\(\\) should be compatible with return type \\(string\\) of method Doctrine\\\\ORM\\\\Query\\\\TreeWalker\\:\\:walkExistsExpression\\(\\)$#"
			count: 1
			path: lib/Doctrine/ORM/Query/TreeWalkerAdapter.php

		-
			message: "#^Return type \\(void\\) of method Doctrine\\\\ORM\\\\Query\\\\TreeWalkerAdapter\\:\\:walkFromClause\\(\\) should be compatible with return type \\(string\\) of method Doctrine\\\\ORM\\\\Query\\\\TreeWalker\\:\\:walkFromClause\\(\\)$#"
			count: 1
			path: lib/Doctrine/ORM/Query/TreeWalkerAdapter.php

		-
			message: "#^Return type \\(void\\) of method Doctrine\\\\ORM\\\\Query\\\\TreeWalkerAdapter\\:\\:walkFunction\\(\\) should be compatible with return type \\(string\\) of method Doctrine\\\\ORM\\\\Query\\\\TreeWalker\\:\\:walkFunction\\(\\)$#"
			count: 1
			path: lib/Doctrine/ORM/Query/TreeWalkerAdapter.php

		-
			message: "#^Return type \\(void\\) of method Doctrine\\\\ORM\\\\Query\\\\TreeWalkerAdapter\\:\\:walkGroupByClause\\(\\) should be compatible with return type \\(string\\) of method Doctrine\\\\ORM\\\\Query\\\\TreeWalker\\:\\:walkGroupByClause\\(\\)$#"
			count: 1
			path: lib/Doctrine/ORM/Query/TreeWalkerAdapter.php

		-
			message: "#^Return type \\(void\\) of method Doctrine\\\\ORM\\\\Query\\\\TreeWalkerAdapter\\:\\:walkGroupByItem\\(\\) should be compatible with return type \\(string\\) of method Doctrine\\\\ORM\\\\Query\\\\TreeWalker\\:\\:walkGroupByItem\\(\\)$#"
			count: 1
			path: lib/Doctrine/ORM/Query/TreeWalkerAdapter.php

		-
			message: "#^Return type \\(void\\) of method Doctrine\\\\ORM\\\\Query\\\\TreeWalkerAdapter\\:\\:walkHavingClause\\(\\) should be compatible with return type \\(string\\) of method Doctrine\\\\ORM\\\\Query\\\\TreeWalker\\:\\:walkHavingClause\\(\\)$#"
			count: 1
			path: lib/Doctrine/ORM/Query/TreeWalkerAdapter.php

		-
			message: "#^Return type \\(void\\) of method Doctrine\\\\ORM\\\\Query\\\\TreeWalkerAdapter\\:\\:walkInExpression\\(\\) should be compatible with return type \\(string\\) of method Doctrine\\\\ORM\\\\Query\\\\TreeWalker\\:\\:walkInExpression\\(\\)$#"
			count: 1
			path: lib/Doctrine/ORM/Query/TreeWalkerAdapter.php

		-
			message: "#^Return type \\(void\\) of method Doctrine\\\\ORM\\\\Query\\\\TreeWalkerAdapter\\:\\:walkInputParameter\\(\\) should be compatible with return type \\(string\\) of method Doctrine\\\\ORM\\\\Query\\\\TreeWalker\\:\\:walkInputParameter\\(\\)$#"
			count: 1
			path: lib/Doctrine/ORM/Query/TreeWalkerAdapter.php

		-
			message: "#^Return type \\(void\\) of method Doctrine\\\\ORM\\\\Query\\\\TreeWalkerAdapter\\:\\:walkInstanceOfExpression\\(\\) should be compatible with return type \\(string\\) of method Doctrine\\\\ORM\\\\Query\\\\TreeWalker\\:\\:walkInstanceOfExpression\\(\\)$#"
			count: 1
			path: lib/Doctrine/ORM/Query/TreeWalkerAdapter.php

		-
			message: "#^Return type \\(void\\) of method Doctrine\\\\ORM\\\\Query\\\\TreeWalkerAdapter\\:\\:walkJoin\\(\\) should be compatible with return type \\(string\\) of method Doctrine\\\\ORM\\\\Query\\\\TreeWalker\\:\\:walkJoin\\(\\)$#"
			count: 1
			path: lib/Doctrine/ORM/Query/TreeWalkerAdapter.php

		-
			message: "#^Return type \\(void\\) of method Doctrine\\\\ORM\\\\Query\\\\TreeWalkerAdapter\\:\\:walkLikeExpression\\(\\) should be compatible with return type \\(string\\) of method Doctrine\\\\ORM\\\\Query\\\\TreeWalker\\:\\:walkLikeExpression\\(\\)$#"
			count: 1
			path: lib/Doctrine/ORM/Query/TreeWalkerAdapter.php

		-
			message: "#^Return type \\(void\\) of method Doctrine\\\\ORM\\\\Query\\\\TreeWalkerAdapter\\:\\:walkLiteral\\(\\) should be compatible with return type \\(string\\) of method Doctrine\\\\ORM\\\\Query\\\\TreeWalker\\:\\:walkLiteral\\(\\)$#"
			count: 1
			path: lib/Doctrine/ORM/Query/TreeWalkerAdapter.php

		-
			message: "#^Return type \\(void\\) of method Doctrine\\\\ORM\\\\Query\\\\TreeWalkerAdapter\\:\\:walkNullComparisonExpression\\(\\) should be compatible with return type \\(string\\) of method Doctrine\\\\ORM\\\\Query\\\\TreeWalker\\:\\:walkNullComparisonExpression\\(\\)$#"
			count: 1
			path: lib/Doctrine/ORM/Query/TreeWalkerAdapter.php

		-
			message: "#^Return type \\(void\\) of method Doctrine\\\\ORM\\\\Query\\\\TreeWalkerAdapter\\:\\:walkOrderByClause\\(\\) should be compatible with return type \\(string\\) of method Doctrine\\\\ORM\\\\Query\\\\TreeWalker\\:\\:walkOrderByClause\\(\\)$#"
			count: 1
			path: lib/Doctrine/ORM/Query/TreeWalkerAdapter.php

		-
			message: "#^Return type \\(void\\) of method Doctrine\\\\ORM\\\\Query\\\\TreeWalkerAdapter\\:\\:walkOrderByItem\\(\\) should be compatible with return type \\(string\\) of method Doctrine\\\\ORM\\\\Query\\\\TreeWalker\\:\\:walkOrderByItem\\(\\)$#"
			count: 1
			path: lib/Doctrine/ORM/Query/TreeWalkerAdapter.php

		-
			message: "#^Return type \\(void\\) of method Doctrine\\\\ORM\\\\Query\\\\TreeWalkerAdapter\\:\\:walkPathExpression\\(\\) should be compatible with return type \\(string\\) of method Doctrine\\\\ORM\\\\Query\\\\TreeWalker\\:\\:walkPathExpression\\(\\)$#"
			count: 1
			path: lib/Doctrine/ORM/Query/TreeWalkerAdapter.php

		-
			message: "#^Return type \\(void\\) of method Doctrine\\\\ORM\\\\Query\\\\TreeWalkerAdapter\\:\\:walkQuantifiedExpression\\(\\) should be compatible with return type \\(string\\) of method Doctrine\\\\ORM\\\\Query\\\\TreeWalker\\:\\:walkQuantifiedExpression\\(\\)$#"
			count: 1
			path: lib/Doctrine/ORM/Query/TreeWalkerAdapter.php

		-
			message: "#^Return type \\(void\\) of method Doctrine\\\\ORM\\\\Query\\\\TreeWalkerAdapter\\:\\:walkResultVariable\\(\\) should be compatible with return type \\(string\\) of method Doctrine\\\\ORM\\\\Query\\\\TreeWalker\\:\\:walkResultVariable\\(\\)$#"
			count: 1
			path: lib/Doctrine/ORM/Query/TreeWalkerAdapter.php

		-
			message: "#^Return type \\(void\\) of method Doctrine\\\\ORM\\\\Query\\\\TreeWalkerAdapter\\:\\:walkSelectClause\\(\\) should be compatible with return type \\(string\\) of method Doctrine\\\\ORM\\\\Query\\\\TreeWalker\\:\\:walkSelectClause\\(\\)$#"
			count: 1
			path: lib/Doctrine/ORM/Query/TreeWalkerAdapter.php

		-
			message: "#^Return type \\(void\\) of method Doctrine\\\\ORM\\\\Query\\\\TreeWalkerAdapter\\:\\:walkSelectExpression\\(\\) should be compatible with return type \\(string\\) of method Doctrine\\\\ORM\\\\Query\\\\TreeWalker\\:\\:walkSelectExpression\\(\\)$#"
			count: 1
			path: lib/Doctrine/ORM/Query/TreeWalkerAdapter.php

		-
			message: "#^Return type \\(void\\) of method Doctrine\\\\ORM\\\\Query\\\\TreeWalkerAdapter\\:\\:walkSelectStatement\\(\\) should be compatible with return type \\(string\\) of method Doctrine\\\\ORM\\\\Query\\\\TreeWalker\\:\\:walkSelectStatement\\(\\)$#"
			count: 1
			path: lib/Doctrine/ORM/Query/TreeWalkerAdapter.php

		-
			message: "#^Return type \\(void\\) of method Doctrine\\\\ORM\\\\Query\\\\TreeWalkerAdapter\\:\\:walkSimpleArithmeticExpression\\(\\) should be compatible with return type \\(string\\) of method Doctrine\\\\ORM\\\\Query\\\\TreeWalker\\:\\:walkSimpleArithmeticExpression\\(\\)$#"
			count: 1
			path: lib/Doctrine/ORM/Query/TreeWalkerAdapter.php

		-
			message: "#^Return type \\(void\\) of method Doctrine\\\\ORM\\\\Query\\\\TreeWalkerAdapter\\:\\:walkSimpleSelectClause\\(\\) should be compatible with return type \\(string\\) of method Doctrine\\\\ORM\\\\Query\\\\TreeWalker\\:\\:walkSimpleSelectClause\\(\\)$#"
			count: 1
			path: lib/Doctrine/ORM/Query/TreeWalkerAdapter.php

		-
			message: "#^Return type \\(void\\) of method Doctrine\\\\ORM\\\\Query\\\\TreeWalkerAdapter\\:\\:walkSimpleSelectExpression\\(\\) should be compatible with return type \\(string\\) of method Doctrine\\\\ORM\\\\Query\\\\TreeWalker\\:\\:walkSimpleSelectExpression\\(\\)$#"
			count: 1
			path: lib/Doctrine/ORM/Query/TreeWalkerAdapter.php

		-
			message: "#^Return type \\(void\\) of method Doctrine\\\\ORM\\\\Query\\\\TreeWalkerAdapter\\:\\:walkStateFieldPathExpression\\(\\) should be compatible with return type \\(string\\) of method Doctrine\\\\ORM\\\\Query\\\\TreeWalker\\:\\:walkStateFieldPathExpression\\(\\)$#"
			count: 1
			path: lib/Doctrine/ORM/Query/TreeWalkerAdapter.php

		-
			message: "#^Return type \\(void\\) of method Doctrine\\\\ORM\\\\Query\\\\TreeWalkerAdapter\\:\\:walkStringPrimary\\(\\) should be compatible with return type \\(string\\) of method Doctrine\\\\ORM\\\\Query\\\\TreeWalker\\:\\:walkStringPrimary\\(\\)$#"
			count: 1
			path: lib/Doctrine/ORM/Query/TreeWalkerAdapter.php

		-
			message: "#^Return type \\(void\\) of method Doctrine\\\\ORM\\\\Query\\\\TreeWalkerAdapter\\:\\:walkSubselect\\(\\) should be compatible with return type \\(string\\) of method Doctrine\\\\ORM\\\\Query\\\\TreeWalker\\:\\:walkSubselect\\(\\)$#"
			count: 1
			path: lib/Doctrine/ORM/Query/TreeWalkerAdapter.php

		-
			message: "#^Return type \\(void\\) of method Doctrine\\\\ORM\\\\Query\\\\TreeWalkerAdapter\\:\\:walkSubselectFromClause\\(\\) should be compatible with return type \\(string\\) of method Doctrine\\\\ORM\\\\Query\\\\TreeWalker\\:\\:walkSubselectFromClause\\(\\)$#"
			count: 1
			path: lib/Doctrine/ORM/Query/TreeWalkerAdapter.php

		-
			message: "#^Return type \\(void\\) of method Doctrine\\\\ORM\\\\Query\\\\TreeWalkerAdapter\\:\\:walkUpdateClause\\(\\) should be compatible with return type \\(string\\) of method Doctrine\\\\ORM\\\\Query\\\\TreeWalker\\:\\:walkUpdateClause\\(\\)$#"
			count: 1
			path: lib/Doctrine/ORM/Query/TreeWalkerAdapter.php

		-
			message: "#^Return type \\(void\\) of method Doctrine\\\\ORM\\\\Query\\\\TreeWalkerAdapter\\:\\:walkUpdateItem\\(\\) should be compatible with return type \\(string\\) of method Doctrine\\\\ORM\\\\Query\\\\TreeWalker\\:\\:walkUpdateItem\\(\\)$#"
			count: 1
			path: lib/Doctrine/ORM/Query/TreeWalkerAdapter.php

		-
			message: "#^Return type \\(void\\) of method Doctrine\\\\ORM\\\\Query\\\\TreeWalkerAdapter\\:\\:walkUpdateStatement\\(\\) should be compatible with return type \\(string\\) of method Doctrine\\\\ORM\\\\Query\\\\TreeWalker\\:\\:walkUpdateStatement\\(\\)$#"
			count: 1
			path: lib/Doctrine/ORM/Query/TreeWalkerAdapter.php

		-
			message: "#^Return type \\(void\\) of method Doctrine\\\\ORM\\\\Query\\\\TreeWalkerAdapter\\:\\:walkWhereClause\\(\\) should be compatible with return type \\(string\\) of method Doctrine\\\\ORM\\\\Query\\\\TreeWalker\\:\\:walkWhereClause\\(\\)$#"
			count: 1
			path: lib/Doctrine/ORM/Query/TreeWalkerAdapter.php

		-
			message: "#^Return type \\(void\\) of method Doctrine\\\\ORM\\\\Query\\\\TreeWalkerChain\\:\\:getExecutor\\(\\) should be compatible with return type \\(Doctrine\\\\ORM\\\\Query\\\\Exec\\\\AbstractSqlExecutor\\) of method Doctrine\\\\ORM\\\\Query\\\\TreeWalker\\:\\:getExecutor\\(\\)$#"
			count: 1
			path: lib/Doctrine/ORM/Query/TreeWalkerChain.php

		-
			message: "#^Return type \\(void\\) of method Doctrine\\\\ORM\\\\Query\\\\TreeWalkerChain\\:\\:walkAggregateExpression\\(\\) should be compatible with return type \\(string\\) of method Doctrine\\\\ORM\\\\Query\\\\TreeWalker\\:\\:walkAggregateExpression\\(\\)$#"
			count: 1
			path: lib/Doctrine/ORM/Query/TreeWalkerChain.php

		-
			message: "#^Return type \\(void\\) of method Doctrine\\\\ORM\\\\Query\\\\TreeWalkerChain\\:\\:walkArithmeticExpression\\(\\) should be compatible with return type \\(string\\) of method Doctrine\\\\ORM\\\\Query\\\\TreeWalker\\:\\:walkArithmeticExpression\\(\\)$#"
			count: 1
			path: lib/Doctrine/ORM/Query/TreeWalkerChain.php

		-
			message: "#^Return type \\(void\\) of method Doctrine\\\\ORM\\\\Query\\\\TreeWalkerChain\\:\\:walkArithmeticFactor\\(\\) should be compatible with return type \\(string\\) of method Doctrine\\\\ORM\\\\Query\\\\TreeWalker\\:\\:walkArithmeticFactor\\(\\)$#"
			count: 1
			path: lib/Doctrine/ORM/Query/TreeWalkerChain.php

		-
			message: "#^Return type \\(void\\) of method Doctrine\\\\ORM\\\\Query\\\\TreeWalkerChain\\:\\:walkArithmeticTerm\\(\\) should be compatible with return type \\(string\\) of method Doctrine\\\\ORM\\\\Query\\\\TreeWalker\\:\\:walkArithmeticTerm\\(\\)$#"
			count: 1
			path: lib/Doctrine/ORM/Query/TreeWalkerChain.php

		-
			message: "#^Return type \\(void\\) of method Doctrine\\\\ORM\\\\Query\\\\TreeWalkerChain\\:\\:walkBetweenExpression\\(\\) should be compatible with return type \\(string\\) of method Doctrine\\\\ORM\\\\Query\\\\TreeWalker\\:\\:walkBetweenExpression\\(\\)$#"
			count: 1
			path: lib/Doctrine/ORM/Query/TreeWalkerChain.php

		-
			message: "#^Return type \\(void\\) of method Doctrine\\\\ORM\\\\Query\\\\TreeWalkerChain\\:\\:walkCollectionMemberExpression\\(\\) should be compatible with return type \\(string\\) of method Doctrine\\\\ORM\\\\Query\\\\TreeWalker\\:\\:walkCollectionMemberExpression\\(\\)$#"
			count: 1
			path: lib/Doctrine/ORM/Query/TreeWalkerChain.php

		-
			message: "#^Return type \\(void\\) of method Doctrine\\\\ORM\\\\Query\\\\TreeWalkerChain\\:\\:walkComparisonExpression\\(\\) should be compatible with return type \\(string\\) of method Doctrine\\\\ORM\\\\Query\\\\TreeWalker\\:\\:walkComparisonExpression\\(\\)$#"
			count: 1
			path: lib/Doctrine/ORM/Query/TreeWalkerChain.php

		-
			message: "#^Return type \\(void\\) of method Doctrine\\\\ORM\\\\Query\\\\TreeWalkerChain\\:\\:walkConditionalExpression\\(\\) should be compatible with return type \\(string\\) of method Doctrine\\\\ORM\\\\Query\\\\TreeWalker\\:\\:walkConditionalExpression\\(\\)$#"
			count: 1
			path: lib/Doctrine/ORM/Query/TreeWalkerChain.php

		-
			message: "#^Return type \\(void\\) of method Doctrine\\\\ORM\\\\Query\\\\TreeWalkerChain\\:\\:walkConditionalFactor\\(\\) should be compatible with return type \\(string\\) of method Doctrine\\\\ORM\\\\Query\\\\TreeWalker\\:\\:walkConditionalFactor\\(\\)$#"
			count: 1
			path: lib/Doctrine/ORM/Query/TreeWalkerChain.php

		-
			message: "#^Return type \\(void\\) of method Doctrine\\\\ORM\\\\Query\\\\TreeWalkerChain\\:\\:walkConditionalPrimary\\(\\) should be compatible with return type \\(string\\) of method Doctrine\\\\ORM\\\\Query\\\\TreeWalker\\:\\:walkConditionalPrimary\\(\\)$#"
			count: 1
			path: lib/Doctrine/ORM/Query/TreeWalkerChain.php

		-
			message: "#^Return type \\(void\\) of method Doctrine\\\\ORM\\\\Query\\\\TreeWalkerChain\\:\\:walkConditionalTerm\\(\\) should be compatible with return type \\(string\\) of method Doctrine\\\\ORM\\\\Query\\\\TreeWalker\\:\\:walkConditionalTerm\\(\\)$#"
			count: 1
			path: lib/Doctrine/ORM/Query/TreeWalkerChain.php

		-
			message: "#^Return type \\(void\\) of method Doctrine\\\\ORM\\\\Query\\\\TreeWalkerChain\\:\\:walkDeleteClause\\(\\) should be compatible with return type \\(string\\) of method Doctrine\\\\ORM\\\\Query\\\\TreeWalker\\:\\:walkDeleteClause\\(\\)$#"
			count: 1
			path: lib/Doctrine/ORM/Query/TreeWalkerChain.php

		-
			message: "#^Return type \\(void\\) of method Doctrine\\\\ORM\\\\Query\\\\TreeWalkerChain\\:\\:walkDeleteStatement\\(\\) should be compatible with return type \\(string\\) of method Doctrine\\\\ORM\\\\Query\\\\TreeWalker\\:\\:walkDeleteStatement\\(\\)$#"
			count: 1
			path: lib/Doctrine/ORM/Query/TreeWalkerChain.php

		-
			message: "#^Return type \\(void\\) of method Doctrine\\\\ORM\\\\Query\\\\TreeWalkerChain\\:\\:walkEmptyCollectionComparisonExpression\\(\\) should be compatible with return type \\(string\\) of method Doctrine\\\\ORM\\\\Query\\\\TreeWalker\\:\\:walkEmptyCollectionComparisonExpression\\(\\)$#"
			count: 1
			path: lib/Doctrine/ORM/Query/TreeWalkerChain.php

		-
			message: "#^Return type \\(void\\) of method Doctrine\\\\ORM\\\\Query\\\\TreeWalkerChain\\:\\:walkExistsExpression\\(\\) should be compatible with return type \\(string\\) of method Doctrine\\\\ORM\\\\Query\\\\TreeWalker\\:\\:walkExistsExpression\\(\\)$#"
			count: 1
			path: lib/Doctrine/ORM/Query/TreeWalkerChain.php

		-
			message: "#^Return type \\(void\\) of method Doctrine\\\\ORM\\\\Query\\\\TreeWalkerChain\\:\\:walkFromClause\\(\\) should be compatible with return type \\(string\\) of method Doctrine\\\\ORM\\\\Query\\\\TreeWalker\\:\\:walkFromClause\\(\\)$#"
			count: 1
			path: lib/Doctrine/ORM/Query/TreeWalkerChain.php

		-
			message: "#^Return type \\(void\\) of method Doctrine\\\\ORM\\\\Query\\\\TreeWalkerChain\\:\\:walkFunction\\(\\) should be compatible with return type \\(string\\) of method Doctrine\\\\ORM\\\\Query\\\\TreeWalker\\:\\:walkFunction\\(\\)$#"
			count: 1
			path: lib/Doctrine/ORM/Query/TreeWalkerChain.php

		-
			message: "#^Return type \\(void\\) of method Doctrine\\\\ORM\\\\Query\\\\TreeWalkerChain\\:\\:walkGroupByClause\\(\\) should be compatible with return type \\(string\\) of method Doctrine\\\\ORM\\\\Query\\\\TreeWalker\\:\\:walkGroupByClause\\(\\)$#"
			count: 1
			path: lib/Doctrine/ORM/Query/TreeWalkerChain.php

		-
			message: "#^Return type \\(void\\) of method Doctrine\\\\ORM\\\\Query\\\\TreeWalkerChain\\:\\:walkGroupByItem\\(\\) should be compatible with return type \\(string\\) of method Doctrine\\\\ORM\\\\Query\\\\TreeWalker\\:\\:walkGroupByItem\\(\\)$#"
			count: 1
			path: lib/Doctrine/ORM/Query/TreeWalkerChain.php

		-
			message: "#^Return type \\(void\\) of method Doctrine\\\\ORM\\\\Query\\\\TreeWalkerChain\\:\\:walkHavingClause\\(\\) should be compatible with return type \\(string\\) of method Doctrine\\\\ORM\\\\Query\\\\TreeWalker\\:\\:walkHavingClause\\(\\)$#"
			count: 1
			path: lib/Doctrine/ORM/Query/TreeWalkerChain.php

		-
			message: "#^Return type \\(void\\) of method Doctrine\\\\ORM\\\\Query\\\\TreeWalkerChain\\:\\:walkInExpression\\(\\) should be compatible with return type \\(string\\) of method Doctrine\\\\ORM\\\\Query\\\\TreeWalker\\:\\:walkInExpression\\(\\)$#"
			count: 1
			path: lib/Doctrine/ORM/Query/TreeWalkerChain.php

		-
			message: "#^Return type \\(void\\) of method Doctrine\\\\ORM\\\\Query\\\\TreeWalkerChain\\:\\:walkInputParameter\\(\\) should be compatible with return type \\(string\\) of method Doctrine\\\\ORM\\\\Query\\\\TreeWalker\\:\\:walkInputParameter\\(\\)$#"
			count: 1
			path: lib/Doctrine/ORM/Query/TreeWalkerChain.php

		-
			message: "#^Return type \\(void\\) of method Doctrine\\\\ORM\\\\Query\\\\TreeWalkerChain\\:\\:walkInstanceOfExpression\\(\\) should be compatible with return type \\(string\\) of method Doctrine\\\\ORM\\\\Query\\\\TreeWalker\\:\\:walkInstanceOfExpression\\(\\)$#"
			count: 1
			path: lib/Doctrine/ORM/Query/TreeWalkerChain.php

		-
			message: "#^Return type \\(void\\) of method Doctrine\\\\ORM\\\\Query\\\\TreeWalkerChain\\:\\:walkJoin\\(\\) should be compatible with return type \\(string\\) of method Doctrine\\\\ORM\\\\Query\\\\TreeWalker\\:\\:walkJoin\\(\\)$#"
			count: 1
			path: lib/Doctrine/ORM/Query/TreeWalkerChain.php

		-
			message: "#^Return type \\(void\\) of method Doctrine\\\\ORM\\\\Query\\\\TreeWalkerChain\\:\\:walkLikeExpression\\(\\) should be compatible with return type \\(string\\) of method Doctrine\\\\ORM\\\\Query\\\\TreeWalker\\:\\:walkLikeExpression\\(\\)$#"
			count: 1
			path: lib/Doctrine/ORM/Query/TreeWalkerChain.php

		-
			message: "#^Return type \\(void\\) of method Doctrine\\\\ORM\\\\Query\\\\TreeWalkerChain\\:\\:walkLiteral\\(\\) should be compatible with return type \\(string\\) of method Doctrine\\\\ORM\\\\Query\\\\TreeWalker\\:\\:walkLiteral\\(\\)$#"
			count: 1
			path: lib/Doctrine/ORM/Query/TreeWalkerChain.php

		-
			message: "#^Return type \\(void\\) of method Doctrine\\\\ORM\\\\Query\\\\TreeWalkerChain\\:\\:walkNullComparisonExpression\\(\\) should be compatible with return type \\(string\\) of method Doctrine\\\\ORM\\\\Query\\\\TreeWalker\\:\\:walkNullComparisonExpression\\(\\)$#"
			count: 1
			path: lib/Doctrine/ORM/Query/TreeWalkerChain.php

		-
			message: "#^Return type \\(void\\) of method Doctrine\\\\ORM\\\\Query\\\\TreeWalkerChain\\:\\:walkOrderByClause\\(\\) should be compatible with return type \\(string\\) of method Doctrine\\\\ORM\\\\Query\\\\TreeWalker\\:\\:walkOrderByClause\\(\\)$#"
			count: 1
			path: lib/Doctrine/ORM/Query/TreeWalkerChain.php

		-
			message: "#^Return type \\(void\\) of method Doctrine\\\\ORM\\\\Query\\\\TreeWalkerChain\\:\\:walkOrderByItem\\(\\) should be compatible with return type \\(string\\) of method Doctrine\\\\ORM\\\\Query\\\\TreeWalker\\:\\:walkOrderByItem\\(\\)$#"
			count: 1
			path: lib/Doctrine/ORM/Query/TreeWalkerChain.php

		-
			message: "#^Return type \\(void\\) of method Doctrine\\\\ORM\\\\Query\\\\TreeWalkerChain\\:\\:walkPathExpression\\(\\) should be compatible with return type \\(string\\) of method Doctrine\\\\ORM\\\\Query\\\\TreeWalker\\:\\:walkPathExpression\\(\\)$#"
			count: 1
			path: lib/Doctrine/ORM/Query/TreeWalkerChain.php

		-
			message: "#^Return type \\(void\\) of method Doctrine\\\\ORM\\\\Query\\\\TreeWalkerChain\\:\\:walkQuantifiedExpression\\(\\) should be compatible with return type \\(string\\) of method Doctrine\\\\ORM\\\\Query\\\\TreeWalker\\:\\:walkQuantifiedExpression\\(\\)$#"
			count: 1
			path: lib/Doctrine/ORM/Query/TreeWalkerChain.php

		-
			message: "#^Return type \\(void\\) of method Doctrine\\\\ORM\\\\Query\\\\TreeWalkerChain\\:\\:walkResultVariable\\(\\) should be compatible with return type \\(string\\) of method Doctrine\\\\ORM\\\\Query\\\\TreeWalker\\:\\:walkResultVariable\\(\\)$#"
			count: 1
			path: lib/Doctrine/ORM/Query/TreeWalkerChain.php

		-
			message: "#^Return type \\(void\\) of method Doctrine\\\\ORM\\\\Query\\\\TreeWalkerChain\\:\\:walkSelectClause\\(\\) should be compatible with return type \\(string\\) of method Doctrine\\\\ORM\\\\Query\\\\TreeWalker\\:\\:walkSelectClause\\(\\)$#"
			count: 1
			path: lib/Doctrine/ORM/Query/TreeWalkerChain.php

		-
			message: "#^Return type \\(void\\) of method Doctrine\\\\ORM\\\\Query\\\\TreeWalkerChain\\:\\:walkSelectExpression\\(\\) should be compatible with return type \\(string\\) of method Doctrine\\\\ORM\\\\Query\\\\TreeWalker\\:\\:walkSelectExpression\\(\\)$#"
			count: 1
			path: lib/Doctrine/ORM/Query/TreeWalkerChain.php

		-
			message: "#^Return type \\(void\\) of method Doctrine\\\\ORM\\\\Query\\\\TreeWalkerChain\\:\\:walkSelectStatement\\(\\) should be compatible with return type \\(string\\) of method Doctrine\\\\ORM\\\\Query\\\\TreeWalker\\:\\:walkSelectStatement\\(\\)$#"
			count: 1
			path: lib/Doctrine/ORM/Query/TreeWalkerChain.php

		-
			message: "#^Return type \\(void\\) of method Doctrine\\\\ORM\\\\Query\\\\TreeWalkerChain\\:\\:walkSimpleArithmeticExpression\\(\\) should be compatible with return type \\(string\\) of method Doctrine\\\\ORM\\\\Query\\\\TreeWalker\\:\\:walkSimpleArithmeticExpression\\(\\)$#"
			count: 1
			path: lib/Doctrine/ORM/Query/TreeWalkerChain.php

		-
			message: "#^Return type \\(void\\) of method Doctrine\\\\ORM\\\\Query\\\\TreeWalkerChain\\:\\:walkSimpleSelectClause\\(\\) should be compatible with return type \\(string\\) of method Doctrine\\\\ORM\\\\Query\\\\TreeWalker\\:\\:walkSimpleSelectClause\\(\\)$#"
			count: 1
			path: lib/Doctrine/ORM/Query/TreeWalkerChain.php

		-
			message: "#^Return type \\(void\\) of method Doctrine\\\\ORM\\\\Query\\\\TreeWalkerChain\\:\\:walkSimpleSelectExpression\\(\\) should be compatible with return type \\(string\\) of method Doctrine\\\\ORM\\\\Query\\\\TreeWalker\\:\\:walkSimpleSelectExpression\\(\\)$#"
			count: 1
			path: lib/Doctrine/ORM/Query/TreeWalkerChain.php

		-
			message: "#^Return type \\(void\\) of method Doctrine\\\\ORM\\\\Query\\\\TreeWalkerChain\\:\\:walkStateFieldPathExpression\\(\\) should be compatible with return type \\(string\\) of method Doctrine\\\\ORM\\\\Query\\\\TreeWalker\\:\\:walkStateFieldPathExpression\\(\\)$#"
			count: 1
			path: lib/Doctrine/ORM/Query/TreeWalkerChain.php

		-
			message: "#^Return type \\(void\\) of method Doctrine\\\\ORM\\\\Query\\\\TreeWalkerChain\\:\\:walkStringPrimary\\(\\) should be compatible with return type \\(string\\) of method Doctrine\\\\ORM\\\\Query\\\\TreeWalker\\:\\:walkStringPrimary\\(\\)$#"
			count: 1
			path: lib/Doctrine/ORM/Query/TreeWalkerChain.php

		-
			message: "#^Return type \\(void\\) of method Doctrine\\\\ORM\\\\Query\\\\TreeWalkerChain\\:\\:walkSubselect\\(\\) should be compatible with return type \\(string\\) of method Doctrine\\\\ORM\\\\Query\\\\TreeWalker\\:\\:walkSubselect\\(\\)$#"
			count: 1
			path: lib/Doctrine/ORM/Query/TreeWalkerChain.php

		-
			message: "#^Return type \\(void\\) of method Doctrine\\\\ORM\\\\Query\\\\TreeWalkerChain\\:\\:walkSubselectFromClause\\(\\) should be compatible with return type \\(string\\) of method Doctrine\\\\ORM\\\\Query\\\\TreeWalker\\:\\:walkSubselectFromClause\\(\\)$#"
			count: 1
			path: lib/Doctrine/ORM/Query/TreeWalkerChain.php

		-
			message: "#^Return type \\(void\\) of method Doctrine\\\\ORM\\\\Query\\\\TreeWalkerChain\\:\\:walkUpdateClause\\(\\) should be compatible with return type \\(string\\) of method Doctrine\\\\ORM\\\\Query\\\\TreeWalker\\:\\:walkUpdateClause\\(\\)$#"
			count: 1
			path: lib/Doctrine/ORM/Query/TreeWalkerChain.php

		-
			message: "#^Return type \\(void\\) of method Doctrine\\\\ORM\\\\Query\\\\TreeWalkerChain\\:\\:walkUpdateItem\\(\\) should be compatible with return type \\(string\\) of method Doctrine\\\\ORM\\\\Query\\\\TreeWalker\\:\\:walkUpdateItem\\(\\)$#"
			count: 1
			path: lib/Doctrine/ORM/Query/TreeWalkerChain.php

		-
			message: "#^Return type \\(void\\) of method Doctrine\\\\ORM\\\\Query\\\\TreeWalkerChain\\:\\:walkUpdateStatement\\(\\) should be compatible with return type \\(string\\) of method Doctrine\\\\ORM\\\\Query\\\\TreeWalker\\:\\:walkUpdateStatement\\(\\)$#"
			count: 1
			path: lib/Doctrine/ORM/Query/TreeWalkerChain.php

		-
			message: "#^Return type \\(void\\) of method Doctrine\\\\ORM\\\\Query\\\\TreeWalkerChain\\:\\:walkWhereClause\\(\\) should be compatible with return type \\(string\\) of method Doctrine\\\\ORM\\\\Query\\\\TreeWalker\\:\\:walkWhereClause\\(\\)$#"
			count: 1
			path: lib/Doctrine/ORM/Query/TreeWalkerChain.php

		-
			message: "#^Parameter \\#2 \\$value \\(string\\) of method Doctrine\\\\ORM\\\\Query\\\\TreeWalkerChainIterator\\:\\:offsetSet\\(\\) should be compatible with parameter \\$value \\(Doctrine\\\\ORM\\\\Query\\\\TreeWalker\\) of method ArrayAccess\\<int,Doctrine\\\\ORM\\\\Query\\\\TreeWalker\\>\\:\\:offsetSet\\(\\)$#"
			count: 1
			path: lib/Doctrine/ORM/Query/TreeWalkerChainIterator.php

		-
			message: "#^Parameter \\#2 \\$dqlPart of method Doctrine\\\\ORM\\\\QueryBuilder\\:\\:add\\(\\) expects array\\<'join'\\|int, array\\<int\\|string, object\\>\\|string\\>\\|object\\|string, non\\-empty\\-array\\<string, Doctrine\\\\ORM\\\\Query\\\\Expr\\\\Join\\> given\\.$#"
			count: 2
			path: lib/Doctrine/ORM/QueryBuilder.php

		-
			message: "#^Access to an undefined property Doctrine\\\\Persistence\\\\Mapping\\\\ClassMetadata\\:\\:\\$name\\.$#"
			count: 1
			path: lib/Doctrine/ORM/Tools/Console/Command/GenerateProxiesCommand.php

		-
			message: "#^Parameter \\#1 \\$entityListeners of method Doctrine\\\\ORM\\\\Tools\\\\Console\\\\Command\\\\MappingDescribeCommand\\:\\:formatEntityListeners\\(\\) expects array\\<int, object\\>, array\\<string, array\\<int, array\\<string, string\\>\\>\\> given\\.$#"
			count: 1
			path: lib/Doctrine/ORM/Tools/Console/Command/MappingDescribeCommand.php

		-
<<<<<<< HEAD
=======
			message: "#^If condition is always true\\.$#"
			count: 1
			path: lib/Doctrine/ORM/Tools/EntityGenerator.php

		-
			message: "#^Offset 'allocationSize' on array\\{sequenceName\\: string, allocationSize\\: string, initialValue\\: string, quoted\\?\\: mixed\\} in isset\\(\\) always exists and is not nullable\\.$#"
			count: 1
			path: lib/Doctrine/ORM/Tools/EntityGenerator.php

		-
			message: "#^Offset 'indexes' on array\\{name\\: string, schema\\: string, indexes\\: array, uniqueConstraints\\: array, options\\: array\\<string, mixed\\>, quoted\\?\\: bool\\} in isset\\(\\) always exists and is not nullable\\.$#"
			count: 1
			path: lib/Doctrine/ORM/Tools/EntityGenerator.php

		-
			message: "#^Offset 'initialValue' on array\\{sequenceName\\: string, allocationSize\\: string, initialValue\\: string, quoted\\?\\: mixed\\} in isset\\(\\) always exists and is not nullable\\.$#"
			count: 1
			path: lib/Doctrine/ORM/Tools/EntityGenerator.php

		-
			message: "#^Offset 'name' on array\\{name\\: string, schema\\: string, indexes\\: array, uniqueConstraints\\: array, options\\: array\\<string, mixed\\>, quoted\\?\\: bool\\} in isset\\(\\) always exists and is not nullable\\.$#"
			count: 1
			path: lib/Doctrine/ORM/Tools/EntityGenerator.php

		-
			message: "#^Offset 'options' on array\\{name\\: string, schema\\: string, indexes\\: array, uniqueConstraints\\: array, options\\: array\\<string, mixed\\>, quoted\\?\\: bool\\} in isset\\(\\) always exists and is not nullable\\.$#"
			count: 1
			path: lib/Doctrine/ORM/Tools/EntityGenerator.php

		-
			message: "#^Offset 'schema' on array\\{name\\: string, schema\\: string, indexes\\: array, uniqueConstraints\\: array, options\\: array\\<string, mixed\\>, quoted\\?\\: bool\\} in isset\\(\\) always exists and is not nullable\\.$#"
			count: 1
			path: lib/Doctrine/ORM/Tools/EntityGenerator.php

		-
			message: "#^Offset 'sequenceName' on array\\{sequenceName\\: string, allocationSize\\: string, initialValue\\: string, quoted\\?\\: mixed\\} in isset\\(\\) always exists and is not nullable\\.$#"
			count: 1
			path: lib/Doctrine/ORM/Tools/EntityGenerator.php

		-
			message: "#^Offset 'uniqueConstraints' on array\\{name\\: string, schema\\: string, indexes\\: array, uniqueConstraints\\: array, options\\: array\\<string, mixed\\>, quoted\\?\\: bool\\} in isset\\(\\) always exists and is not nullable\\.$#"
			count: 1
			path: lib/Doctrine/ORM/Tools/EntityGenerator.php

		-
			message: "#^Property Doctrine\\\\ORM\\\\Mapping\\\\ClassMetadataInfo\\<object\\>\\:\\:\\$lifecycleCallbacks \\(array\\<string, array\\<int, string\\>\\>\\) in isset\\(\\) is not nullable\\.$#"
			count: 1
			path: lib/Doctrine/ORM/Tools/EntityGenerator.php

		-
			message: "#^Method Doctrine\\\\ORM\\\\Tools\\\\Export\\\\Driver\\\\AbstractExporter\\:\\:_getChangeTrackingPolicyString\\(\\) should return string but return statement is missing\\.$#"
			count: 1
			path: lib/Doctrine/ORM/Tools/Export/Driver/AbstractExporter.php

		-
			message: "#^Method Doctrine\\\\ORM\\\\Tools\\\\Export\\\\Driver\\\\AbstractExporter\\:\\:_getFetchModeString\\(\\) should return string but return statement is missing\\.$#"
			count: 1
			path: lib/Doctrine/ORM/Tools/Export/Driver/AbstractExporter.php

		-
			message: "#^Method Doctrine\\\\ORM\\\\Tools\\\\Export\\\\Driver\\\\AbstractExporter\\:\\:_getIdGeneratorTypeString\\(\\) should return string but return statement is missing\\.$#"
			count: 1
			path: lib/Doctrine/ORM/Tools/Export/Driver/AbstractExporter.php

		-
			message: "#^Method Doctrine\\\\ORM\\\\Tools\\\\Export\\\\Driver\\\\AbstractExporter\\:\\:_getInheritanceTypeString\\(\\) should return string but return statement is missing\\.$#"
			count: 1
			path: lib/Doctrine/ORM/Tools/Export/Driver/AbstractExporter.php

		-
			message: "#^If condition is always true\\.$#"
			count: 2
			path: lib/Doctrine/ORM/Tools/Export/Driver/PhpExporter.php

		-
			message: "#^Left side of && is always true\\.$#"
			count: 1
			path: lib/Doctrine/ORM/Tools/Export/Driver/XmlExporter.php

		-
			message: "#^Offset 'indexes' on array\\{name\\: string, schema\\: string, indexes\\: array, uniqueConstraints\\: array, options\\: array\\<string, mixed\\>, quoted\\?\\: bool\\} in isset\\(\\) always exists and is not nullable\\.$#"
			count: 1
			path: lib/Doctrine/ORM/Tools/Export/Driver/XmlExporter.php

		-
			message: "#^Offset 'name' on array\\{name\\: string, schema\\: string, indexes\\: array, uniqueConstraints\\: array, options\\: array\\<string, mixed\\>, quoted\\?\\: bool\\} in isset\\(\\) always exists and is not nullable\\.$#"
			count: 1
			path: lib/Doctrine/ORM/Tools/Export/Driver/XmlExporter.php

		-
			message: "#^Offset 'options' on array\\{name\\: string, schema\\: string, indexes\\: array, uniqueConstraints\\: array, options\\: array\\<string, mixed\\>, quoted\\?\\: bool\\} in isset\\(\\) always exists and is not nullable\\.$#"
			count: 1
			path: lib/Doctrine/ORM/Tools/Export/Driver/XmlExporter.php

		-
			message: "#^Offset 'schema' on array\\{name\\: string, schema\\: string, indexes\\: array, uniqueConstraints\\: array, options\\: array\\<string, mixed\\>, quoted\\?\\: bool\\} in isset\\(\\) always exists and is not nullable\\.$#"
			count: 1
			path: lib/Doctrine/ORM/Tools/Export/Driver/XmlExporter.php

		-
			message: "#^Offset 'uniqueConstraints' on array\\{name\\: string, schema\\: string, indexes\\: array, uniqueConstraints\\: array, options\\: array\\<string, mixed\\>, quoted\\?\\: bool\\} in isset\\(\\) always exists and is not nullable\\.$#"
			count: 1
			path: lib/Doctrine/ORM/Tools/Export/Driver/XmlExporter.php

		-
			message: "#^Offset 'version' on array\\{type\\: string, fieldName\\: string, columnName\\: string, length\\?\\: int, id\\?\\: bool, nullable\\?\\: bool, notInsertable\\?\\: bool, notUpdatable\\?\\: bool, \\.\\.\\.\\} in isset\\(\\) does not exist\\.$#"
			count: 1
			path: lib/Doctrine/ORM/Tools/Export/Driver/XmlExporter.php

		-
			message: "#^Parameter \\#1 \\$policy of method Doctrine\\\\ORM\\\\Tools\\\\Export\\\\Driver\\\\AbstractExporter\\:\\:_getChangeTrackingPolicyString\\(\\) expects 1\\|2\\|3, int given\\.$#"
			count: 1
			path: lib/Doctrine/ORM/Tools/Export/Driver/XmlExporter.php

		-
			message: "#^Property Doctrine\\\\ORM\\\\Mapping\\\\ClassMetadataInfo\\<object\\>\\:\\:\\$lifecycleCallbacks \\(array\\<string, array\\<int, string\\>\\>\\) in isset\\(\\) is not nullable\\.$#"
			count: 1
			path: lib/Doctrine/ORM/Tools/Export/Driver/XmlExporter.php

		-
			message: "#^Right side of && is always true\\.$#"
			count: 2
			path: lib/Doctrine/ORM/Tools/Export/Driver/XmlExporter.php

		-
			message: "#^Offset 'indexes' on array\\{name\\: string, schema\\: string, indexes\\: array, uniqueConstraints\\: array, options\\: array\\<string, mixed\\>, quoted\\?\\: bool\\} in isset\\(\\) always exists and is not nullable\\.$#"
			count: 1
			path: lib/Doctrine/ORM/Tools/Export/Driver/YamlExporter.php

		-
			message: "#^Offset 'options' on array\\{name\\: string, schema\\: string, indexes\\: array, uniqueConstraints\\: array, options\\: array\\<string, mixed\\>, quoted\\?\\: bool\\} in isset\\(\\) always exists and is not nullable\\.$#"
			count: 1
			path: lib/Doctrine/ORM/Tools/Export/Driver/YamlExporter.php

		-
			message: "#^Offset 'schema' on array\\{name\\: string, schema\\: string, indexes\\: array, uniqueConstraints\\: array, options\\: array\\<string, mixed\\>, quoted\\?\\: bool\\} in isset\\(\\) always exists and is not nullable\\.$#"
			count: 1
			path: lib/Doctrine/ORM/Tools/Export/Driver/YamlExporter.php

		-
			message: "#^Offset 'uniqueConstraints' on array\\{name\\: string, schema\\: string, indexes\\: array, uniqueConstraints\\: array, options\\: array\\<string, mixed\\>, quoted\\?\\: bool\\} in isset\\(\\) always exists and is not nullable\\.$#"
			count: 1
			path: lib/Doctrine/ORM/Tools/Export/Driver/YamlExporter.php

		-
			message: "#^Property Doctrine\\\\ORM\\\\Mapping\\\\ClassMetadataInfo\\<object\\>\\:\\:\\$lifecycleCallbacks \\(array\\<string, array\\<int, string\\>\\>\\) in isset\\(\\) is not nullable\\.$#"
			count: 1
			path: lib/Doctrine/ORM/Tools/Export/Driver/YamlExporter.php

		-
			message: "#^Property Doctrine\\\\ORM\\\\Mapping\\\\ClassMetadataInfo\\<object\\>\\:\\:\\$table \\(array\\<string, array\\|bool\\|string\\>\\) on left side of \\?\\? is not nullable\\.$#"
			count: 1
			path: lib/Doctrine/ORM/Tools/Export/Driver/YamlExporter.php

		-
>>>>>>> 60172804
			message: "#^Return type \\(void\\) of method Doctrine\\\\ORM\\\\Tools\\\\Pagination\\\\CountWalker\\:\\:walkSelectStatement\\(\\) should be compatible with return type \\(string\\) of method Doctrine\\\\ORM\\\\Query\\\\TreeWalker\\:\\:walkSelectStatement\\(\\)$#"
			count: 1
			path: lib/Doctrine/ORM/Tools/Pagination/CountWalker.php

		-
			message: "#^Access to an undefined property object\\:\\:\\$name\\.$#"
			count: 1
			path: lib/Doctrine/ORM/Tools/Pagination/LimitSubqueryOutputWalker.php

		-
			message: "#^Offset 'parent' on array\\{metadata\\: Doctrine\\\\ORM\\\\Mapping\\\\ClassMetadata, parent\\: string, relation\\: array, map\\: mixed, nestingLevel\\: int, token\\: array\\} in isset\\(\\) always exists and is not nullable\\.$#"
			count: 1
			path: lib/Doctrine/ORM/Tools/Pagination/LimitSubqueryWalker.php

		-
			message: "#^Return type \\(void\\) of method Doctrine\\\\ORM\\\\Tools\\\\Pagination\\\\LimitSubqueryWalker\\:\\:walkSelectStatement\\(\\) should be compatible with return type \\(string\\) of method Doctrine\\\\ORM\\\\Query\\\\TreeWalker\\:\\:walkSelectStatement\\(\\)$#"
			count: 1
			path: lib/Doctrine/ORM/Tools/Pagination/LimitSubqueryWalker.php

		-
			message: "#^Instanceof between \\*NEVER\\* and Doctrine\\\\ORM\\\\Query\\\\AST\\\\ConditionalFactor will always evaluate to false\\.$#"
			count: 1
			path: lib/Doctrine/ORM/Tools/Pagination/WhereInWalker.php

		-
			message: "#^Instanceof between Doctrine\\\\ORM\\\\Query\\\\AST\\\\ConditionalExpression and Doctrine\\\\ORM\\\\Query\\\\AST\\\\ConditionalPrimary will always evaluate to false\\.$#"
			count: 1
			path: lib/Doctrine/ORM/Tools/Pagination/WhereInWalker.php

		-
			message: "#^Result of \\|\\| is always true\\.$#"
			count: 1
			path: lib/Doctrine/ORM/Tools/Pagination/WhereInWalker.php

		-
			message: "#^Return type \\(void\\) of method Doctrine\\\\ORM\\\\Tools\\\\Pagination\\\\WhereInWalker\\:\\:walkSelectStatement\\(\\) should be compatible with return type \\(string\\) of method Doctrine\\\\ORM\\\\Query\\\\TreeWalker\\:\\:walkSelectStatement\\(\\)$#"
			count: 1
			path: lib/Doctrine/ORM/Tools/Pagination/WhereInWalker.php

		-
			message: "#^Else branch is unreachable because ternary operator condition is always true\\.$#"
			count: 1
			path: lib/Doctrine/ORM/Tools/SchemaTool.php

		-
			message: "#^Negated boolean expression is always false\\.$#"
			count: 1
			path: lib/Doctrine/ORM/Tools/SchemaTool.php

		-
			message: "#^Offset 'indexes' on array\\{name\\: string, schema\\: string, indexes\\: array, uniqueConstraints\\: array, options\\: array\\<string, mixed\\>, quoted\\?\\: bool\\} in isset\\(\\) always exists and is not nullable\\.$#"
			count: 1
			path: lib/Doctrine/ORM/Tools/SchemaTool.php

		-
			message: "#^Offset 'options' on array\\{name\\: string, schema\\: string, indexes\\: array, uniqueConstraints\\: array, options\\: array\\<string, mixed\\>, quoted\\?\\: bool\\} in isset\\(\\) always exists and is not nullable\\.$#"
			count: 1
			path: lib/Doctrine/ORM/Tools/SchemaTool.php

		-
			message: "#^Offset 'uniqueConstraints' on array\\{name\\: string, schema\\: string, indexes\\: array, uniqueConstraints\\: array, options\\: array\\<string, mixed\\>, quoted\\?\\: bool\\} in isset\\(\\) always exists and is not nullable\\.$#"
			count: 1
			path: lib/Doctrine/ORM/Tools/SchemaTool.php

		-
			message: "#^Call to an undefined method Doctrine\\\\Common\\\\Collections\\\\Collection\\<\\(int\\|string\\), object\\>\\:\\:getMapping\\(\\)\\.$#"
			count: 2
			path: lib/Doctrine/ORM/UnitOfWork.php

		-
			message: "#^Call to an undefined method Doctrine\\\\Common\\\\Collections\\\\Collection\\<\\(int\\|string\\), object\\>\\:\\:takeSnapshot\\(\\)\\.$#"
			count: 1
			path: lib/Doctrine/ORM/UnitOfWork.php

		-
			message: "#^Parameter \\#1 \\$collection of method Doctrine\\\\ORM\\\\Persisters\\\\Collection\\\\CollectionPersister\\:\\:delete\\(\\) expects Doctrine\\\\ORM\\\\PersistentCollection, Doctrine\\\\Common\\\\Collections\\\\Collection\\<\\(int\\|string\\), object\\> given\\.$#"
			count: 1
			path: lib/Doctrine/ORM/UnitOfWork.php

		-
			message: "#^Parameter \\#1 \\$collection of method Doctrine\\\\ORM\\\\Persisters\\\\Collection\\\\CollectionPersister\\:\\:update\\(\\) expects Doctrine\\\\ORM\\\\PersistentCollection, Doctrine\\\\Common\\\\Collections\\\\Collection\\<\\(int\\|string\\), object\\> given\\.$#"
			count: 1
			path: lib/Doctrine/ORM/UnitOfWork.php

		-
			message: "#^Parameter \\#3 \\$changeSet of class Doctrine\\\\ORM\\\\Event\\\\PreUpdateEventArgs constructor is passed by reference, so it expects variables only$#"
			count: 1
			path: lib/Doctrine/ORM/UnitOfWork.php

		-
			message: "#^Access to an undefined property Doctrine\\\\Persistence\\\\Mapping\\\\ClassMetadata\\:\\:\\$name\\.$#"
			count: 1
			path: lib/Doctrine/ORM/Utility/HierarchyDiscriminatorResolver.php

		-
			message: "#^Access to an undefined property Doctrine\\\\Persistence\\\\Mapping\\\\ClassMetadata\\:\\:\\$subClasses\\.$#"
			count: 1
			path: lib/Doctrine/ORM/Utility/HierarchyDiscriminatorResolver.php
<|MERGE_RESOLUTION|>--- conflicted
+++ resolved
@@ -116,45 +116,7 @@
 			path: lib/Doctrine/ORM/Decorator/EntityManagerDecorator.php
 
 		-
-<<<<<<< HEAD
-			message: "#^Method Doctrine\\\\ORM\\\\EntityManager\\:\\:find\\(\\) should return T of object\\|null but returns object\\.$#"
-=======
-			message: "#^Else branch is unreachable because ternary operator condition is always true\\.$#"
->>>>>>> 60172804
-			count: 1
-			path: lib/Doctrine/ORM/EntityManager.php
-
-		-
-<<<<<<< HEAD
-			message: "#^Method Doctrine\\\\ORM\\\\EntityManager\\:\\:find\\(\\) should return T of object\\|null but returns object\\|null\\.$#"
-			count: 3
-			path: lib/Doctrine/ORM/EntityManager.php
-
-		-
-			message: "#^Method Doctrine\\\\ORM\\\\EntityManager\\:\\:getPartialReference\\(\\) should return T of object\\|null but returns object\\.$#"
-			count: 1
-			path: lib/Doctrine/ORM/EntityManager.php
-
-		-
-			message: "#^Method Doctrine\\\\ORM\\\\EntityManager\\:\\:getPartialReference\\(\\) should return T of object\\|null but returns object\\|null\\.$#"
-			count: 1
-			path: lib/Doctrine/ORM/EntityManager.php
-
-		-
-			message: "#^Method Doctrine\\\\ORM\\\\EntityManager\\:\\:getReference\\(\\) should return T of object\\|null but returns Doctrine\\\\Common\\\\Proxy\\\\Proxy\\.$#"
-			count: 1
-			path: lib/Doctrine/ORM/EntityManager.php
-
-		-
-			message: "#^Method Doctrine\\\\ORM\\\\EntityManager\\:\\:getReference\\(\\) should return T of object\\|null but returns object\\|null\\.$#"
-			count: 1
-			path: lib/Doctrine/ORM/EntityManager.php
-
-		-
 			message: "#^Return type \\(Doctrine\\\\ORM\\\\Mapping\\\\ClassMetadataFactory\\) of method Doctrine\\\\ORM\\\\EntityManager\\:\\:getMetadataFactory\\(\\) should be compatible with return type \\(Doctrine\\\\Persistence\\\\Mapping\\\\ClassMetadataFactory\\<Doctrine\\\\Persistence\\\\Mapping\\\\ClassMetadata\\<object\\>\\>\\) of method Doctrine\\\\Persistence\\\\ObjectManager\\:\\:getMetadataFactory\\(\\)$#"
-=======
-			message: "#^Result of && is always false\\.$#"
->>>>>>> 60172804
 			count: 1
 			path: lib/Doctrine/ORM/EntityManager.php
 
@@ -1329,229 +1291,71 @@
 			path: lib/Doctrine/ORM/Tools/Console/Command/MappingDescribeCommand.php
 
 		-
-<<<<<<< HEAD
-=======
-			message: "#^If condition is always true\\.$#"
-			count: 1
-			path: lib/Doctrine/ORM/Tools/EntityGenerator.php
-
-		-
-			message: "#^Offset 'allocationSize' on array\\{sequenceName\\: string, allocationSize\\: string, initialValue\\: string, quoted\\?\\: mixed\\} in isset\\(\\) always exists and is not nullable\\.$#"
-			count: 1
-			path: lib/Doctrine/ORM/Tools/EntityGenerator.php
+			message: "#^Return type \\(void\\) of method Doctrine\\\\ORM\\\\Tools\\\\Pagination\\\\CountWalker\\:\\:walkSelectStatement\\(\\) should be compatible with return type \\(string\\) of method Doctrine\\\\ORM\\\\Query\\\\TreeWalker\\:\\:walkSelectStatement\\(\\)$#"
+			count: 1
+			path: lib/Doctrine/ORM/Tools/Pagination/CountWalker.php
+
+		-
+			message: "#^Access to an undefined property object\\:\\:\\$name\\.$#"
+			count: 1
+			path: lib/Doctrine/ORM/Tools/Pagination/LimitSubqueryOutputWalker.php
+
+		-
+			message: "#^Offset 'parent' on array\\{metadata\\: Doctrine\\\\ORM\\\\Mapping\\\\ClassMetadata, parent\\: string, relation\\: array, map\\: mixed, nestingLevel\\: int, token\\: array\\} in isset\\(\\) always exists and is not nullable\\.$#"
+			count: 1
+			path: lib/Doctrine/ORM/Tools/Pagination/LimitSubqueryWalker.php
+
+		-
+			message: "#^Return type \\(void\\) of method Doctrine\\\\ORM\\\\Tools\\\\Pagination\\\\LimitSubqueryWalker\\:\\:walkSelectStatement\\(\\) should be compatible with return type \\(string\\) of method Doctrine\\\\ORM\\\\Query\\\\TreeWalker\\:\\:walkSelectStatement\\(\\)$#"
+			count: 1
+			path: lib/Doctrine/ORM/Tools/Pagination/LimitSubqueryWalker.php
+
+		-
+			message: "#^Instanceof between \\*NEVER\\* and Doctrine\\\\ORM\\\\Query\\\\AST\\\\ConditionalFactor will always evaluate to false\\.$#"
+			count: 1
+			path: lib/Doctrine/ORM/Tools/Pagination/WhereInWalker.php
+
+		-
+			message: "#^Instanceof between Doctrine\\\\ORM\\\\Query\\\\AST\\\\ConditionalExpression and Doctrine\\\\ORM\\\\Query\\\\AST\\\\ConditionalPrimary will always evaluate to false\\.$#"
+			count: 1
+			path: lib/Doctrine/ORM/Tools/Pagination/WhereInWalker.php
+
+		-
+			message: "#^Result of \\|\\| is always true\\.$#"
+			count: 1
+			path: lib/Doctrine/ORM/Tools/Pagination/WhereInWalker.php
+
+		-
+			message: "#^Return type \\(void\\) of method Doctrine\\\\ORM\\\\Tools\\\\Pagination\\\\WhereInWalker\\:\\:walkSelectStatement\\(\\) should be compatible with return type \\(string\\) of method Doctrine\\\\ORM\\\\Query\\\\TreeWalker\\:\\:walkSelectStatement\\(\\)$#"
+			count: 1
+			path: lib/Doctrine/ORM/Tools/Pagination/WhereInWalker.php
+
+		-
+			message: "#^Else branch is unreachable because ternary operator condition is always true\\.$#"
+			count: 1
+			path: lib/Doctrine/ORM/Tools/SchemaTool.php
+
+		-
+			message: "#^Negated boolean expression is always false\\.$#"
+			count: 1
+			path: lib/Doctrine/ORM/Tools/SchemaTool.php
 
 		-
 			message: "#^Offset 'indexes' on array\\{name\\: string, schema\\: string, indexes\\: array, uniqueConstraints\\: array, options\\: array\\<string, mixed\\>, quoted\\?\\: bool\\} in isset\\(\\) always exists and is not nullable\\.$#"
 			count: 1
-			path: lib/Doctrine/ORM/Tools/EntityGenerator.php
-
-		-
-			message: "#^Offset 'initialValue' on array\\{sequenceName\\: string, allocationSize\\: string, initialValue\\: string, quoted\\?\\: mixed\\} in isset\\(\\) always exists and is not nullable\\.$#"
-			count: 1
-			path: lib/Doctrine/ORM/Tools/EntityGenerator.php
-
-		-
-			message: "#^Offset 'name' on array\\{name\\: string, schema\\: string, indexes\\: array, uniqueConstraints\\: array, options\\: array\\<string, mixed\\>, quoted\\?\\: bool\\} in isset\\(\\) always exists and is not nullable\\.$#"
-			count: 1
-			path: lib/Doctrine/ORM/Tools/EntityGenerator.php
+			path: lib/Doctrine/ORM/Tools/SchemaTool.php
 
 		-
 			message: "#^Offset 'options' on array\\{name\\: string, schema\\: string, indexes\\: array, uniqueConstraints\\: array, options\\: array\\<string, mixed\\>, quoted\\?\\: bool\\} in isset\\(\\) always exists and is not nullable\\.$#"
 			count: 1
-			path: lib/Doctrine/ORM/Tools/EntityGenerator.php
-
-		-
-			message: "#^Offset 'schema' on array\\{name\\: string, schema\\: string, indexes\\: array, uniqueConstraints\\: array, options\\: array\\<string, mixed\\>, quoted\\?\\: bool\\} in isset\\(\\) always exists and is not nullable\\.$#"
-			count: 1
-			path: lib/Doctrine/ORM/Tools/EntityGenerator.php
-
-		-
-			message: "#^Offset 'sequenceName' on array\\{sequenceName\\: string, allocationSize\\: string, initialValue\\: string, quoted\\?\\: mixed\\} in isset\\(\\) always exists and is not nullable\\.$#"
-			count: 1
-			path: lib/Doctrine/ORM/Tools/EntityGenerator.php
+			path: lib/Doctrine/ORM/Tools/SchemaTool.php
 
 		-
 			message: "#^Offset 'uniqueConstraints' on array\\{name\\: string, schema\\: string, indexes\\: array, uniqueConstraints\\: array, options\\: array\\<string, mixed\\>, quoted\\?\\: bool\\} in isset\\(\\) always exists and is not nullable\\.$#"
 			count: 1
-			path: lib/Doctrine/ORM/Tools/EntityGenerator.php
-
-		-
-			message: "#^Property Doctrine\\\\ORM\\\\Mapping\\\\ClassMetadataInfo\\<object\\>\\:\\:\\$lifecycleCallbacks \\(array\\<string, array\\<int, string\\>\\>\\) in isset\\(\\) is not nullable\\.$#"
-			count: 1
-			path: lib/Doctrine/ORM/Tools/EntityGenerator.php
-
-		-
-			message: "#^Method Doctrine\\\\ORM\\\\Tools\\\\Export\\\\Driver\\\\AbstractExporter\\:\\:_getChangeTrackingPolicyString\\(\\) should return string but return statement is missing\\.$#"
-			count: 1
-			path: lib/Doctrine/ORM/Tools/Export/Driver/AbstractExporter.php
-
-		-
-			message: "#^Method Doctrine\\\\ORM\\\\Tools\\\\Export\\\\Driver\\\\AbstractExporter\\:\\:_getFetchModeString\\(\\) should return string but return statement is missing\\.$#"
-			count: 1
-			path: lib/Doctrine/ORM/Tools/Export/Driver/AbstractExporter.php
-
-		-
-			message: "#^Method Doctrine\\\\ORM\\\\Tools\\\\Export\\\\Driver\\\\AbstractExporter\\:\\:_getIdGeneratorTypeString\\(\\) should return string but return statement is missing\\.$#"
-			count: 1
-			path: lib/Doctrine/ORM/Tools/Export/Driver/AbstractExporter.php
-
-		-
-			message: "#^Method Doctrine\\\\ORM\\\\Tools\\\\Export\\\\Driver\\\\AbstractExporter\\:\\:_getInheritanceTypeString\\(\\) should return string but return statement is missing\\.$#"
-			count: 1
-			path: lib/Doctrine/ORM/Tools/Export/Driver/AbstractExporter.php
-
-		-
-			message: "#^If condition is always true\\.$#"
-			count: 2
-			path: lib/Doctrine/ORM/Tools/Export/Driver/PhpExporter.php
-
-		-
-			message: "#^Left side of && is always true\\.$#"
-			count: 1
-			path: lib/Doctrine/ORM/Tools/Export/Driver/XmlExporter.php
-
-		-
-			message: "#^Offset 'indexes' on array\\{name\\: string, schema\\: string, indexes\\: array, uniqueConstraints\\: array, options\\: array\\<string, mixed\\>, quoted\\?\\: bool\\} in isset\\(\\) always exists and is not nullable\\.$#"
-			count: 1
-			path: lib/Doctrine/ORM/Tools/Export/Driver/XmlExporter.php
-
-		-
-			message: "#^Offset 'name' on array\\{name\\: string, schema\\: string, indexes\\: array, uniqueConstraints\\: array, options\\: array\\<string, mixed\\>, quoted\\?\\: bool\\} in isset\\(\\) always exists and is not nullable\\.$#"
-			count: 1
-			path: lib/Doctrine/ORM/Tools/Export/Driver/XmlExporter.php
-
-		-
-			message: "#^Offset 'options' on array\\{name\\: string, schema\\: string, indexes\\: array, uniqueConstraints\\: array, options\\: array\\<string, mixed\\>, quoted\\?\\: bool\\} in isset\\(\\) always exists and is not nullable\\.$#"
-			count: 1
-			path: lib/Doctrine/ORM/Tools/Export/Driver/XmlExporter.php
-
-		-
-			message: "#^Offset 'schema' on array\\{name\\: string, schema\\: string, indexes\\: array, uniqueConstraints\\: array, options\\: array\\<string, mixed\\>, quoted\\?\\: bool\\} in isset\\(\\) always exists and is not nullable\\.$#"
-			count: 1
-			path: lib/Doctrine/ORM/Tools/Export/Driver/XmlExporter.php
-
-		-
-			message: "#^Offset 'uniqueConstraints' on array\\{name\\: string, schema\\: string, indexes\\: array, uniqueConstraints\\: array, options\\: array\\<string, mixed\\>, quoted\\?\\: bool\\} in isset\\(\\) always exists and is not nullable\\.$#"
-			count: 1
-			path: lib/Doctrine/ORM/Tools/Export/Driver/XmlExporter.php
-
-		-
-			message: "#^Offset 'version' on array\\{type\\: string, fieldName\\: string, columnName\\: string, length\\?\\: int, id\\?\\: bool, nullable\\?\\: bool, notInsertable\\?\\: bool, notUpdatable\\?\\: bool, \\.\\.\\.\\} in isset\\(\\) does not exist\\.$#"
-			count: 1
-			path: lib/Doctrine/ORM/Tools/Export/Driver/XmlExporter.php
-
-		-
-			message: "#^Parameter \\#1 \\$policy of method Doctrine\\\\ORM\\\\Tools\\\\Export\\\\Driver\\\\AbstractExporter\\:\\:_getChangeTrackingPolicyString\\(\\) expects 1\\|2\\|3, int given\\.$#"
-			count: 1
-			path: lib/Doctrine/ORM/Tools/Export/Driver/XmlExporter.php
-
-		-
-			message: "#^Property Doctrine\\\\ORM\\\\Mapping\\\\ClassMetadataInfo\\<object\\>\\:\\:\\$lifecycleCallbacks \\(array\\<string, array\\<int, string\\>\\>\\) in isset\\(\\) is not nullable\\.$#"
-			count: 1
-			path: lib/Doctrine/ORM/Tools/Export/Driver/XmlExporter.php
-
-		-
-			message: "#^Right side of && is always true\\.$#"
-			count: 2
-			path: lib/Doctrine/ORM/Tools/Export/Driver/XmlExporter.php
-
-		-
-			message: "#^Offset 'indexes' on array\\{name\\: string, schema\\: string, indexes\\: array, uniqueConstraints\\: array, options\\: array\\<string, mixed\\>, quoted\\?\\: bool\\} in isset\\(\\) always exists and is not nullable\\.$#"
-			count: 1
-			path: lib/Doctrine/ORM/Tools/Export/Driver/YamlExporter.php
-
-		-
-			message: "#^Offset 'options' on array\\{name\\: string, schema\\: string, indexes\\: array, uniqueConstraints\\: array, options\\: array\\<string, mixed\\>, quoted\\?\\: bool\\} in isset\\(\\) always exists and is not nullable\\.$#"
-			count: 1
-			path: lib/Doctrine/ORM/Tools/Export/Driver/YamlExporter.php
-
-		-
-			message: "#^Offset 'schema' on array\\{name\\: string, schema\\: string, indexes\\: array, uniqueConstraints\\: array, options\\: array\\<string, mixed\\>, quoted\\?\\: bool\\} in isset\\(\\) always exists and is not nullable\\.$#"
-			count: 1
-			path: lib/Doctrine/ORM/Tools/Export/Driver/YamlExporter.php
-
-		-
-			message: "#^Offset 'uniqueConstraints' on array\\{name\\: string, schema\\: string, indexes\\: array, uniqueConstraints\\: array, options\\: array\\<string, mixed\\>, quoted\\?\\: bool\\} in isset\\(\\) always exists and is not nullable\\.$#"
-			count: 1
-			path: lib/Doctrine/ORM/Tools/Export/Driver/YamlExporter.php
-
-		-
-			message: "#^Property Doctrine\\\\ORM\\\\Mapping\\\\ClassMetadataInfo\\<object\\>\\:\\:\\$lifecycleCallbacks \\(array\\<string, array\\<int, string\\>\\>\\) in isset\\(\\) is not nullable\\.$#"
-			count: 1
-			path: lib/Doctrine/ORM/Tools/Export/Driver/YamlExporter.php
-
-		-
-			message: "#^Property Doctrine\\\\ORM\\\\Mapping\\\\ClassMetadataInfo\\<object\\>\\:\\:\\$table \\(array\\<string, array\\|bool\\|string\\>\\) on left side of \\?\\? is not nullable\\.$#"
-			count: 1
-			path: lib/Doctrine/ORM/Tools/Export/Driver/YamlExporter.php
-
-		-
->>>>>>> 60172804
-			message: "#^Return type \\(void\\) of method Doctrine\\\\ORM\\\\Tools\\\\Pagination\\\\CountWalker\\:\\:walkSelectStatement\\(\\) should be compatible with return type \\(string\\) of method Doctrine\\\\ORM\\\\Query\\\\TreeWalker\\:\\:walkSelectStatement\\(\\)$#"
-			count: 1
-			path: lib/Doctrine/ORM/Tools/Pagination/CountWalker.php
-
-		-
-			message: "#^Access to an undefined property object\\:\\:\\$name\\.$#"
-			count: 1
-			path: lib/Doctrine/ORM/Tools/Pagination/LimitSubqueryOutputWalker.php
-
-		-
-			message: "#^Offset 'parent' on array\\{metadata\\: Doctrine\\\\ORM\\\\Mapping\\\\ClassMetadata, parent\\: string, relation\\: array, map\\: mixed, nestingLevel\\: int, token\\: array\\} in isset\\(\\) always exists and is not nullable\\.$#"
-			count: 1
-			path: lib/Doctrine/ORM/Tools/Pagination/LimitSubqueryWalker.php
-
-		-
-			message: "#^Return type \\(void\\) of method Doctrine\\\\ORM\\\\Tools\\\\Pagination\\\\LimitSubqueryWalker\\:\\:walkSelectStatement\\(\\) should be compatible with return type \\(string\\) of method Doctrine\\\\ORM\\\\Query\\\\TreeWalker\\:\\:walkSelectStatement\\(\\)$#"
-			count: 1
-			path: lib/Doctrine/ORM/Tools/Pagination/LimitSubqueryWalker.php
-
-		-
-			message: "#^Instanceof between \\*NEVER\\* and Doctrine\\\\ORM\\\\Query\\\\AST\\\\ConditionalFactor will always evaluate to false\\.$#"
-			count: 1
-			path: lib/Doctrine/ORM/Tools/Pagination/WhereInWalker.php
-
-		-
-			message: "#^Instanceof between Doctrine\\\\ORM\\\\Query\\\\AST\\\\ConditionalExpression and Doctrine\\\\ORM\\\\Query\\\\AST\\\\ConditionalPrimary will always evaluate to false\\.$#"
-			count: 1
-			path: lib/Doctrine/ORM/Tools/Pagination/WhereInWalker.php
-
-		-
-			message: "#^Result of \\|\\| is always true\\.$#"
-			count: 1
-			path: lib/Doctrine/ORM/Tools/Pagination/WhereInWalker.php
-
-		-
-			message: "#^Return type \\(void\\) of method Doctrine\\\\ORM\\\\Tools\\\\Pagination\\\\WhereInWalker\\:\\:walkSelectStatement\\(\\) should be compatible with return type \\(string\\) of method Doctrine\\\\ORM\\\\Query\\\\TreeWalker\\:\\:walkSelectStatement\\(\\)$#"
-			count: 1
-			path: lib/Doctrine/ORM/Tools/Pagination/WhereInWalker.php
-
-		-
-			message: "#^Else branch is unreachable because ternary operator condition is always true\\.$#"
-			count: 1
 			path: lib/Doctrine/ORM/Tools/SchemaTool.php
 
 		-
-			message: "#^Negated boolean expression is always false\\.$#"
-			count: 1
-			path: lib/Doctrine/ORM/Tools/SchemaTool.php
-
-		-
-			message: "#^Offset 'indexes' on array\\{name\\: string, schema\\: string, indexes\\: array, uniqueConstraints\\: array, options\\: array\\<string, mixed\\>, quoted\\?\\: bool\\} in isset\\(\\) always exists and is not nullable\\.$#"
-			count: 1
-			path: lib/Doctrine/ORM/Tools/SchemaTool.php
-
-		-
-			message: "#^Offset 'options' on array\\{name\\: string, schema\\: string, indexes\\: array, uniqueConstraints\\: array, options\\: array\\<string, mixed\\>, quoted\\?\\: bool\\} in isset\\(\\) always exists and is not nullable\\.$#"
-			count: 1
-			path: lib/Doctrine/ORM/Tools/SchemaTool.php
-
-		-
-			message: "#^Offset 'uniqueConstraints' on array\\{name\\: string, schema\\: string, indexes\\: array, uniqueConstraints\\: array, options\\: array\\<string, mixed\\>, quoted\\?\\: bool\\} in isset\\(\\) always exists and is not nullable\\.$#"
-			count: 1
-			path: lib/Doctrine/ORM/Tools/SchemaTool.php
-
-		-
 			message: "#^Call to an undefined method Doctrine\\\\Common\\\\Collections\\\\Collection\\<\\(int\\|string\\), object\\>\\:\\:getMapping\\(\\)\\.$#"
 			count: 2
 			path: lib/Doctrine/ORM/UnitOfWork.php
