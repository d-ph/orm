--- conflicted
+++ resolved
@@ -204,17 +204,6 @@
 			message: "#^Right side of && is always true\\.$#"
 			count: 2
 			path: lib/Doctrine/ORM/PersistentCollection.php
-
-		-
-<<<<<<< HEAD
-			message: "#^The @implements tag of class Doctrine\\\\ORM\\\\PersistentCollection describes Doctrine\\\\Common\\\\Collections\\\\Collection but the class implements\\: Doctrine\\\\Common\\\\Collections\\\\Selectable$#"
-			count: 1
-			path: lib/Doctrine/ORM/PersistentCollection.php
-=======
-			message: "#^Method Doctrine\\\\ORM\\\\Persisters\\\\Collection\\\\OneToManyPersister\\:\\:delete\\(\\) should return int\\|null but empty return statement found\\.$#"
-			count: 1
-			path: lib/Doctrine/ORM/Persisters/Collection/OneToManyPersister.php
->>>>>>> 4c253f24
 
 		-
 			message: "#^Parameter \\#3 \\$hints of method Doctrine\\\\ORM\\\\Internal\\\\Hydration\\\\AbstractHydrator\\:\\:hydrateAll\\(\\) expects array\\<string, string\\>, array\\<string, Doctrine\\\\ORM\\\\PersistentCollection\\|true\\> given\\.$#"
