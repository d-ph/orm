--- conflicted
+++ resolved
@@ -301,29 +301,11 @@
 			path: lib/Doctrine/ORM/Query/Parser.php
 
 		-
-<<<<<<< HEAD
-=======
-			message: "#^Offset 'columns' on array\\{name\\: string, entities\\: array, columns\\: array\\} in isset\\(\\) always exists and is not nullable\\.$#"
-			count: 1
-			path: lib/Doctrine/ORM/Query/ResultSetMappingBuilder.php
-
-		-
-			message: "#^Offset 'entities' on array\\{name\\: string, entities\\: array, columns\\: array\\} in isset\\(\\) always exists and is not nullable\\.$#"
-			count: 1
-			path: lib/Doctrine/ORM/Query/ResultSetMappingBuilder.php
-
-		-
-			message: "#^Parameter \\#2 \\$class of static method Doctrine\\\\ORM\\\\Utility\\\\PersisterHelper\\:\\:getTypeOfColumn\\(\\) expects Doctrine\\\\ORM\\\\Mapping\\\\ClassMetadata, Doctrine\\\\ORM\\\\Mapping\\\\ClassMetadataInfo given\\.$#"
-			count: 1
-			path: lib/Doctrine/ORM/Query/ResultSetMappingBuilder.php
-
-		-
 			message: "#^Access to an undefined property Doctrine\\\\ORM\\\\Query\\\\AST\\\\Node\\:\\:\\$pathExpression\\.$#"
 			count: 1
 			path: lib/Doctrine/ORM/Query/SqlWalker.php
 
 		-
->>>>>>> db18161a
 			message: "#^Call to function is_string\\(\\) with Doctrine\\\\ORM\\\\Query\\\\AST\\\\Node will always evaluate to false\\.$#"
 			count: 1
 			path: lib/Doctrine/ORM/Query/SqlWalker.php
