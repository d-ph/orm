--- conflicted
+++ resolved
@@ -599,6 +599,11 @@
       <code>! class_exists($mapping['targetEntity'])</code>
       <code>$this-&gt;table</code>
     </DocblockTypeContradiction>
+    <InvalidArgument occurrences="3">
+      <code>$mapping</code>
+      <code>$mapping</code>
+      <code>$overrideMapping</code>
+    </InvalidArgument>
     <InvalidDocblock occurrences="3">
       <code>protected function _validateAndCompleteAssociationMapping(array $mapping)</code>
       <code>protected function _validateAndCompleteManyToManyMapping(array $mapping)</code>
@@ -750,13 +755,7 @@
       <code>addNamedNativeQuery</code>
       <code>addNamedQuery</code>
     </DeprecatedMethod>
-<<<<<<< HEAD
-    <DocblockTypeContradiction occurrences="1">
-      <code>new ReflectionClass($metadata-&gt;name)</code>
-    </DocblockTypeContradiction>
     <InvalidArgument occurrences="1"/>
-=======
->>>>>>> 57ac2751
     <LessSpecificReturnStatement occurrences="1">
       <code>$mapping</code>
     </LessSpecificReturnStatement>
@@ -786,13 +785,7 @@
     </UndefinedInterfaceMethod>
   </file>
   <file src="lib/Doctrine/ORM/Mapping/Driver/AttributeDriver.php">
-<<<<<<< HEAD
-    <DocblockTypeContradiction occurrences="1">
-      <code>new ReflectionClass($metadata-&gt;name)</code>
-    </DocblockTypeContradiction>
     <InvalidArgument occurrences="1"/>
-=======
->>>>>>> 57ac2751
     <InvalidArrayAccess occurrences="4">
       <code>$value[0]</code>
       <code>$value[0]</code>
@@ -1060,8 +1053,6 @@
       <code>(string) $embeddedClass</code>
     </RedundantCastGivenDocblockType>
   </file>
-<<<<<<< HEAD
-=======
   <file src="lib/Doctrine/ORM/Mapping/ReflectionEnumProperty.php">
     <PropertyNotSetInConstructor occurrences="2">
       <code>ReflectionEnumProperty</code>
@@ -1074,12 +1065,6 @@
       <code>ReflectionReadonlyProperty</code>
     </PropertyNotSetInConstructor>
   </file>
-  <file src="lib/Doctrine/ORM/Mapping/SequenceGenerator.php">
-    <PossiblyNullPropertyAssignmentValue occurrences="1">
-      <code>$sequenceName</code>
-    </PossiblyNullPropertyAssignmentValue>
-  </file>
->>>>>>> 57ac2751
   <file src="lib/Doctrine/ORM/Mapping/SqlResultSetMapping.php">
     <MissingConstructor occurrences="1">
       <code>$name</code>
@@ -1100,15 +1085,9 @@
       <code>$entity</code>
     </PossiblyInvalidArgument>
   </file>
-  <file src="lib/Doctrine/ORM/ORMSetup.php">
-    <UndefinedClass occurrences="1">
-      <code>MemcachedAdapter::createConnection('memcached://127.0.0.1')</code>
-    </UndefinedClass>
-  </file>
   <file src="lib/Doctrine/ORM/PersistentCollection.php">
-    <ImplementedReturnTypeMismatch occurrences="3">
+    <ImplementedReturnTypeMismatch occurrences="2">
       <code>Collection&lt;TKey, T&gt;</code>
-      <code>object|null</code>
       <code>object|null</code>
     </ImplementedReturnTypeMismatch>
     <InvalidReturnStatement occurrences="2">
@@ -2937,8 +2916,9 @@
       <code>! is_object($object)</code>
       <code>is_object($object)</code>
     </DocblockTypeContradiction>
-    <InvalidArgument occurrences="2">
+    <InvalidArgument occurrences="3">
       <code>$collectionToDelete</code>
+      <code>$collectionToUpdate</code>
       <code>$em-&gt;getMetadataFactory()</code>
     </InvalidArgument>
     <InvalidNullableReturnType occurrences="1">
