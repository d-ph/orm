--- conflicted
+++ resolved
@@ -563,15 +563,7 @@
       <code>(string) $xmlRoot['repository-class']</code>
       <code>isset($xmlRoot['repository-class']) ? (string) $xmlRoot['repository-class'] : null</code>
     </ArgumentTypeCoercion>
-<<<<<<< HEAD
-    <InvalidArgument occurrences="4">
-=======
-    <DeprecatedMethod occurrences="2">
-      <code>addNamedNativeQuery</code>
-      <code>addNamedQuery</code>
-    </DeprecatedMethod>
     <InvalidArgument occurrences="5">
->>>>>>> 13bab31d
       <code>$this-&gt;cacheToArray($manyToManyElement-&gt;cache)</code>
       <code>$this-&gt;cacheToArray($manyToOneElement-&gt;cache)</code>
       <code>$this-&gt;cacheToArray($oneToManyElement-&gt;cache)</code>
@@ -629,89 +621,6 @@
       <code>$xmlRoot-&gt;getName() === 'mapped-superclass'</code>
     </TypeDoesNotContainType>
   </file>
-<<<<<<< HEAD
-=======
-  <file src="lib/Doctrine/ORM/Mapping/Driver/YamlDriver.php">
-    <DeprecatedMethod occurrences="2">
-      <code>addNamedNativeQuery</code>
-      <code>addNamedQuery</code>
-    </DeprecatedMethod>
-    <InvalidArgument occurrences="1"/>
-    <InvalidDocblock occurrences="1">
-      <code>private function cacheToArray(array $cacheMapping): array</code>
-    </InvalidDocblock>
-    <MissingParamType occurrences="2">
-      <code>$fileExtension</code>
-      <code>$locator</code>
-    </MissingParamType>
-    <MoreSpecificImplementedParamType occurrences="1">
-      <code>$metadata</code>
-    </MoreSpecificImplementedParamType>
-    <PossiblyUndefinedMethod occurrences="18">
-      <code>$element</code>
-      <code>$element</code>
-      <code>$element</code>
-      <code>$element</code>
-      <code>$element</code>
-      <code>$element</code>
-      <code>$element</code>
-      <code>$element</code>
-      <code>$element</code>
-      <code>$element</code>
-      <code>$element</code>
-      <code>$element</code>
-      <code>$element</code>
-      <code>$element</code>
-      <code>$element</code>
-      <code>$element</code>
-      <code>$element</code>
-      <code>$element</code>
-    </PossiblyUndefinedMethod>
-    <PropertyTypeCoercion occurrences="1">
-      <code>$metadata-&gt;table</code>
-    </PropertyTypeCoercion>
-    <UndefinedInterfaceMethod occurrences="10">
-      <code>$element</code>
-      <code>$element</code>
-      <code>$element</code>
-      <code>$element</code>
-      <code>$element</code>
-      <code>$element</code>
-      <code>$element</code>
-      <code>$element</code>
-      <code>$element</code>
-      <code>$element</code>
-    </UndefinedInterfaceMethod>
-  </file>
-  <file src="lib/Doctrine/ORM/Mapping/Embedded.php">
-    <MissingParamType occurrences="1">
-      <code>$columnPrefix</code>
-    </MissingParamType>
-  </file>
-  <file src="lib/Doctrine/ORM/Mapping/EntityResult.php">
-    <MissingConstructor occurrences="2">
-      <code>$discriminatorColumn</code>
-      <code>$entityClass</code>
-    </MissingConstructor>
-  </file>
-  <file src="lib/Doctrine/ORM/Mapping/FieldResult.php">
-    <MissingConstructor occurrences="2">
-      <code>$column</code>
-      <code>$name</code>
-    </MissingConstructor>
-  </file>
-  <file src="lib/Doctrine/ORM/Mapping/JoinColumns.php">
-    <MissingConstructor occurrences="1">
-      <code>$value</code>
-    </MissingConstructor>
-  </file>
-  <file src="lib/Doctrine/ORM/Mapping/JoinTable.php">
-    <MissingParamType occurrences="2">
-      <code>$inverseJoinColumns</code>
-      <code>$joinColumns</code>
-    </MissingParamType>
-  </file>
->>>>>>> 13bab31d
   <file src="lib/Doctrine/ORM/Mapping/MappingException.php">
     <ArgumentTypeCoercion occurrences="2">
       <code>$className</code>
@@ -1077,13 +986,8 @@
       <code>$property-&gt;name</code>
     </PossiblyNullPropertyFetch>
     <PossiblyNullReference occurrences="2">
-<<<<<<< HEAD
-      <code>getValue</code>
-      <code>setValue</code>
-=======
-      <code>setAccessible</code>
-      <code>setAccessible</code>
->>>>>>> 13bab31d
+      <code>getValue</code>
+      <code>setValue</code>
     </PossiblyNullReference>
     <UndefinedInterfaceMethod occurrences="1">
       <code>__wakeup</code>
@@ -1375,16 +1279,7 @@
       <code>$function</code>
       <code>$function</code>
     </LessSpecificReturnStatement>
-<<<<<<< HEAD
-    <NullableReturnStatement occurrences="8">
-      <code>$aliasIdentVariable</code>
-      <code>$factors[0]</code>
-      <code>$identVariable</code>
-      <code>$resultVariable</code>
-      <code>$resultVariable</code>
-=======
     <NullableReturnStatement occurrences="1">
->>>>>>> 13bab31d
       <code>$statement</code>
     </NullableReturnStatement>
     <PossiblyFalseArgument occurrences="1">
@@ -1427,81 +1322,8 @@
       <code>$this-&gt;query-&gt;getDQL()</code>
       <code>$token['value']</code>
     </PossiblyNullArgument>
-<<<<<<< HEAD
-    <PossiblyNullArrayAccess occurrences="71">
-      <code>$glimpse['type']</code>
-      <code>$glimpse['value']</code>
-      <code>$lookahead['type']</code>
-      <code>$lookahead['type']</code>
-      <code>$next['type']</code>
-      <code>$peek['type']</code>
-      <code>$peek['type']</code>
-      <code>$peek['type']</code>
-      <code>$peek['type']</code>
-      <code>$peek['type']</code>
-      <code>$peek['type']</code>
-      <code>$peek['type']</code>
-      <code>$peek['type']</code>
-      <code>$peek['type']</code>
-      <code>$peek['type']</code>
-      <code>$peek['value']</code>
-      <code>$peek['value']</code>
-      <code>$this-&gt;lexer-&gt;glimpse()['type']</code>
-      <code>$this-&gt;lexer-&gt;lookahead['type']</code>
-      <code>$this-&gt;lexer-&gt;lookahead['type']</code>
-      <code>$this-&gt;lexer-&gt;lookahead['type']</code>
-      <code>$this-&gt;lexer-&gt;lookahead['type']</code>
-      <code>$this-&gt;lexer-&gt;lookahead['type']</code>
-      <code>$this-&gt;lexer-&gt;lookahead['type']</code>
-      <code>$this-&gt;lexer-&gt;lookahead['type']</code>
-      <code>$this-&gt;lexer-&gt;lookahead['type']</code>
-      <code>$this-&gt;lexer-&gt;lookahead['type']</code>
-      <code>$this-&gt;lexer-&gt;lookahead['type']</code>
-      <code>$this-&gt;lexer-&gt;lookahead['type']</code>
-      <code>$this-&gt;lexer-&gt;lookahead['type']</code>
-      <code>$this-&gt;lexer-&gt;lookahead['type']</code>
-      <code>$this-&gt;lexer-&gt;lookahead['value']</code>
-      <code>$this-&gt;lexer-&gt;lookahead['value']</code>
-      <code>$this-&gt;lexer-&gt;lookahead['value']</code>
-      <code>$this-&gt;lexer-&gt;lookahead['value']</code>
-      <code>$this-&gt;lexer-&gt;lookahead['value']</code>
-      <code>$this-&gt;lexer-&gt;lookahead['value']</code>
-      <code>$this-&gt;lexer-&gt;lookahead['value']</code>
-      <code>$this-&gt;lexer-&gt;lookahead['value']</code>
-      <code>$this-&gt;lexer-&gt;lookahead['value']</code>
-      <code>$this-&gt;lexer-&gt;lookahead['value']</code>
-      <code>$this-&gt;lexer-&gt;token['value']</code>
-      <code>$this-&gt;lexer-&gt;token['value']</code>
-      <code>$this-&gt;lexer-&gt;token['value']</code>
-      <code>$this-&gt;lexer-&gt;token['value']</code>
-      <code>$this-&gt;lexer-&gt;token['value']</code>
-      <code>$this-&gt;lexer-&gt;token['value']</code>
-      <code>$this-&gt;lexer-&gt;token['value']</code>
-      <code>$this-&gt;lexer-&gt;token['value']</code>
-      <code>$this-&gt;lexer-&gt;token['value']</code>
-      <code>$this-&gt;lexer-&gt;token['value']</code>
-      <code>$this-&gt;lexer-&gt;token['value']</code>
-      <code>$this-&gt;lexer-&gt;token['value']</code>
-      <code>$this-&gt;lexer-&gt;token['value']</code>
-      <code>$this-&gt;lexer-&gt;token['value']</code>
-      <code>$this-&gt;lexer-&gt;token['value']</code>
-      <code>$this-&gt;lexer-&gt;token['value']</code>
-      <code>$this-&gt;lexer-&gt;token['value']</code>
-      <code>$this-&gt;lexer-&gt;token['value']</code>
-      <code>$this-&gt;lexer-&gt;token['value']</code>
-      <code>$this-&gt;lexer-&gt;token['value']</code>
-      <code>$this-&gt;lexer-&gt;token['value']</code>
-      <code>$this-&gt;lexer-&gt;token['value']</code>
-      <code>$token['type']</code>
-      <code>$token['type']</code>
-      <code>$token['type']</code>
-      <code>$token['type']</code>
-      <code>$token['value']</code>
-      <code>$token['value']</code>
-=======
     <PossiblyNullArrayAccess occurrences="3">
       <code>$this-&gt;lexer-&gt;glimpse()['type']</code>
->>>>>>> 13bab31d
       <code>$token['value']</code>
       <code>$token['value']</code>
     </PossiblyNullArrayAccess>
@@ -1804,11 +1626,7 @@
     <PossiblyNullArrayOffset occurrences="1">
       <code>$targetClass-&gt;reflFields</code>
     </PossiblyNullArrayOffset>
-<<<<<<< HEAD
     <PossiblyNullReference occurrences="25">
-=======
-    <PossiblyNullReference occurrences="31">
->>>>>>> 13bab31d
       <code>buildCachedCollectionPersister</code>
       <code>buildCachedEntityPersister</code>
       <code>getCacheFactory</code>
@@ -1821,6 +1639,8 @@
       <code>getValue</code>
       <code>getValue</code>
       <code>getValue</code>
+      <code>setValue</code>
+      <code>setValue</code>
       <code>setValue</code>
       <code>setValue</code>
       <code>setValue</code>
