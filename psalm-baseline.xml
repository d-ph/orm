<?xml version="1.0" encoding="UTF-8"?>
<files psalm-version="5.11.0@c9b192ab8400fdaf04b2b13d110575adc879aa90">
  <file src="lib/Doctrine/ORM/AbstractQuery.php">
    <FalsableReturnStatement>
      <code><![CDATA[! $filteredParameters->isEmpty() ? $filteredParameters->first() : null]]></code>
    </FalsableReturnStatement>
    <InvalidFalsableReturnType>
      <code>Parameter|null</code>
    </InvalidFalsableReturnType>
    <MissingClosureParamType>
      <code>$alias</code>
      <code>$data</code>
      <code>$data</code>
    </MissingClosureParamType>
    <PossiblyInvalidArgument>
      <code>$stmt</code>
    </PossiblyInvalidArgument>
    <PossiblyNullReference>
      <code>getCacheLogger</code>
      <code>getQueryCache</code>
    </PossiblyNullReference>
  </file>
  <file src="lib/Doctrine/ORM/Cache/CacheConfiguration.php">
    <PossiblyNullReference>
      <code>getTimestampRegion</code>
    </PossiblyNullReference>
  </file>
  <file src="lib/Doctrine/ORM/Cache/DefaultCache.php">
    <PossiblyNullPropertyAssignmentValue>
      <code><![CDATA[$em->getConfiguration()
            ->getSecondLevelCacheConfiguration()
            ->getCacheFactory()]]></code>
    </PossiblyNullPropertyAssignmentValue>
    <PossiblyNullReference>
      <code>getCacheFactory</code>
    </PossiblyNullReference>
  </file>
  <file src="lib/Doctrine/ORM/Cache/DefaultEntityHydrator.php">
    <UndefinedInterfaceMethod>
      <code>getCacheRegion</code>
    </UndefinedInterfaceMethod>
  </file>
  <file src="lib/Doctrine/ORM/Cache/DefaultQueryCache.php">
    <ArgumentTypeCoercion>
      <code><![CDATA[$assocKeys->identifiers[$assocIndex]]]></code>
      <code><![CDATA[$assocKeys->identifiers[$assocIndex]]]></code>
      <code><![CDATA[$cacheKeys->identifiers[$index]]]></code>
      <code><![CDATA[$cacheKeys->identifiers[$index]]]></code>
    </ArgumentTypeCoercion>
    <NoInterfaceProperties>
      <code><![CDATA[$assocEntry->class]]></code>
      <code><![CDATA[$assocEntry->class]]></code>
    </NoInterfaceProperties>
    <PossiblyNullReference>
      <code>getCacheLogger</code>
    </PossiblyNullReference>
    <RedundantCondition>
      <code>assert($cm instanceof ClassMetadata)</code>
    </RedundantCondition>
    <UndefinedInterfaceMethod>
      <code>getCacheRegion</code>
      <code>resolveAssociationEntries</code>
      <code>resolveAssociationEntries</code>
      <code>storeEntityCache</code>
      <code>storeEntityCache</code>
    </UndefinedInterfaceMethod>
  </file>
  <file src="lib/Doctrine/ORM/Cache/Persister/Collection/AbstractCollectionPersister.php">
    <ArgumentTypeCoercion>
      <code>$cache</code>
      <code>$entityKey</code>
    </ArgumentTypeCoercion>
    <NoInterfaceProperties>
      <code><![CDATA[$entry->identifiers]]></code>
    </NoInterfaceProperties>
    <PossiblyNullArgument>
      <code><![CDATA[$collection->getOwner()]]></code>
    </PossiblyNullArgument>
    <PossiblyNullReference>
      <code>buildCollectionHydrator</code>
      <code>getCacheFactory</code>
    </PossiblyNullReference>
  </file>
  <file src="lib/Doctrine/ORM/Cache/Persister/Collection/NonStrictReadWriteCachedCollectionPersister.php">
    <PossiblyNullArgument>
      <code><![CDATA[$collection->getOwner()]]></code>
      <code><![CDATA[$collection->getOwner()]]></code>
    </PossiblyNullArgument>
  </file>
  <file src="lib/Doctrine/ORM/Cache/Persister/Collection/ReadOnlyCachedCollectionPersister.php">
    <PossiblyNullArgument>
      <code><![CDATA[$collection->getOwner()]]></code>
    </PossiblyNullArgument>
  </file>
  <file src="lib/Doctrine/ORM/Cache/Persister/Collection/ReadWriteCachedCollectionPersister.php">
    <PossiblyNullArgument>
      <code><![CDATA[$collection->getOwner()]]></code>
      <code><![CDATA[$collection->getOwner()]]></code>
    </PossiblyNullArgument>
    <UndefinedInterfaceMethod>
      <code>lock</code>
      <code>lock</code>
    </UndefinedInterfaceMethod>
  </file>
  <file src="lib/Doctrine/ORM/Cache/Persister/Entity/AbstractEntityPersister.php">
    <ArgumentTypeCoercion>
      <code>$cacheEntry</code>
    </ArgumentTypeCoercion>
    <NoInterfaceProperties>
      <code><![CDATA[$cacheEntry->class]]></code>
    </NoInterfaceProperties>
    <PossiblyNullArgument>
      <code><![CDATA[$collection->getOwner()]]></code>
      <code><![CDATA[$collection->getOwner()]]></code>
    </PossiblyNullArgument>
    <PossiblyNullPropertyAssignmentValue>
      <code><![CDATA[$em->getCache()]]></code>
    </PossiblyNullPropertyAssignmentValue>
    <PossiblyNullReference>
      <code>getCacheFactory</code>
      <code>getTimestampRegion</code>
    </PossiblyNullReference>
    <RedundantConditionGivenDocblockType>
      <code>assert($metadata instanceof ClassMetadata)</code>
    </RedundantConditionGivenDocblockType>
    <UndefinedInterfaceMethod>
      <code>getCacheRegion</code>
      <code>getCacheRegion</code>
      <code>getCacheRegion</code>
      <code>getCacheRegion</code>
      <code>loadCollectionCache</code>
      <code>loadCollectionCache</code>
      <code>storeCollectionCache</code>
      <code>storeCollectionCache</code>
      <code>storeEntityCache</code>
    </UndefinedInterfaceMethod>
  </file>
  <file src="lib/Doctrine/ORM/Cache/Persister/Entity/ReadWriteCachedEntityPersister.php">
    <RedundantCondition>
      <code>$isChanged</code>
    </RedundantCondition>
    <UndefinedInterfaceMethod>
      <code>lock</code>
      <code>lock</code>
    </UndefinedInterfaceMethod>
  </file>
  <file src="lib/Doctrine/ORM/Cache/TimestampQueryCacheValidator.php">
    <NoInterfaceProperties>
      <code><![CDATA[$timestamp->time]]></code>
    </NoInterfaceProperties>
  </file>
  <file src="lib/Doctrine/ORM/Configuration.php">
    <ArgumentTypeCoercion>
      <code>$className</code>
    </ArgumentTypeCoercion>
  </file>
  <file src="lib/Doctrine/ORM/Decorator/EntityManagerDecorator.php">
    <InvalidReturnStatement>
      <code><![CDATA[$this->wrapped->getClassMetadata($className)]]></code>
    </InvalidReturnStatement>
    <InvalidReturnType>
      <code>ClassMetadata</code>
    </InvalidReturnType>
  </file>
  <file src="lib/Doctrine/ORM/EntityManager.php">
    <ArgumentTypeCoercion>
      <code>$className</code>
    </ArgumentTypeCoercion>
    <InvalidReturnStatement>
      <code>$entity</code>
      <code>$entity</code>
      <code>$entity</code>
      <code>$entity</code>
      <code><![CDATA[$entity instanceof $class->name ? $entity : null]]></code>
      <code><![CDATA[$entity instanceof $class->name ? $entity : null]]></code>
      <code><![CDATA[$persister->load($sortedId, null, null, [], $lockMode)]]></code>
      <code><![CDATA[$persister->loadById($sortedId)]]></code>
      <code><![CDATA[$this->metadataFactory]]></code>
      <code><![CDATA[$this->metadataFactory->getMetadataFor($className)]]></code>
    </InvalidReturnStatement>
    <InvalidReturnType>
      <code>ClassMetadataFactory</code>
      <code>Mapping\ClassMetadata</code>
    </InvalidReturnType>
    <PossiblyNullArgument>
      <code><![CDATA[$config->getProxyDir()]]></code>
      <code><![CDATA[$config->getProxyNamespace()]]></code>
    </PossiblyNullArgument>
    <PossiblyNullReference>
      <code>createCache</code>
      <code>getCacheFactory</code>
    </PossiblyNullReference>
    <PropertyTypeCoercion>
      <code>new $metadataFactoryClassName()</code>
    </PropertyTypeCoercion>
    <RedundantCastGivenDocblockType>
      <code>(string) $hydrationMode</code>
    </RedundantCastGivenDocblockType>
  </file>
  <file src="lib/Doctrine/ORM/EntityRepository.php">
    <InvalidReturnStatement>
      <code><![CDATA[$persister->load($criteria, null, null, [], null, 1, $orderBy)]]></code>
      <code>new LazyCriteriaCollection($persister, $criteria)</code>
    </InvalidReturnStatement>
    <InvalidReturnType>
      <code><![CDATA[AbstractLazyCollection<int, T>&Selectable<int, T>]]></code>
      <code>T|null</code>
    </InvalidReturnType>
    <LessSpecificReturnStatement>
      <code><![CDATA[$persister->loadAll($criteria, $orderBy, $limit, $offset)]]></code>
    </LessSpecificReturnStatement>
    <MoreSpecificReturnType>
      <code><![CDATA[list<T>]]></code>
    </MoreSpecificReturnType>
  </file>
  <file src="lib/Doctrine/ORM/Id/AssignedGenerator.php">
    <PossiblyNullArgument>
      <code>$entity</code>
    </PossiblyNullArgument>
  </file>
  <file src="lib/Doctrine/ORM/Internal/CommitOrderCalculator.php">
    <RedundantCondition>
      <code><![CDATA[$vertex->state !== VertexState::Visited]]></code>
      <code><![CDATA[$vertex->state !== VertexState::Visited]]></code>
    </RedundantCondition>
  </file>
  <file src="lib/Doctrine/ORM/Internal/Hydration/AbstractHydrator.php">
    <ReferenceConstraintViolation>
      <code>return $rowData;</code>
      <code>return $rowData;</code>
    </ReferenceConstraintViolation>
  </file>
  <file src="lib/Doctrine/ORM/Internal/Hydration/ArrayHydrator.php">
    <PossiblyInvalidArgument>
      <code>$index</code>
    </PossiblyInvalidArgument>
    <PossiblyNullArgument>
      <code>$index</code>
    </PossiblyNullArgument>
    <PossiblyNullArrayAssignment>
      <code>$result[$resultKey]</code>
      <code>$result[$resultKey]</code>
    </PossiblyNullArrayAssignment>
    <PossiblyUndefinedArrayOffset>
      <code><![CDATA[$newObject['args']]]></code>
    </PossiblyUndefinedArrayOffset>
    <ReferenceConstraintViolation>
      <code>$result</code>
    </ReferenceConstraintViolation>
    <ReferenceReusedFromConfusingScope>
      <code>$baseElement</code>
    </ReferenceReusedFromConfusingScope>
    <UnsupportedReferenceUsage>
      <code><![CDATA[$baseElement =& $this->resultPointers[$parent][key($first)]]]></code>
      <code><![CDATA[$this->resultPointers[$dqlAlias] =& $coll[array_key_last($coll)]]]></code>
    </UnsupportedReferenceUsage>
  </file>
  <file src="lib/Doctrine/ORM/Internal/Hydration/ObjectHydrator.php">
    <InvalidArgument>
      <code>$element</code>
    </InvalidArgument>
    <PossiblyFalseArgument>
      <code>$index</code>
    </PossiblyFalseArgument>
    <PossiblyInvalidArgument>
      <code>$parentObject</code>
      <code>$parentObject</code>
      <code>$parentObject</code>
      <code>$parentObject</code>
      <code>$parentObject</code>
      <code>$parentObject</code>
      <code>$parentObject</code>
    </PossiblyInvalidArgument>
    <PossiblyNullReference>
      <code>getValue</code>
      <code>getValue</code>
      <code>getValue</code>
      <code>setValue</code>
      <code>setValue</code>
      <code>setValue</code>
    </PossiblyNullReference>
    <PossiblyUndefinedArrayOffset>
      <code><![CDATA[$newObject['args']]]></code>
    </PossiblyUndefinedArrayOffset>
  </file>
  <file src="lib/Doctrine/ORM/Mapping/Builder/ClassMetadataBuilder.php">
    <ArgumentTypeCoercion>
      <code>$repositoryClassName</code>
    </ArgumentTypeCoercion>
  </file>
  <file src="lib/Doctrine/ORM/Mapping/Builder/EntityListenerBuilder.php">
    <PossiblyNullArgument>
      <code>$class</code>
    </PossiblyNullArgument>
  </file>
  <file src="lib/Doctrine/ORM/Mapping/ClassMetadata.php">
    <DeprecatedProperty>
      <code><![CDATA[$this->columnNames]]></code>
      <code><![CDATA[$this->columnNames]]></code>
      <code><![CDATA[$this->columnNames]]></code>
      <code><![CDATA[$this->columnNames]]></code>
    </DeprecatedProperty>
    <InvalidArgument>
      <code>$mapping</code>
      <code>$mapping</code>
      <code>$mapping</code>
      <code>$overrideMapping</code>
    </InvalidArgument>
    <InvalidNullableReturnType>
      <code>ReflectionClass|null</code>
    </InvalidNullableReturnType>
    <InvalidPropertyAssignmentValue>
      <code>$definition</code>
      <code><![CDATA[$this->subClasses]]></code>
    </InvalidPropertyAssignmentValue>
<<<<<<< HEAD
=======
    <InvalidReturnStatement>
      <code>$mapping</code>
      <code><![CDATA[$this->reflClass]]></code>
    </InvalidReturnStatement>
    <InvalidReturnType>
      <code>AssociationMapping</code>
      <code>getReflectionClass</code>
    </InvalidReturnType>
>>>>>>> 37c89530
    <LessSpecificReturnStatement>
      <code>$className</code>
      <code>$className</code>
      <code>$columnNames</code>
      <code><![CDATA[$this->namespace . '\\' . $className]]></code>
    </LessSpecificReturnStatement>
    <MoreSpecificReturnType>
<<<<<<< HEAD
      <code>array{usage: int, region: string|null}</code>
=======
      <code>FieldMapping</code>
>>>>>>> 37c89530
      <code>class-string|null</code>
      <code><![CDATA[list<string>]]></code>
    </MoreSpecificReturnType>
    <NullableReturnStatement>
      <code><![CDATA[$this->reflClass]]></code>
    </NullableReturnStatement>
    <ParamNameMismatch>
      <code>$entity</code>
    </ParamNameMismatch>
    <PossiblyNullArgument>
      <code>$class</code>
      <code>$className</code>
      <code><![CDATA[$mapping['targetEntity']]]></code>
      <code><![CDATA[$mapping['targetEntity']]]></code>
      <code><![CDATA[$parentReflFields[$embeddedClass->declaredField]]]></code>
    </PossiblyNullArgument>
    <PossiblyNullReference>
      <code>getProperty</code>
      <code>getProperty</code>
      <code>getProperty</code>
      <code>getValue</code>
      <code>getValue</code>
      <code>getValue</code>
      <code>instantiate</code>
      <code>setValue</code>
      <code>setValue</code>
    </PossiblyNullReference>
    <PossiblyUndefinedArrayOffset>
      <code><![CDATA[$mapping['isOwningSide']]]></code>
      <code><![CDATA[$mapping['isOwningSide']]]></code>
      <code><![CDATA[$mapping['isOwningSide']]]></code>
      <code><![CDATA[$mapping['targetEntity']]]></code>
      <code><![CDATA[$table['name']]]></code>
    </PossiblyUndefinedArrayOffset>
    <PropertyNotSetInConstructor>
      <code>$idGenerator</code>
      <code>$table</code>
    </PropertyNotSetInConstructor>
    <RedundantCondition>
      <code>$mapping !== false</code>
      <code>$mapping !== false</code>
    </RedundantCondition>
    <RedundantFunctionCall>
      <code>array_values</code>
    </RedundantFunctionCall>
    <RedundantPropertyInitializationCheck>
      <code><![CDATA[$this->table]]></code>
      <code>null</code>
    </RedundantPropertyInitializationCheck>
  </file>
  <file src="lib/Doctrine/ORM/Mapping/ClassMetadataFactory.php">
    <ArgumentTypeCoercion>
      <code><![CDATA[new $definition['class']()]]></code>
    </ArgumentTypeCoercion>
    <InvalidArrayOffset>
      <code><![CDATA[$subClass->table[$indexType][$indexName]]]></code>
    </InvalidArrayOffset>
    <PossiblyInvalidIterator>
      <code><![CDATA[$parentClass->table[$indexType]]]></code>
    </PossiblyInvalidIterator>
    <PossiblyNullArgument>
      <code><![CDATA[$this->em]]></code>
      <code><![CDATA[$this->em]]></code>
    </PossiblyNullArgument>
    <PossiblyNullReference>
      <code>getAllClassNames</code>
      <code>getConfiguration</code>
      <code>getConfiguration</code>
      <code>getConfiguration</code>
      <code>getConnection</code>
      <code>hasListeners</code>
      <code>hasListeners</code>
      <code>loadMetadataForClass</code>
    </PossiblyNullReference>
    <RedundantCondition>
      <code><![CDATA[$parent->generatorType]]></code>
      <code><![CDATA[$parent->idGenerator]]></code>
    </RedundantCondition>
  </file>
  <file src="lib/Doctrine/ORM/Mapping/DefaultEntityListenerResolver.php">
    <InvalidStringClass>
      <code>new $className()</code>
    </InvalidStringClass>
    <PropertyTypeCoercion>
      <code><![CDATA[$this->instances]]></code>
    </PropertyTypeCoercion>
  </file>
  <file src="lib/Doctrine/ORM/Mapping/DefaultNamingStrategy.php">
    <PossiblyFalseOperand>
      <code><![CDATA[strrpos($className, '\\')]]></code>
    </PossiblyFalseOperand>
  </file>
  <file src="lib/Doctrine/ORM/Mapping/DefaultQuoteStrategy.php">
    <LessSpecificReturnStatement>
      <code>$quotedColumnNames</code>
    </LessSpecificReturnStatement>
    <MoreSpecificReturnType>
      <code>array</code>
    </MoreSpecificReturnType>
  </file>
  <file src="lib/Doctrine/ORM/Mapping/DefaultTypedFieldMapper.php">
    <LessSpecificReturnStatement>
      <code>$mapping</code>
    </LessSpecificReturnStatement>
    <MoreSpecificReturnType>
      <code>array</code>
    </MoreSpecificReturnType>
    <PropertyTypeCoercion>
      <code>array_merge(self::DEFAULT_TYPED_FIELD_MAPPINGS, $typedFieldMappings)</code>
    </PropertyTypeCoercion>
  </file>
  <file src="lib/Doctrine/ORM/Mapping/Driver/AttributeDriver.php">
    <InvalidArgument>
      <code>$mapping</code>
      <code><![CDATA[[
                            'sequenceName' => $seqGeneratorAttribute->sequenceName,
                            'allocationSize' => $seqGeneratorAttribute->allocationSize,
                            'initialValue' => $seqGeneratorAttribute->initialValue,
                        ]]]></code>
    </InvalidArgument>
    <LessSpecificReturnStatement>
      <code>$mapping</code>
    </LessSpecificReturnStatement>
    <MoreSpecificImplementedParamType>
      <code>$metadata</code>
    </MoreSpecificImplementedParamType>
    <MoreSpecificReturnType>
      <code>array{
     *                   fieldName: string,
     *                   type: mixed,
     *                   scale: int,
     *                   length: int,
     *                   unique: bool,
     *                   nullable: bool,
     *                   precision: int,
     *                   enumType?: class-string,
     *                   options?: mixed[],
     *                   columnName?: string,
     *                   columnDefinition?: string
     *               }</code>
    </MoreSpecificReturnType>
    <PossiblyNullArgument>
      <code>$listenerClassName</code>
    </PossiblyNullArgument>
    <RedundantCondition>
      <code><![CDATA[$metadata->getReflectionClass()]]></code>
    </RedundantCondition>
    <RedundantConditionGivenDocblockType>
      <code>assert($cacheAttribute instanceof Mapping\Cache)</code>
      <code>assert($method instanceof ReflectionMethod)</code>
      <code>assert($method instanceof ReflectionMethod)</code>
      <code>assert($property instanceof ReflectionProperty)</code>
    </RedundantConditionGivenDocblockType>
    <TypeDoesNotContainNull>
      <code><![CDATA[new ReflectionClass($metadata->name)]]></code>
    </TypeDoesNotContainNull>
  </file>
  <file src="lib/Doctrine/ORM/Mapping/Driver/DatabaseDriver.php">
    <DocblockTypeContradiction>
      <code>$metadata instanceof ClassMetadata</code>
    </DocblockTypeContradiction>
    <MoreSpecificImplementedParamType>
      <code>$metadata</code>
    </MoreSpecificImplementedParamType>
    <PossiblyNullArrayAccess>
      <code><![CDATA[$this->tables[$tableName]]]></code>
      <code><![CDATA[$this->tables[$tableName]]]></code>
    </PossiblyNullArrayAccess>
    <PossiblyNullReference>
      <code>getColumns</code>
      <code>getColumns</code>
      <code>getIndexes</code>
    </PossiblyNullReference>
  </file>
  <file src="lib/Doctrine/ORM/Mapping/Driver/SimplifiedXmlDriver.php">
    <MissingParamType>
      <code>$fileExtension</code>
      <code>$prefixes</code>
    </MissingParamType>
  </file>
  <file src="lib/Doctrine/ORM/Mapping/Driver/XmlDriver.php">
    <ArgumentTypeCoercion>
      <code><![CDATA[(string) $xmlRoot['repository-class']]]></code>
      <code><![CDATA[isset($xmlRoot['repository-class']) ? (string) $xmlRoot['repository-class'] : null]]></code>
    </ArgumentTypeCoercion>
    <InvalidArgument>
      <code>$columnDef</code>
      <code>$mapping</code>
      <code><![CDATA[$this->cacheToArray($manyToManyElement->cache)]]></code>
      <code><![CDATA[$this->cacheToArray($manyToOneElement->cache)]]></code>
      <code><![CDATA[$this->cacheToArray($oneToManyElement->cache)]]></code>
      <code><![CDATA[$this->cacheToArray($oneToOneElement->cache)]]></code>
    </InvalidArgument>
    <InvalidPropertyAssignmentValue>
      <code><![CDATA[$metadata->table]]></code>
    </InvalidPropertyAssignmentValue>
    <InvalidPropertyFetch>
      <code><![CDATA[$indexXml->options]]></code>
      <code><![CDATA[$uniqueXml->options]]></code>
      <code><![CDATA[$xmlRoot->{'discriminator-column'}]]></code>
      <code><![CDATA[$xmlRoot->{'discriminator-map'}]]></code>
    </InvalidPropertyFetch>
    <InvalidReturnStatement>
      <code>$mapping</code>
      <code><![CDATA[[
            'usage'  => $usage,
            'region' => $region,
        ]]]></code>
    </InvalidReturnStatement>
    <InvalidReturnType>
      <code>array{
      *                   fieldName: string,
      *                   type?: string,
      *                   columnName?: string,
      *                   length?: int,
      *                   precision?: int,
      *                   scale?: int,
      *                   unique?: bool,
      *                   nullable?: bool,
      *                   notInsertable?: bool,
      *                   notUpdatable?: bool,
      *                   enumType?: string,
      *                   version?: bool,
      *                   columnDefinition?: string,
      *                   options?: array
      *               }</code>
      <code>array{usage: int|null, region?: string}</code>
    </InvalidReturnType>
<<<<<<< HEAD
    <LessSpecificReturnStatement>
      <code><![CDATA[[
            'usage'  => $usage,
            'region' => $region,
        ]]]></code>
    </LessSpecificReturnStatement>
=======
    <MissingParamType>
      <code>$fileExtension</code>
      <code>$locator</code>
    </MissingParamType>
>>>>>>> 37c89530
    <MoreSpecificImplementedParamType>
      <code>$metadata</code>
    </MoreSpecificImplementedParamType>
    <NoInterfaceProperties>
      <code><![CDATA[$indexXml->options]]></code>
      <code><![CDATA[$uniqueXml->options]]></code>
      <code><![CDATA[$xmlRoot->{'discriminator-column'}]]></code>
      <code><![CDATA[$xmlRoot->{'discriminator-map'}]]></code>
    </NoInterfaceProperties>
<<<<<<< HEAD
    <PossiblyInvalidPropertyFetch>
      <code><![CDATA[$indexXml->options]]></code>
      <code><![CDATA[$uniqueXml->options]]></code>
      <code><![CDATA[$xmlRoot->{'discriminator-column'}]]></code>
      <code><![CDATA[$xmlRoot->{'discriminator-map'}]]></code>
    </PossiblyInvalidPropertyFetch>
    <RedundantCondition>
      <code><![CDATA[isset($xmlRoot->cache)]]></code>
      <code><![CDATA[isset($xmlRoot->embedded)]]></code>
      <code><![CDATA[isset($xmlRoot->field)]]></code>
      <code><![CDATA[isset($xmlRoot->indexes)]]></code>
      <code><![CDATA[isset($xmlRoot->options)]]></code>
      <code><![CDATA[isset($xmlRoot->{'association-overrides'})]]></code>
      <code><![CDATA[isset($xmlRoot->{'attribute-overrides'})]]></code>
      <code><![CDATA[isset($xmlRoot->{'entity-listeners'})]]></code>
      <code><![CDATA[isset($xmlRoot->{'lifecycle-callbacks'})]]></code>
      <code><![CDATA[isset($xmlRoot->{'many-to-many'})]]></code>
      <code><![CDATA[isset($xmlRoot->{'many-to-one'})]]></code>
      <code><![CDATA[isset($xmlRoot->{'one-to-many'})]]></code>
      <code><![CDATA[isset($xmlRoot->{'one-to-one'})]]></code>
      <code><![CDATA[isset($xmlRoot->{'unique-constraints'})]]></code>
    </RedundantCondition>
=======
    <PossiblyNullArgument>
      <code><![CDATA[$joinColumnElement['options']->children()]]></code>
      <code><![CDATA[$option->children()]]></code>
    </PossiblyNullArgument>
    <PossiblyNullIterator>
      <code><![CDATA[$cascadeElement->children()]]></code>
    </PossiblyNullIterator>
>>>>>>> 37c89530
    <TypeDoesNotContainType>
      <code><![CDATA[$xmlRoot->getName() === 'embeddable']]></code>
      <code><![CDATA[$xmlRoot->getName() === 'entity']]></code>
      <code><![CDATA[$xmlRoot->getName() === 'mapped-superclass']]></code>
    </TypeDoesNotContainType>
  </file>
<<<<<<< HEAD
  <file src="lib/Doctrine/ORM/Mapping/ManyToManyOwningSideMapping.php">
    <PropertyNotSetInConstructor>
      <code>$joinTable</code>
    </PropertyNotSetInConstructor>
    <RedundantCondition>
      <code><![CDATA[$mapping->joinTable]]></code>
    </RedundantCondition>
    <TypeDoesNotContainType>
      <code>new JoinTableMapping()</code>
    </TypeDoesNotContainType>
=======
  <file src="lib/Doctrine/ORM/Mapping/Driver/YamlDriver.php">
    <ArgumentTypeCoercion>
      <code><![CDATA[[
                            'name' => isset($discrColumn['name']) ? (string) $discrColumn['name'] : null,
                            'type' => isset($discrColumn['type']) ? (string) $discrColumn['type'] : 'string',
                            'length' => isset($discrColumn['length']) ? (int) $discrColumn['length'] : 255,
                            'columnDefinition' => isset($discrColumn['columnDefinition']) ? (string) $discrColumn['columnDefinition'] : null,
                            'enumType' => isset($discrColumn['enumType']) ? (string) $discrColumn['enumType'] : null,
                        ]]]></code>
    </ArgumentTypeCoercion>
    <DeprecatedMethod>
      <code>addNamedNativeQuery</code>
      <code>addNamedQuery</code>
    </DeprecatedMethod>
    <LessSpecificReturnStatement>
      <code><![CDATA[[
            'usage'  => $usage,
            'region' => $region,
        ]]]></code>
    </LessSpecificReturnStatement>
    <MissingParamType>
      <code>$fileExtension</code>
      <code>$locator</code>
    </MissingParamType>
    <MoreSpecificImplementedParamType>
      <code>$metadata</code>
    </MoreSpecificImplementedParamType>
    <MoreSpecificReturnType>
      <code>array{usage: int|null, region: string|null}</code>
    </MoreSpecificReturnType>
    <PossiblyUndefinedMethod>
      <code>$element</code>
      <code>$element</code>
      <code>$element</code>
      <code>$element</code>
      <code>$element</code>
      <code>$element</code>
      <code>$element</code>
      <code>$element</code>
      <code>$element</code>
      <code>$element</code>
      <code>$element</code>
      <code>$element</code>
      <code>$element</code>
      <code>$element</code>
      <code>$element</code>
      <code>$element</code>
      <code>$element</code>
      <code>$element</code>
    </PossiblyUndefinedMethod>
    <UndefinedInterfaceMethod>
      <code>$element</code>
      <code>$element</code>
      <code>$element</code>
      <code>$element</code>
      <code>$element</code>
      <code>$element</code>
      <code>$element</code>
      <code>$element</code>
      <code>$element</code>
      <code>$element</code>
    </UndefinedInterfaceMethod>
  </file>
  <file src="lib/Doctrine/ORM/Mapping/Embedded.php">
    <MissingParamType>
      <code>$columnPrefix</code>
    </MissingParamType>
  </file>
  <file src="lib/Doctrine/ORM/Mapping/EntityResult.php">
    <MissingConstructor>
      <code>$discriminatorColumn</code>
      <code>$entityClass</code>
    </MissingConstructor>
  </file>
  <file src="lib/Doctrine/ORM/Mapping/FieldResult.php">
    <MissingConstructor>
      <code>$column</code>
      <code>$name</code>
    </MissingConstructor>
  </file>
  <file src="lib/Doctrine/ORM/Mapping/JoinColumns.php">
    <MissingConstructor>
      <code>$value</code>
    </MissingConstructor>
  </file>
  <file src="lib/Doctrine/ORM/Mapping/JoinTable.php">
    <MissingParamType>
      <code>$inverseJoinColumns</code>
      <code>$joinColumns</code>
    </MissingParamType>
  </file>
  <file src="lib/Doctrine/ORM/Mapping/MappingException.php">
    <MissingParamType>
      <code>$className</code>
      <code>$className</code>
      <code>$indexName</code>
      <code>$indexName</code>
    </MissingParamType>
  </file>
  <file src="lib/Doctrine/ORM/Mapping/NamedNativeQuery.php">
    <MissingConstructor>
      <code>$name</code>
      <code>$query</code>
      <code>$resultClass</code>
      <code>$resultSetMapping</code>
    </MissingConstructor>
  </file>
  <file src="lib/Doctrine/ORM/Mapping/NamedQueries.php">
    <MissingConstructor>
      <code>$value</code>
    </MissingConstructor>
  </file>
  <file src="lib/Doctrine/ORM/Mapping/NamedQuery.php">
    <MissingConstructor>
      <code>$name</code>
      <code>$query</code>
    </MissingConstructor>
>>>>>>> 37c89530
  </file>
  <file src="lib/Doctrine/ORM/Mapping/ReflectionEmbeddedProperty.php">
    <MethodSignatureMismatch>
      <code>$object</code>
    </MethodSignatureMismatch>
    <PropertyNotSetInConstructor>
      <code>ReflectionEmbeddedProperty</code>
      <code>ReflectionEmbeddedProperty</code>
    </PropertyNotSetInConstructor>
  </file>
  <file src="lib/Doctrine/ORM/Mapping/ReflectionEnumProperty.php">
    <MethodSignatureMismatch>
      <code>$object</code>
    </MethodSignatureMismatch>
    <PropertyNotSetInConstructor>
      <code>ReflectionEnumProperty</code>
      <code>ReflectionEnumProperty</code>
    </PropertyNotSetInConstructor>
  </file>
  <file src="lib/Doctrine/ORM/Mapping/ReflectionReadonlyProperty.php">
    <PropertyNotSetInConstructor>
      <code>ReflectionReadonlyProperty</code>
      <code>ReflectionReadonlyProperty</code>
    </PropertyNotSetInConstructor>
  </file>
  <file src="lib/Doctrine/ORM/Mapping/ToOneAssociationMapping.php">
    <LessSpecificReturnStatement>
      <code>$instance</code>
      <code>$mapping</code>
    </LessSpecificReturnStatement>
    <MoreSpecificReturnType>
      <code>OneToOneAssociationMapping|ManyToOneAssociationMapping</code>
      <code>static</code>
    </MoreSpecificReturnType>
  </file>
  <file src="lib/Doctrine/ORM/Mapping/UnderscoreNamingStrategy.php">
    <PossiblyFalseOperand>
      <code><![CDATA[strrpos($className, '\\')]]></code>
    </PossiblyFalseOperand>
  </file>
  <file src="lib/Doctrine/ORM/NativeQuery.php">
    <PropertyNotSetInConstructor>
      <code>$sql</code>
    </PropertyNotSetInConstructor>
  </file>
  <file src="lib/Doctrine/ORM/PersistentCollection.php">
    <ImplementedReturnTypeMismatch>
      <code><![CDATA[Collection<TKey, T>]]></code>
    </ImplementedReturnTypeMismatch>
    <InvalidReturnStatement>
      <code><![CDATA[$association['fetch'] === ClassMetadata::FETCH_EXTRA_LAZY
            ? new LazyCriteriaCollection($persister, $criteria)
            : new ArrayCollection($persister->loadCriteria($criteria))]]></code>
    </InvalidReturnStatement>
    <InvalidReturnType>
      <code><![CDATA[Collection<TKey, T>]]></code>
    </InvalidReturnType>
    <LessSpecificReturnStatement>
      <code><![CDATA[$this->unwrap()->matching($criteria)]]></code>
    </LessSpecificReturnStatement>
    <ParamNameMismatch>
      <code>$value</code>
      <code>$value</code>
    </ParamNameMismatch>
    <PossiblyNullArgument>
      <code><![CDATA[$this->backRefFieldName]]></code>
    </PossiblyNullArgument>
    <PossiblyNullReference>
      <code>setValue</code>
      <code>setValue</code>
    </PossiblyNullReference>
    <UndefinedMethod>
      <code><![CDATA[[$this->unwrap(), 'add']]]></code>
    </UndefinedMethod>
  </file>
  <file src="lib/Doctrine/ORM/Persisters/Collection/ManyToManyPersister.php">
    <PossiblyNullArgument>
      <code><![CDATA[$collection->getOwner()]]></code>
      <code><![CDATA[$collection->getOwner()]]></code>
      <code><![CDATA[$collection->getOwner()]]></code>
      <code><![CDATA[$collection->getOwner()]]></code>
      <code><![CDATA[$collection->getOwner()]]></code>
      <code><![CDATA[$collection->getOwner()]]></code>
      <code><![CDATA[$collection->getOwner()]]></code>
      <code>$owner</code>
    </PossiblyNullArgument>
    <PossiblyNullReference>
      <code>getFieldForColumn</code>
      <code>getFieldForColumn</code>
    </PossiblyNullReference>
  </file>
  <file src="lib/Doctrine/ORM/Persisters/Collection/OneToManyPersister.php">
    <InvalidReturnStatement>
      <code>$numDeleted</code>
      <code><![CDATA[$this->conn->executeStatement($statement, $parameters)]]></code>
    </InvalidReturnStatement>
    <InvalidReturnType>
      <code>int</code>
      <code>int</code>
    </InvalidReturnType>
    <PossiblyNullArgument>
      <code><![CDATA[$collection->getOwner()]]></code>
      <code><![CDATA[$collection->getOwner()]]></code>
      <code><![CDATA[$collection->getOwner()]]></code>
    </PossiblyNullArgument>
  </file>
  <file src="lib/Doctrine/ORM/Persisters/Entity/BasicEntityPersister.php">
    <DocblockTypeContradiction>
      <code>$value === null</code>
    </DocblockTypeContradiction>
    <InvalidArgument>
      <code>$hints</code>
      <code>$hints</code>
      <code><![CDATA[[Query::HINT_REFRESH => true]]]></code>
      <code><![CDATA[[UnitOfWork::HINT_DEFEREAGERLOAD => true]]]></code>
      <code><![CDATA[[UnitOfWork::HINT_DEFEREAGERLOAD => true]]]></code>
    </InvalidArgument>
    <LessSpecificReturnStatement>
      <code>$newValue</code>
      <code>[$params, $types]</code>
      <code>[$sqlParams, $sqlTypes]</code>
    </LessSpecificReturnStatement>
    <MoreSpecificReturnType>
<<<<<<< HEAD
      <code>array</code>
      <code>array</code>
      <code>array</code>
=======
      <code>expandCriteriaParameters</code>
      <code>expandParameters</code>
>>>>>>> 37c89530
      <code><![CDATA[list<mixed>]]></code>
    </MoreSpecificReturnType>
    <PossiblyNullReference>
      <code>getValue</code>
      <code>getValue</code>
      <code>getValue</code>
      <code>getValue</code>
      <code>getValue</code>
      <code>getValue</code>
      <code>setValue</code>
    </PossiblyNullReference>
    <PropertyTypeCoercion>
      <code><![CDATA[$this->currentPersisterContext->sqlTableAliases]]></code>
    </PropertyTypeCoercion>
  </file>
  <file src="lib/Doctrine/ORM/Persisters/Entity/CachedPersisterContext.php">
    <PropertyNotSetInConstructor>
      <code>$selectJoinSql</code>
    </PropertyNotSetInConstructor>
  </file>
  <file src="lib/Doctrine/ORM/Persisters/Entity/JoinedSubclassPersister.php">
<<<<<<< HEAD
    <LessSpecificReturnStatement>
      <code>$postInsertIds</code>
    </LessSpecificReturnStatement>
    <MoreSpecificReturnType>
      <code>array</code>
    </MoreSpecificReturnType>
=======
    <PossiblyUndefinedArrayOffset>
      <code><![CDATA[$assoc['targetToSourceKeyColumns']]]></code>
      <code><![CDATA[$mapping['joinColumns']]]></code>
      <code><![CDATA[$mapping['joinColumns']]]></code>
    </PossiblyUndefinedArrayOffset>
  </file>
  <file src="lib/Doctrine/ORM/Persisters/Entity/SingleTablePersister.php">
    <PossiblyUndefinedArrayOffset>
      <code><![CDATA[$assoc['joinColumns']]]></code>
    </PossiblyUndefinedArrayOffset>
    <PossiblyUndefinedVariable>
      <code>$columnList</code>
    </PossiblyUndefinedVariable>
  </file>
  <file src="lib/Doctrine/ORM/Proxy/Proxy.php">
    <MissingTemplateParam>
      <code>BaseProxy</code>
    </MissingTemplateParam>
>>>>>>> 37c89530
  </file>
  <file src="lib/Doctrine/ORM/Proxy/ProxyFactory.php">
    <ArgumentTypeCoercion>
      <code>$classMetadata</code>
      <code>$classMetadata</code>
      <code>$classMetadata</code>
    </ArgumentTypeCoercion>
    <InvalidArgument>
      <code><![CDATA[$classMetadata->getReflectionProperties()]]></code>
    </InvalidArgument>
    <NoInterfaceProperties>
      <code><![CDATA[$metadata->isEmbeddedClass]]></code>
      <code><![CDATA[$metadata->isMappedSuperclass]]></code>
      <code><![CDATA[$proxy->__isCloning]]></code>
    </NoInterfaceProperties>
    <PossiblyNullArgument>
      <code><![CDATA[$property->name]]></code>
    </PossiblyNullArgument>
    <PossiblyNullPropertyFetch>
      <code><![CDATA[$property->name]]></code>
    </PossiblyNullPropertyFetch>
    <PossiblyNullReference>
      <code>getValue</code>
      <code>setValue</code>
    </PossiblyNullReference>
    <UndefinedInterfaceMethod>
      <code>__wakeup</code>
    </UndefinedInterfaceMethod>
  </file>
  <file src="lib/Doctrine/ORM/Query.php">
    <InvalidArgument>
      <code>$sqlParams</code>
    </InvalidArgument>
    <LessSpecificReturnStatement>
      <code><![CDATA[$this->parse()->getSqlExecutor()->getSqlStatements()]]></code>
    </LessSpecificReturnStatement>
    <MoreSpecificReturnType>
      <code><![CDATA[list<string>|string]]></code>
    </MoreSpecificReturnType>
    <PossiblyNullArgument>
      <code><![CDATA[$this->getDQL()]]></code>
    </PossiblyNullArgument>
    <PossiblyNullReference>
      <code>evictEntityRegion</code>
    </PossiblyNullReference>
    <PropertyNotSetInConstructor>
      <code>$parserResult</code>
    </PropertyNotSetInConstructor>
  </file>
  <file src="lib/Doctrine/ORM/Query/AST/Functions/BitAndFunction.php">
    <PossiblyInvalidPropertyAssignmentValue>
      <code><![CDATA[$parser->ArithmeticPrimary()]]></code>
      <code><![CDATA[$parser->ArithmeticPrimary()]]></code>
    </PossiblyInvalidPropertyAssignmentValue>
  </file>
  <file src="lib/Doctrine/ORM/Query/AST/Functions/BitOrFunction.php">
    <PossiblyInvalidPropertyAssignmentValue>
      <code><![CDATA[$parser->ArithmeticPrimary()]]></code>
      <code><![CDATA[$parser->ArithmeticPrimary()]]></code>
    </PossiblyInvalidPropertyAssignmentValue>
  </file>
  <file src="lib/Doctrine/ORM/Query/AST/Functions/DateAddFunction.php">
    <PossiblyInvalidPropertyAssignmentValue>
      <code><![CDATA[$parser->ArithmeticPrimary()]]></code>
      <code><![CDATA[$parser->ArithmeticPrimary()]]></code>
    </PossiblyInvalidPropertyAssignmentValue>
    <UndefinedPropertyFetch>
      <code><![CDATA[$this->unit->value]]></code>
    </UndefinedPropertyFetch>
  </file>
  <file src="lib/Doctrine/ORM/Query/AST/Functions/DateDiffFunction.php">
    <PossiblyInvalidPropertyAssignmentValue>
      <code><![CDATA[$parser->ArithmeticPrimary()]]></code>
      <code><![CDATA[$parser->ArithmeticPrimary()]]></code>
    </PossiblyInvalidPropertyAssignmentValue>
  </file>
  <file src="lib/Doctrine/ORM/Query/AST/Functions/DateSubFunction.php">
    <UndefinedPropertyFetch>
      <code><![CDATA[$this->unit->value]]></code>
    </UndefinedPropertyFetch>
  </file>
  <file src="lib/Doctrine/ORM/Query/AST/Functions/FunctionNode.php">
    <ParamNameMismatch>
      <code>$sqlWalker</code>
    </ParamNameMismatch>
  </file>
  <file src="lib/Doctrine/ORM/Query/AST/Functions/LocateFunction.php">
    <PossiblyInvalidArgument>
      <code><![CDATA[$this->simpleArithmeticExpression]]></code>
    </PossiblyInvalidArgument>
  </file>
  <file src="lib/Doctrine/ORM/Query/AST/JoinClassPathExpression.php">
    <UndefinedMethod>
      <code>walkJoinPathExpression</code>
    </UndefinedMethod>
  </file>
  <file src="lib/Doctrine/ORM/Query/AST/JoinVariableDeclaration.php">
    <UndefinedMethod>
      <code>walkJoinVariableDeclaration</code>
    </UndefinedMethod>
  </file>
  <file src="lib/Doctrine/ORM/Query/AST/SimpleWhenClause.php">
    <UndefinedMethod>
      <code>walkWhenClauseExpression</code>
    </UndefinedMethod>
  </file>
  <file src="lib/Doctrine/ORM/Query/AST/WhenClause.php">
    <UndefinedMethod>
      <code>walkWhenClauseExpression</code>
    </UndefinedMethod>
  </file>
  <file src="lib/Doctrine/ORM/Query/Exec/MultiTableDeleteExecutor.php">
    <InvalidReturnStatement>
      <code>$numDeleted</code>
    </InvalidReturnStatement>
    <InvalidReturnType>
      <code>int</code>
    </InvalidReturnType>
    <PossiblyInvalidIterator>
      <code><![CDATA[$this->sqlStatements]]></code>
    </PossiblyInvalidIterator>
    <PropertyNotSetInConstructor>
      <code>MultiTableDeleteExecutor</code>
    </PropertyNotSetInConstructor>
    <UninitializedProperty>
      <code><![CDATA[$this->sqlStatements]]></code>
    </UninitializedProperty>
  </file>
  <file src="lib/Doctrine/ORM/Query/Exec/MultiTableUpdateExecutor.php">
    <InvalidReturnStatement>
      <code>$numUpdated</code>
    </InvalidReturnStatement>
    <InvalidReturnType>
      <code>int</code>
    </InvalidReturnType>
    <PossiblyInvalidIterator>
      <code><![CDATA[$this->sqlStatements]]></code>
    </PossiblyInvalidIterator>
    <PropertyNotSetInConstructor>
      <code>MultiTableUpdateExecutor</code>
    </PropertyNotSetInConstructor>
    <PropertyTypeCoercion>
      <code><![CDATA[$this->sqlStatements]]></code>
    </PropertyTypeCoercion>
    <UninitializedProperty>
      <code><![CDATA[$this->sqlStatements]]></code>
    </UninitializedProperty>
  </file>
  <file src="lib/Doctrine/ORM/Query/Exec/SingleSelectExecutor.php">
    <PossiblyInvalidArgument>
      <code><![CDATA[$this->sqlStatements]]></code>
    </PossiblyInvalidArgument>
  </file>
  <file src="lib/Doctrine/ORM/Query/Exec/SingleTableDeleteUpdateExecutor.php">
    <InvalidReturnStatement>
      <code><![CDATA[$conn->executeStatement($this->sqlStatements, $params, $types)]]></code>
    </InvalidReturnStatement>
    <InvalidReturnType>
      <code>int</code>
    </InvalidReturnType>
    <PossiblyInvalidArgument>
      <code><![CDATA[$this->sqlStatements]]></code>
    </PossiblyInvalidArgument>
    <PropertyNotSetInConstructor>
      <code>SingleTableDeleteUpdateExecutor</code>
    </PropertyNotSetInConstructor>
  </file>
  <file src="lib/Doctrine/ORM/Query/Expr/Andx.php">
    <NonInvariantDocblockPropertyType>
      <code>$allowedClasses</code>
      <code>$parts</code>
    </NonInvariantDocblockPropertyType>
  </file>
  <file src="lib/Doctrine/ORM/Query/Expr/Base.php">
<<<<<<< HEAD
    <PropertyTypeCoercion>
      <code><![CDATA[$this->parts]]></code>
    </PropertyTypeCoercion>
=======
    <MethodSignatureMustProvideReturnType>
      <code>__toString</code>
    </MethodSignatureMustProvideReturnType>
  </file>
  <file src="lib/Doctrine/ORM/Query/Expr/Comparison.php">
    <MethodSignatureMustProvideReturnType>
      <code>__toString</code>
    </MethodSignatureMustProvideReturnType>
  </file>
  <file src="lib/Doctrine/ORM/Query/Expr/Composite.php">
    <MethodSignatureMustProvideReturnType>
      <code>__toString</code>
    </MethodSignatureMustProvideReturnType>
    <PossiblyInvalidCast>
      <code>$part</code>
    </PossiblyInvalidCast>
  </file>
  <file src="lib/Doctrine/ORM/Query/Expr/From.php">
    <MethodSignatureMustProvideReturnType>
      <code>__toString</code>
    </MethodSignatureMustProvideReturnType>
>>>>>>> 37c89530
  </file>
  <file src="lib/Doctrine/ORM/Query/Expr/Func.php">
    <LessSpecificReturnStatement>
      <code><![CDATA[$this->arguments]]></code>
    </LessSpecificReturnStatement>
    <MoreSpecificReturnType>
      <code><![CDATA[list<mixed>]]></code>
    </MoreSpecificReturnType>
  </file>
  <file src="lib/Doctrine/ORM/Query/Expr/GroupBy.php">
    <NonInvariantDocblockPropertyType>
      <code>$parts</code>
    </NonInvariantDocblockPropertyType>
  </file>
  <file src="lib/Doctrine/ORM/Query/Expr/Join.php">
    <PossiblyNullArgument>
      <code><![CDATA[$this->conditionType]]></code>
    </PossiblyNullArgument>
  </file>
  <file src="lib/Doctrine/ORM/Query/Expr/Literal.php">
    <NonInvariantDocblockPropertyType>
      <code>$parts</code>
    </NonInvariantDocblockPropertyType>
  </file>
  <file src="lib/Doctrine/ORM/Query/Expr/Orx.php">
    <NonInvariantDocblockPropertyType>
      <code>$allowedClasses</code>
      <code>$parts</code>
    </NonInvariantDocblockPropertyType>
  </file>
  <file src="lib/Doctrine/ORM/Query/Expr/Select.php">
    <NonInvariantDocblockPropertyType>
      <code>$allowedClasses</code>
      <code>$parts</code>
    </NonInvariantDocblockPropertyType>
  </file>
  <file src="lib/Doctrine/ORM/Query/Filter/SQLFilter.php">
    <PropertyTypeCoercion>
      <code><![CDATA[$this->parameters]]></code>
    </PropertyTypeCoercion>
  </file>
  <file src="lib/Doctrine/ORM/Query/Parser.php">
    <ArgumentTypeCoercion>
      <code>$stringPattern</code>
    </ArgumentTypeCoercion>
    <InvalidNullableReturnType>
      <code>AST\SelectStatement|AST\UpdateStatement|AST\DeleteStatement</code>
    </InvalidNullableReturnType>
    <InvalidPropertyAssignmentValue>
      <code><![CDATA[$this->queryComponents]]></code>
    </InvalidPropertyAssignmentValue>
    <InvalidStringClass>
      <code>new $functionClass($functionName)</code>
      <code>new $functionClass($functionName)</code>
      <code>new $functionClass($functionName)</code>
    </InvalidStringClass>
    <LessSpecificReturnStatement>
      <code>$function</code>
      <code>$function</code>
      <code>$function</code>
    </LessSpecificReturnStatement>
    <NullableReturnStatement>
      <code>$statement</code>
    </NullableReturnStatement>
    <PossiblyFalseArgument>
      <code><![CDATA[strrpos($fromClassName, '\\')]]></code>
    </PossiblyFalseArgument>
    <PossiblyInvalidArgument>
      <code>$AST</code>
      <code>$conditionalExpression</code>
      <code>$expr</code>
      <code><![CDATA[$this->ConditionalExpression()]]></code>
      <code><![CDATA[$this->ConditionalExpression()]]></code>
      <code><![CDATA[$this->lexer->getLiteral($token)]]></code>
      <code><![CDATA[$this->lexer->getLiteral($token)]]></code>
      <code><![CDATA[$this->lexer->getLiteral($token)]]></code>
    </PossiblyInvalidArgument>
    <PossiblyInvalidPropertyAssignmentValue>
      <code><![CDATA[$this->ConditionalExpression()]]></code>
      <code><![CDATA[$this->ConditionalExpression()]]></code>
    </PossiblyInvalidPropertyAssignmentValue>
    <PossiblyNullArgument>
      <code>$dql</code>
      <code><![CDATA[$this->query->getDQL()]]></code>
      <code><![CDATA[$token->value]]></code>
    </PossiblyNullArgument>
    <PossiblyNullPropertyFetch>
      <code><![CDATA[$lookaheadType->value]]></code>
      <code><![CDATA[$lookaheadType->value]]></code>
      <code><![CDATA[$this->lexer->glimpse()->type]]></code>
      <code><![CDATA[$token->value]]></code>
      <code><![CDATA[$token->value]]></code>
    </PossiblyNullPropertyFetch>
    <RedundantCondition>
      <code><![CDATA[$token->value === TokenType::T_IDENTIFIER->value]]></code>
    </RedundantCondition>
  </file>
  <file src="lib/Doctrine/ORM/Query/QueryExpressionVisitor.php">
    <InvalidReturnStatement>
      <code><![CDATA[new ArrayCollection($this->parameters)]]></code>
    </InvalidReturnStatement>
    <InvalidReturnType>
      <code><![CDATA[ArrayCollection<int, mixed>]]></code>
    </InvalidReturnType>
    <RedundantConditionGivenDocblockType>
      <code>Comparison::EQ</code>
    </RedundantConditionGivenDocblockType>
  </file>
  <file src="lib/Doctrine/ORM/Query/SqlWalker.php">
    <DocblockTypeContradiction>
      <code><![CDATA[$this->conn->quote((string) $newValue)]]></code>
    </DocblockTypeContradiction>
    <InvalidArgument>
      <code><![CDATA[$join->conditionalExpression]]></code>
    </InvalidArgument>
    <PossiblyInvalidArgument>
      <code>$expr</code>
    </PossiblyInvalidArgument>
    <PossiblyNullArgument>
      <code><![CDATA[$arithmeticExpr->simpleArithmeticExpression]]></code>
      <code><![CDATA[$arithmeticExpr->subselect]]></code>
      <code>$condExpr</code>
      <code><![CDATA[$generalCaseExpression->elseScalarExpression]]></code>
      <code><![CDATA[$identificationVariableDecl->rangeVariableDeclaration]]></code>
      <code><![CDATA[$simpleCaseExpression->caseOperand]]></code>
      <code><![CDATA[$simpleCaseExpression->elseScalarExpression]]></code>
    </PossiblyNullArgument>
    <PossiblyNullArrayOffset>
      <code><![CDATA[$this->scalarResultAliasMap]]></code>
      <code><![CDATA[$this->scalarResultAliasMap]]></code>
    </PossiblyNullArrayOffset>
    <PossiblyNullReference>
      <code>dispatch</code>
    </PossiblyNullReference>
  </file>
  <file src="lib/Doctrine/ORM/QueryBuilder.php">
    <ArgumentTypeCoercion>
<<<<<<< HEAD
      <code>$having</code>
      <code>$having</code>
      <code>$where</code>
      <code>$where</code>
=======
>>>>>>> 37c89530
      <code><![CDATA[[$rootAlias => $join]]]></code>
      <code><![CDATA[[$rootAlias => $join]]]></code>
    </ArgumentTypeCoercion>
    <DeprecatedMethod>
      <code>getRootAlias</code>
      <code>getRootAlias</code>
    </DeprecatedMethod>
    <FalsableReturnStatement>
      <code><![CDATA[! $filteredParameters->isEmpty() ? $filteredParameters->first() : null]]></code>
    </FalsableReturnStatement>
    <InvalidFalsableReturnType>
      <code>Parameter|null</code>
    </InvalidFalsableReturnType>
    <InvalidPropertyAssignmentValue>
      <code>new ArrayCollection($parameters)</code>
    </InvalidPropertyAssignmentValue>
<<<<<<< HEAD
    <LessSpecificReturnStatement>
      <code>$aliases</code>
      <code>$entities</code>
    </LessSpecificReturnStatement>
    <MoreSpecificReturnType>
      <code><![CDATA[list<class-string>]]></code>
      <code><![CDATA[list<string>]]></code>
    </MoreSpecificReturnType>
=======
    <MethodSignatureMustProvideReturnType>
      <code>__toString</code>
    </MethodSignatureMustProvideReturnType>
>>>>>>> 37c89530
    <PossiblyFalseArgument>
      <code>$spacePos</code>
      <code>$spacePos</code>
    </PossiblyFalseArgument>
    <PossiblyFalseOperand>
      <code>$spacePos</code>
      <code>$spacePos</code>
    </PossiblyFalseOperand>
    <PossiblyInvalidIterator>
      <code>$dqlPart</code>
    </PossiblyInvalidIterator>
  </file>
  <file src="lib/Doctrine/ORM/Repository/DefaultRepositoryFactory.php">
    <InvalidReturnStatement>
      <code><![CDATA[$this->repositoryList[$repositoryHash] ??= $this->createRepository($entityManager, $entityName)]]></code>
    </InvalidReturnStatement>
    <InvalidReturnType>
      <code>EntityRepository</code>
    </InvalidReturnType>
    <UnsafeInstantiation>
      <code>new $repositoryClassName($entityManager, $metadata)</code>
    </UnsafeInstantiation>
  </file>
  <file src="lib/Doctrine/ORM/Tools/Console/Command/ClearCache/CollectionRegionCommand.php">
    <PossiblyNullReference>
      <code>evictAll</code>
    </PossiblyNullReference>
  </file>
  <file src="lib/Doctrine/ORM/Tools/Console/Command/ClearCache/EntityRegionCommand.php">
    <PossiblyNullReference>
      <code>evictAll</code>
    </PossiblyNullReference>
  </file>
  <file src="lib/Doctrine/ORM/Tools/Console/Command/GenerateProxiesCommand.php">
    <NoInterfaceProperties>
      <code><![CDATA[$metadata->name]]></code>
    </NoInterfaceProperties>
    <PossiblyNullArgument>
      <code><![CDATA[$em->getConfiguration()->getProxyDir()]]></code>
    </PossiblyNullArgument>
  </file>
  <file src="lib/Doctrine/ORM/Tools/Console/Command/InfoCommand.php">
    <PossiblyNullReference>
      <code>getAllClassNames</code>
    </PossiblyNullReference>
  </file>
  <file src="lib/Doctrine/ORM/Tools/Console/Command/MappingDescribeCommand.php">
    <ArgumentTypeCoercion>
      <code><![CDATA[$metadata->entityListeners]]></code>
    </ArgumentTypeCoercion>
    <PossiblyNullReference>
      <code>getAllClassNames</code>
    </PossiblyNullReference>
  </file>
  <file src="lib/Doctrine/ORM/Tools/Console/Command/RunDqlCommand.php">
    <DeprecatedClass>
      <code><![CDATA[Debug::dump($resultSet, (int) $input->getOption('depth'), true, false)]]></code>
    </DeprecatedClass>
  </file>
  <file src="lib/Doctrine/ORM/Tools/Console/Command/SchemaTool/CreateCommand.php">
    <ArgumentTypeCoercion>
      <code>$metadatas</code>
      <code>$metadatas</code>
    </ArgumentTypeCoercion>
  </file>
  <file src="lib/Doctrine/ORM/Tools/Console/Command/SchemaTool/DropCommand.php">
    <ArgumentTypeCoercion>
      <code>$metadatas</code>
      <code>$metadatas</code>
      <code>$metadatas</code>
    </ArgumentTypeCoercion>
    <PossiblyNullArgument>
      <code><![CDATA[$this->getName()]]></code>
      <code><![CDATA[$this->getName()]]></code>
    </PossiblyNullArgument>
  </file>
  <file src="lib/Doctrine/ORM/Tools/Console/Command/SchemaTool/UpdateCommand.php">
    <ArgumentTypeCoercion>
      <code>$metadatas</code>
    </ArgumentTypeCoercion>
    <PossiblyNullArgument>
      <code><![CDATA[$this->getName()]]></code>
      <code><![CDATA[$this->getName()]]></code>
    </PossiblyNullArgument>
  </file>
  <file src="lib/Doctrine/ORM/Tools/Console/MetadataFilter.php">
    <InvalidArgument>
      <code>new ArrayIterator($metadatas)</code>
    </InvalidArgument>
    <MissingTemplateParam>
      <code>MetadataFilter</code>
    </MissingTemplateParam>
  </file>
  <file src="lib/Doctrine/ORM/Tools/DebugUnitOfWorkListener.php">
    <RedundantConditionGivenDocblockType>
      <code>$state === UnitOfWork::STATE_DETACHED</code>
    </RedundantConditionGivenDocblockType>
  </file>
<<<<<<< HEAD
=======
  <file src="lib/Doctrine/ORM/Tools/EntityGenerator.php">
    <ArgumentTypeCoercion>
      <code><![CDATA[$this->getClassToExtend()]]></code>
      <code><![CDATA[$this->getClassToExtend() ?: $metadata->name]]></code>
      <code><![CDATA[$this->getClassToExtend() ?: $metadata->name]]></code>
      <code><![CDATA[array_map('strlen', $paramTypes)]]></code>
    </ArgumentTypeCoercion>
    <InvalidArrayOffset>
      <code>$tokens[$i - 1]</code>
    </InvalidArrayOffset>
    <PossiblyFalseArgument>
      <code>$last</code>
      <code><![CDATA[strrpos($metadata->name, '\\')]]></code>
    </PossiblyFalseArgument>
    <PossiblyNullArgument>
      <code>$variableType</code>
    </PossiblyNullArgument>
    <PropertyNotSetInConstructor>
      <code>$classToExtend</code>
    </PropertyNotSetInConstructor>
    <RedundantCastGivenDocblockType>
      <code>(bool) $embeddablesImmutable</code>
    </RedundantCastGivenDocblockType>
    <RedundantConditionGivenDocblockType>
      <code><![CDATA[isset($metadata->lifecycleCallbacks)]]></code>
    </RedundantConditionGivenDocblockType>
  </file>
  <file src="lib/Doctrine/ORM/Tools/EntityRepositoryGenerator.php">
    <ArgumentTypeCoercion>
      <code>$fullClassName</code>
      <code>$fullClassName</code>
      <code>$fullClassName</code>
    </ArgumentTypeCoercion>
    <PossiblyFalseOperand>
      <code><![CDATA[strrpos($fullClassName, '\\')]]></code>
    </PossiblyFalseOperand>
    <PropertyTypeCoercion>
      <code>$repositoryName</code>
    </PropertyTypeCoercion>
  </file>
  <file src="lib/Doctrine/ORM/Tools/Export/ClassMetadataExporter.php">
    <DeprecatedClass>
      <code>Driver\AbstractExporter</code>
      <code>Driver\AnnotationExporter::class</code>
      <code>Driver\PhpExporter::class</code>
      <code>Driver\XmlExporter::class</code>
      <code>Driver\YamlExporter::class</code>
      <code>Driver\YamlExporter::class</code>
      <code>ExportException::invalidExporterDriverType($type)</code>
    </DeprecatedClass>
    <InvalidStringClass>
      <code>new $class($dest)</code>
    </InvalidStringClass>
    <LessSpecificReturnStatement>
      <code>new $class($dest)</code>
    </LessSpecificReturnStatement>
    <MoreSpecificReturnType>
      <code>Driver\AbstractExporter</code>
    </MoreSpecificReturnType>
  </file>
  <file src="lib/Doctrine/ORM/Tools/Export/Driver/AbstractExporter.php">
    <DeprecatedClass>
      <code>ExportException::attemptOverwriteExistingFile($path)</code>
    </DeprecatedClass>
    <InvalidNullableReturnType>
      <code>string</code>
    </InvalidNullableReturnType>
    <PossiblyNullArgument>
      <code><![CDATA[$this->_outputDir]]></code>
    </PossiblyNullArgument>
  </file>
  <file src="lib/Doctrine/ORM/Tools/Export/Driver/AnnotationExporter.php">
    <DeprecatedClass>
      <code>AbstractExporter</code>
      <code>EntityGenerator</code>
      <code>EntityGenerator|null</code>
    </DeprecatedClass>
    <NonInvariantDocblockPropertyType>
      <code>$_extension</code>
    </NonInvariantDocblockPropertyType>
  </file>
  <file src="lib/Doctrine/ORM/Tools/Export/Driver/PhpExporter.php">
    <ArgumentTypeCoercion>
      <code><![CDATA[$metadata->changeTrackingPolicy]]></code>
    </ArgumentTypeCoercion>
    <DeprecatedClass>
      <code>AbstractExporter</code>
    </DeprecatedClass>
    <NonInvariantDocblockPropertyType>
      <code>$_extension</code>
    </NonInvariantDocblockPropertyType>
    <PossiblyUndefinedArrayOffset>
      <code><![CDATA[$associationMapping['joinColumns']]]></code>
      <code><![CDATA[$associationMapping['orphanRemoval']]]></code>
    </PossiblyUndefinedArrayOffset>
    <RedundantConditionGivenDocblockType>
      <code><![CDATA[$metadata->table]]></code>
    </RedundantConditionGivenDocblockType>
  </file>
  <file src="lib/Doctrine/ORM/Tools/Export/Driver/XmlExporter.php">
    <ArgumentTypeCoercion>
      <code><![CDATA[$metadata->changeTrackingPolicy]]></code>
      <code><![CDATA[$simpleXml->asXML()]]></code>
    </ArgumentTypeCoercion>
    <DeprecatedClass>
      <code>AbstractExporter</code>
    </DeprecatedClass>
    <NonInvariantDocblockPropertyType>
      <code>$_extension</code>
    </NonInvariantDocblockPropertyType>
    <PossiblyFalseArgument>
      <code><![CDATA[$simpleXml->asXML()]]></code>
    </PossiblyFalseArgument>
    <RedundantCondition>
      <code><![CDATA[$field['associationKey']]]></code>
      <code><![CDATA[isset($field['associationKey']) && $field['associationKey']]]></code>
    </RedundantCondition>
    <RedundantConditionGivenDocblockType>
      <code><![CDATA[isset($metadata->lifecycleCallbacks)]]></code>
    </RedundantConditionGivenDocblockType>
  </file>
  <file src="lib/Doctrine/ORM/Tools/Export/Driver/YamlExporter.php">
    <ArgumentTypeCoercion>
      <code><![CDATA[$metadata->changeTrackingPolicy]]></code>
    </ArgumentTypeCoercion>
    <DeprecatedClass>
      <code>AbstractExporter</code>
    </DeprecatedClass>
    <DocblockTypeContradiction>
      <code><![CDATA[['name' => null]]]></code>
    </DocblockTypeContradiction>
    <InvalidArgument>
      <code>$array</code>
    </InvalidArgument>
    <LessSpecificReturnStatement>
      <code>$array</code>
    </LessSpecificReturnStatement>
    <MoreSpecificReturnType>
      <code><![CDATA[array<string, mixed>&array{entityListeners: array<class-string, array<string, array{string}>>}]]></code>
    </MoreSpecificReturnType>
    <NonInvariantDocblockPropertyType>
      <code>$_extension</code>
    </NonInvariantDocblockPropertyType>
    <PossiblyUndefinedArrayOffset>
      <code><![CDATA[$associationMapping['joinColumns']]]></code>
      <code><![CDATA[$associationMapping['orphanRemoval']]]></code>
      <code><![CDATA[$associationMapping['orphanRemoval']]]></code>
    </PossiblyUndefinedArrayOffset>
    <RedundantConditionGivenDocblockType>
      <code><![CDATA[$metadata->table]]></code>
      <code><![CDATA[isset($metadata->lifecycleCallbacks)]]></code>
    </RedundantConditionGivenDocblockType>
  </file>
  <file src="lib/Doctrine/ORM/Tools/Pagination/CountOutputWalker.php">
    <MoreSpecificImplementedParamType>
      <code>$query</code>
    </MoreSpecificImplementedParamType>
    <PossiblyUndefinedArrayOffset>
      <code><![CDATA[$rootClass->associationMappings[$property]['joinColumns']]]></code>
    </PossiblyUndefinedArrayOffset>
  </file>
>>>>>>> 37c89530
  <file src="lib/Doctrine/ORM/Tools/Pagination/LimitSubqueryOutputWalker.php">
    <PossiblyFalseArgument>
      <code><![CDATA[strrpos($orderByItemString, ' ')]]></code>
    </PossiblyFalseArgument>
    <PossiblyNullIterator>
      <code><![CDATA[$orderByClause->orderByItems]]></code>
    </PossiblyNullIterator>
    <PossiblyNullPropertyAssignmentValue>
      <code><![CDATA[$AST->orderByClause]]></code>
    </PossiblyNullPropertyAssignmentValue>
    <PossiblyNullPropertyFetch>
      <code><![CDATA[$orderByClause->orderByItems]]></code>
    </PossiblyNullPropertyFetch>
  </file>
  <file src="lib/Doctrine/ORM/Tools/Pagination/Paginator.php">
    <ArgumentTypeCoercion>
      <code>$parameters</code>
    </ArgumentTypeCoercion>
  </file>
  <file src="lib/Doctrine/ORM/Tools/Pagination/RowNumberOverFunction.php">
    <PropertyNotSetInConstructor>
      <code>$orderByClause</code>
    </PropertyNotSetInConstructor>
  </file>
  <file src="lib/Doctrine/ORM/Tools/Pagination/WhereInWalker.php">
    <DocblockTypeContradiction>
      <code><![CDATA[$selectStatement->whereClause->conditionalExpression instanceof ConditionalExpression
                || $selectStatement->whereClause->conditionalExpression instanceof ConditionalFactor]]></code>
      <code><![CDATA[$selectStatement->whereClause->conditionalExpression instanceof ConditionalFactor]]></code>
      <code><![CDATA[$selectStatement->whereClause->conditionalExpression instanceof ConditionalPrimary]]></code>
    </DocblockTypeContradiction>
    <PossiblyInvalidPropertyAssignmentValue>
      <code><![CDATA[$selectStatement->whereClause->conditionalExpression]]></code>
    </PossiblyInvalidPropertyAssignmentValue>
    <RedundantConditionGivenDocblockType>
      <code><![CDATA[$selectStatement->whereClause->conditionalExpression instanceof ConditionalExpression
                || $selectStatement->whereClause->conditionalExpression instanceof ConditionalFactor]]></code>
    </RedundantConditionGivenDocblockType>
  </file>
  <file src="lib/Doctrine/ORM/Tools/SchemaTool.php">
    <ArgumentTypeCoercion>
      <code>$classes</code>
    </ArgumentTypeCoercion>
    <MissingClosureParamType>
      <code>$asset</code>
    </MissingClosureParamType>
    <PossiblyNullArgument>
      <code>$referencedFieldName</code>
    </PossiblyNullArgument>
    <RedundantCondition>
      <code>is_numeric($indexName)</code>
    </RedundantCondition>
    <TypeDoesNotContainType>
      <code>$indexName</code>
    </TypeDoesNotContainType>
  </file>
  <file src="lib/Doctrine/ORM/UnitOfWork.php">
    <InvalidArgument>
      <code>$collectionToDelete</code>
      <code>$collectionToUpdate</code>
    </InvalidArgument>
    <InvalidPropertyAssignmentValue>
      <code><![CDATA[$this->entityChangeSets]]></code>
      <code><![CDATA[$this->entityChangeSets]]></code>
    </InvalidPropertyAssignmentValue>
    <NoValue>
      <code>$entityState</code>
      <code>$entityState</code>
    </NoValue>
    <PossiblyInvalidArgument>
      <code>$value</code>
    </PossiblyInvalidArgument>
    <PossiblyInvalidArrayOffset>
      <code><![CDATA[$this->identityMap[$rootClassName]]]></code>
    </PossiblyInvalidArrayOffset>
    <PossiblyNullArgument>
      <code><![CDATA[$class->getTypeOfField($class->getSingleIdentifierFieldName())]]></code>
      <code><![CDATA[$collection->getOwner()]]></code>
      <code><![CDATA[$collection->getOwner()]]></code>
      <code>$owner</code>
    </PossiblyNullArgument>
    <PossiblyNullReference>
      <code>buildCachedCollectionPersister</code>
      <code>buildCachedEntityPersister</code>
      <code>getCacheFactory</code>
      <code>getCacheFactory</code>
      <code>getValue</code>
      <code>getValue</code>
      <code>getValue</code>
      <code>getValue</code>
      <code>getValue</code>
      <code>getValue</code>
      <code>getValue</code>
      <code>getValue</code>
      <code>setValue</code>
      <code>setValue</code>
      <code>setValue</code>
      <code>setValue</code>
      <code>setValue</code>
      <code>setValue</code>
      <code>setValue</code>
      <code>setValue</code>
      <code>setValue</code>
      <code>setValue</code>
      <code>setValue</code>
      <code>setValue</code>
      <code>setValue</code>
    </PossiblyNullReference>
    <PossiblyUndefinedMethod>
      <code>unwrap</code>
      <code>unwrap</code>
      <code>unwrap</code>
    </PossiblyUndefinedMethod>
    <RedundantCondition>
      <code><![CDATA[$i >= 0 && $this->entityDeletions]]></code>
      <code><![CDATA[$this->entityDeletions]]></code>
    </RedundantCondition>
    <ReferenceConstraintViolation>
      <code>$visited</code>
    </ReferenceConstraintViolation>
  </file>
  <file src="lib/Doctrine/ORM/Utility/HierarchyDiscriminatorResolver.php">
    <NoInterfaceProperties>
      <code><![CDATA[$rootClassMetadata->name]]></code>
      <code><![CDATA[$rootClassMetadata->subClasses]]></code>
    </NoInterfaceProperties>
  </file>
</files><|MERGE_RESOLUTION|>--- conflicted
+++ resolved
@@ -313,17 +313,6 @@
       <code>$definition</code>
       <code><![CDATA[$this->subClasses]]></code>
     </InvalidPropertyAssignmentValue>
-<<<<<<< HEAD
-=======
-    <InvalidReturnStatement>
-      <code>$mapping</code>
-      <code><![CDATA[$this->reflClass]]></code>
-    </InvalidReturnStatement>
-    <InvalidReturnType>
-      <code>AssociationMapping</code>
-      <code>getReflectionClass</code>
-    </InvalidReturnType>
->>>>>>> 37c89530
     <LessSpecificReturnStatement>
       <code>$className</code>
       <code>$className</code>
@@ -331,11 +320,6 @@
       <code><![CDATA[$this->namespace . '\\' . $className]]></code>
     </LessSpecificReturnStatement>
     <MoreSpecificReturnType>
-<<<<<<< HEAD
-      <code>array{usage: int, region: string|null}</code>
-=======
-      <code>FieldMapping</code>
->>>>>>> 37c89530
       <code>class-string|null</code>
       <code><![CDATA[list<string>]]></code>
     </MoreSpecificReturnType>
@@ -518,12 +502,12 @@
   </file>
   <file src="lib/Doctrine/ORM/Mapping/Driver/XmlDriver.php">
     <ArgumentTypeCoercion>
+      <code>$mapping</code>
       <code><![CDATA[(string) $xmlRoot['repository-class']]]></code>
       <code><![CDATA[isset($xmlRoot['repository-class']) ? (string) $xmlRoot['repository-class'] : null]]></code>
     </ArgumentTypeCoercion>
     <InvalidArgument>
       <code>$columnDef</code>
-      <code>$mapping</code>
       <code><![CDATA[$this->cacheToArray($manyToManyElement->cache)]]></code>
       <code><![CDATA[$this->cacheToArray($manyToOneElement->cache)]]></code>
       <code><![CDATA[$this->cacheToArray($oneToManyElement->cache)]]></code>
@@ -564,19 +548,6 @@
       *               }</code>
       <code>array{usage: int|null, region?: string}</code>
     </InvalidReturnType>
-<<<<<<< HEAD
-    <LessSpecificReturnStatement>
-      <code><![CDATA[[
-            'usage'  => $usage,
-            'region' => $region,
-        ]]]></code>
-    </LessSpecificReturnStatement>
-=======
-    <MissingParamType>
-      <code>$fileExtension</code>
-      <code>$locator</code>
-    </MissingParamType>
->>>>>>> 37c89530
     <MoreSpecificImplementedParamType>
       <code>$metadata</code>
     </MoreSpecificImplementedParamType>
@@ -586,30 +557,6 @@
       <code><![CDATA[$xmlRoot->{'discriminator-column'}]]></code>
       <code><![CDATA[$xmlRoot->{'discriminator-map'}]]></code>
     </NoInterfaceProperties>
-<<<<<<< HEAD
-    <PossiblyInvalidPropertyFetch>
-      <code><![CDATA[$indexXml->options]]></code>
-      <code><![CDATA[$uniqueXml->options]]></code>
-      <code><![CDATA[$xmlRoot->{'discriminator-column'}]]></code>
-      <code><![CDATA[$xmlRoot->{'discriminator-map'}]]></code>
-    </PossiblyInvalidPropertyFetch>
-    <RedundantCondition>
-      <code><![CDATA[isset($xmlRoot->cache)]]></code>
-      <code><![CDATA[isset($xmlRoot->embedded)]]></code>
-      <code><![CDATA[isset($xmlRoot->field)]]></code>
-      <code><![CDATA[isset($xmlRoot->indexes)]]></code>
-      <code><![CDATA[isset($xmlRoot->options)]]></code>
-      <code><![CDATA[isset($xmlRoot->{'association-overrides'})]]></code>
-      <code><![CDATA[isset($xmlRoot->{'attribute-overrides'})]]></code>
-      <code><![CDATA[isset($xmlRoot->{'entity-listeners'})]]></code>
-      <code><![CDATA[isset($xmlRoot->{'lifecycle-callbacks'})]]></code>
-      <code><![CDATA[isset($xmlRoot->{'many-to-many'})]]></code>
-      <code><![CDATA[isset($xmlRoot->{'many-to-one'})]]></code>
-      <code><![CDATA[isset($xmlRoot->{'one-to-many'})]]></code>
-      <code><![CDATA[isset($xmlRoot->{'one-to-one'})]]></code>
-      <code><![CDATA[isset($xmlRoot->{'unique-constraints'})]]></code>
-    </RedundantCondition>
-=======
     <PossiblyNullArgument>
       <code><![CDATA[$joinColumnElement['options']->children()]]></code>
       <code><![CDATA[$option->children()]]></code>
@@ -617,14 +564,12 @@
     <PossiblyNullIterator>
       <code><![CDATA[$cascadeElement->children()]]></code>
     </PossiblyNullIterator>
->>>>>>> 37c89530
     <TypeDoesNotContainType>
       <code><![CDATA[$xmlRoot->getName() === 'embeddable']]></code>
       <code><![CDATA[$xmlRoot->getName() === 'entity']]></code>
       <code><![CDATA[$xmlRoot->getName() === 'mapped-superclass']]></code>
     </TypeDoesNotContainType>
   </file>
-<<<<<<< HEAD
   <file src="lib/Doctrine/ORM/Mapping/ManyToManyOwningSideMapping.php">
     <PropertyNotSetInConstructor>
       <code>$joinTable</code>
@@ -635,125 +580,6 @@
     <TypeDoesNotContainType>
       <code>new JoinTableMapping()</code>
     </TypeDoesNotContainType>
-=======
-  <file src="lib/Doctrine/ORM/Mapping/Driver/YamlDriver.php">
-    <ArgumentTypeCoercion>
-      <code><![CDATA[[
-                            'name' => isset($discrColumn['name']) ? (string) $discrColumn['name'] : null,
-                            'type' => isset($discrColumn['type']) ? (string) $discrColumn['type'] : 'string',
-                            'length' => isset($discrColumn['length']) ? (int) $discrColumn['length'] : 255,
-                            'columnDefinition' => isset($discrColumn['columnDefinition']) ? (string) $discrColumn['columnDefinition'] : null,
-                            'enumType' => isset($discrColumn['enumType']) ? (string) $discrColumn['enumType'] : null,
-                        ]]]></code>
-    </ArgumentTypeCoercion>
-    <DeprecatedMethod>
-      <code>addNamedNativeQuery</code>
-      <code>addNamedQuery</code>
-    </DeprecatedMethod>
-    <LessSpecificReturnStatement>
-      <code><![CDATA[[
-            'usage'  => $usage,
-            'region' => $region,
-        ]]]></code>
-    </LessSpecificReturnStatement>
-    <MissingParamType>
-      <code>$fileExtension</code>
-      <code>$locator</code>
-    </MissingParamType>
-    <MoreSpecificImplementedParamType>
-      <code>$metadata</code>
-    </MoreSpecificImplementedParamType>
-    <MoreSpecificReturnType>
-      <code>array{usage: int|null, region: string|null}</code>
-    </MoreSpecificReturnType>
-    <PossiblyUndefinedMethod>
-      <code>$element</code>
-      <code>$element</code>
-      <code>$element</code>
-      <code>$element</code>
-      <code>$element</code>
-      <code>$element</code>
-      <code>$element</code>
-      <code>$element</code>
-      <code>$element</code>
-      <code>$element</code>
-      <code>$element</code>
-      <code>$element</code>
-      <code>$element</code>
-      <code>$element</code>
-      <code>$element</code>
-      <code>$element</code>
-      <code>$element</code>
-      <code>$element</code>
-    </PossiblyUndefinedMethod>
-    <UndefinedInterfaceMethod>
-      <code>$element</code>
-      <code>$element</code>
-      <code>$element</code>
-      <code>$element</code>
-      <code>$element</code>
-      <code>$element</code>
-      <code>$element</code>
-      <code>$element</code>
-      <code>$element</code>
-      <code>$element</code>
-    </UndefinedInterfaceMethod>
-  </file>
-  <file src="lib/Doctrine/ORM/Mapping/Embedded.php">
-    <MissingParamType>
-      <code>$columnPrefix</code>
-    </MissingParamType>
-  </file>
-  <file src="lib/Doctrine/ORM/Mapping/EntityResult.php">
-    <MissingConstructor>
-      <code>$discriminatorColumn</code>
-      <code>$entityClass</code>
-    </MissingConstructor>
-  </file>
-  <file src="lib/Doctrine/ORM/Mapping/FieldResult.php">
-    <MissingConstructor>
-      <code>$column</code>
-      <code>$name</code>
-    </MissingConstructor>
-  </file>
-  <file src="lib/Doctrine/ORM/Mapping/JoinColumns.php">
-    <MissingConstructor>
-      <code>$value</code>
-    </MissingConstructor>
-  </file>
-  <file src="lib/Doctrine/ORM/Mapping/JoinTable.php">
-    <MissingParamType>
-      <code>$inverseJoinColumns</code>
-      <code>$joinColumns</code>
-    </MissingParamType>
-  </file>
-  <file src="lib/Doctrine/ORM/Mapping/MappingException.php">
-    <MissingParamType>
-      <code>$className</code>
-      <code>$className</code>
-      <code>$indexName</code>
-      <code>$indexName</code>
-    </MissingParamType>
-  </file>
-  <file src="lib/Doctrine/ORM/Mapping/NamedNativeQuery.php">
-    <MissingConstructor>
-      <code>$name</code>
-      <code>$query</code>
-      <code>$resultClass</code>
-      <code>$resultSetMapping</code>
-    </MissingConstructor>
-  </file>
-  <file src="lib/Doctrine/ORM/Mapping/NamedQueries.php">
-    <MissingConstructor>
-      <code>$value</code>
-    </MissingConstructor>
-  </file>
-  <file src="lib/Doctrine/ORM/Mapping/NamedQuery.php">
-    <MissingConstructor>
-      <code>$name</code>
-      <code>$query</code>
-    </MissingConstructor>
->>>>>>> 37c89530
   </file>
   <file src="lib/Doctrine/ORM/Mapping/ReflectionEmbeddedProperty.php">
     <MethodSignatureMismatch>
@@ -877,14 +703,8 @@
       <code>[$sqlParams, $sqlTypes]</code>
     </LessSpecificReturnStatement>
     <MoreSpecificReturnType>
-<<<<<<< HEAD
       <code>array</code>
       <code>array</code>
-      <code>array</code>
-=======
-      <code>expandCriteriaParameters</code>
-      <code>expandParameters</code>
->>>>>>> 37c89530
       <code><![CDATA[list<mixed>]]></code>
     </MoreSpecificReturnType>
     <PossiblyNullReference>
@@ -904,35 +724,6 @@
     <PropertyNotSetInConstructor>
       <code>$selectJoinSql</code>
     </PropertyNotSetInConstructor>
-  </file>
-  <file src="lib/Doctrine/ORM/Persisters/Entity/JoinedSubclassPersister.php">
-<<<<<<< HEAD
-    <LessSpecificReturnStatement>
-      <code>$postInsertIds</code>
-    </LessSpecificReturnStatement>
-    <MoreSpecificReturnType>
-      <code>array</code>
-    </MoreSpecificReturnType>
-=======
-    <PossiblyUndefinedArrayOffset>
-      <code><![CDATA[$assoc['targetToSourceKeyColumns']]]></code>
-      <code><![CDATA[$mapping['joinColumns']]]></code>
-      <code><![CDATA[$mapping['joinColumns']]]></code>
-    </PossiblyUndefinedArrayOffset>
-  </file>
-  <file src="lib/Doctrine/ORM/Persisters/Entity/SingleTablePersister.php">
-    <PossiblyUndefinedArrayOffset>
-      <code><![CDATA[$assoc['joinColumns']]]></code>
-    </PossiblyUndefinedArrayOffset>
-    <PossiblyUndefinedVariable>
-      <code>$columnList</code>
-    </PossiblyUndefinedVariable>
-  </file>
-  <file src="lib/Doctrine/ORM/Proxy/Proxy.php">
-    <MissingTemplateParam>
-      <code>BaseProxy</code>
-    </MissingTemplateParam>
->>>>>>> 37c89530
   </file>
   <file src="lib/Doctrine/ORM/Proxy/ProxyFactory.php">
     <ArgumentTypeCoercion>
@@ -1105,35 +896,6 @@
       <code>$allowedClasses</code>
       <code>$parts</code>
     </NonInvariantDocblockPropertyType>
-  </file>
-  <file src="lib/Doctrine/ORM/Query/Expr/Base.php">
-<<<<<<< HEAD
-    <PropertyTypeCoercion>
-      <code><![CDATA[$this->parts]]></code>
-    </PropertyTypeCoercion>
-=======
-    <MethodSignatureMustProvideReturnType>
-      <code>__toString</code>
-    </MethodSignatureMustProvideReturnType>
-  </file>
-  <file src="lib/Doctrine/ORM/Query/Expr/Comparison.php">
-    <MethodSignatureMustProvideReturnType>
-      <code>__toString</code>
-    </MethodSignatureMustProvideReturnType>
-  </file>
-  <file src="lib/Doctrine/ORM/Query/Expr/Composite.php">
-    <MethodSignatureMustProvideReturnType>
-      <code>__toString</code>
-    </MethodSignatureMustProvideReturnType>
-    <PossiblyInvalidCast>
-      <code>$part</code>
-    </PossiblyInvalidCast>
-  </file>
-  <file src="lib/Doctrine/ORM/Query/Expr/From.php">
-    <MethodSignatureMustProvideReturnType>
-      <code>__toString</code>
-    </MethodSignatureMustProvideReturnType>
->>>>>>> 37c89530
   </file>
   <file src="lib/Doctrine/ORM/Query/Expr/Func.php">
     <LessSpecificReturnStatement>
@@ -1271,13 +1033,10 @@
   </file>
   <file src="lib/Doctrine/ORM/QueryBuilder.php">
     <ArgumentTypeCoercion>
-<<<<<<< HEAD
       <code>$having</code>
       <code>$having</code>
       <code>$where</code>
       <code>$where</code>
-=======
->>>>>>> 37c89530
       <code><![CDATA[[$rootAlias => $join]]]></code>
       <code><![CDATA[[$rootAlias => $join]]]></code>
     </ArgumentTypeCoercion>
@@ -1294,20 +1053,6 @@
     <InvalidPropertyAssignmentValue>
       <code>new ArrayCollection($parameters)</code>
     </InvalidPropertyAssignmentValue>
-<<<<<<< HEAD
-    <LessSpecificReturnStatement>
-      <code>$aliases</code>
-      <code>$entities</code>
-    </LessSpecificReturnStatement>
-    <MoreSpecificReturnType>
-      <code><![CDATA[list<class-string>]]></code>
-      <code><![CDATA[list<string>]]></code>
-    </MoreSpecificReturnType>
-=======
-    <MethodSignatureMustProvideReturnType>
-      <code>__toString</code>
-    </MethodSignatureMustProvideReturnType>
->>>>>>> 37c89530
     <PossiblyFalseArgument>
       <code>$spacePos</code>
       <code>$spacePos</code>
@@ -1406,170 +1151,6 @@
       <code>$state === UnitOfWork::STATE_DETACHED</code>
     </RedundantConditionGivenDocblockType>
   </file>
-<<<<<<< HEAD
-=======
-  <file src="lib/Doctrine/ORM/Tools/EntityGenerator.php">
-    <ArgumentTypeCoercion>
-      <code><![CDATA[$this->getClassToExtend()]]></code>
-      <code><![CDATA[$this->getClassToExtend() ?: $metadata->name]]></code>
-      <code><![CDATA[$this->getClassToExtend() ?: $metadata->name]]></code>
-      <code><![CDATA[array_map('strlen', $paramTypes)]]></code>
-    </ArgumentTypeCoercion>
-    <InvalidArrayOffset>
-      <code>$tokens[$i - 1]</code>
-    </InvalidArrayOffset>
-    <PossiblyFalseArgument>
-      <code>$last</code>
-      <code><![CDATA[strrpos($metadata->name, '\\')]]></code>
-    </PossiblyFalseArgument>
-    <PossiblyNullArgument>
-      <code>$variableType</code>
-    </PossiblyNullArgument>
-    <PropertyNotSetInConstructor>
-      <code>$classToExtend</code>
-    </PropertyNotSetInConstructor>
-    <RedundantCastGivenDocblockType>
-      <code>(bool) $embeddablesImmutable</code>
-    </RedundantCastGivenDocblockType>
-    <RedundantConditionGivenDocblockType>
-      <code><![CDATA[isset($metadata->lifecycleCallbacks)]]></code>
-    </RedundantConditionGivenDocblockType>
-  </file>
-  <file src="lib/Doctrine/ORM/Tools/EntityRepositoryGenerator.php">
-    <ArgumentTypeCoercion>
-      <code>$fullClassName</code>
-      <code>$fullClassName</code>
-      <code>$fullClassName</code>
-    </ArgumentTypeCoercion>
-    <PossiblyFalseOperand>
-      <code><![CDATA[strrpos($fullClassName, '\\')]]></code>
-    </PossiblyFalseOperand>
-    <PropertyTypeCoercion>
-      <code>$repositoryName</code>
-    </PropertyTypeCoercion>
-  </file>
-  <file src="lib/Doctrine/ORM/Tools/Export/ClassMetadataExporter.php">
-    <DeprecatedClass>
-      <code>Driver\AbstractExporter</code>
-      <code>Driver\AnnotationExporter::class</code>
-      <code>Driver\PhpExporter::class</code>
-      <code>Driver\XmlExporter::class</code>
-      <code>Driver\YamlExporter::class</code>
-      <code>Driver\YamlExporter::class</code>
-      <code>ExportException::invalidExporterDriverType($type)</code>
-    </DeprecatedClass>
-    <InvalidStringClass>
-      <code>new $class($dest)</code>
-    </InvalidStringClass>
-    <LessSpecificReturnStatement>
-      <code>new $class($dest)</code>
-    </LessSpecificReturnStatement>
-    <MoreSpecificReturnType>
-      <code>Driver\AbstractExporter</code>
-    </MoreSpecificReturnType>
-  </file>
-  <file src="lib/Doctrine/ORM/Tools/Export/Driver/AbstractExporter.php">
-    <DeprecatedClass>
-      <code>ExportException::attemptOverwriteExistingFile($path)</code>
-    </DeprecatedClass>
-    <InvalidNullableReturnType>
-      <code>string</code>
-    </InvalidNullableReturnType>
-    <PossiblyNullArgument>
-      <code><![CDATA[$this->_outputDir]]></code>
-    </PossiblyNullArgument>
-  </file>
-  <file src="lib/Doctrine/ORM/Tools/Export/Driver/AnnotationExporter.php">
-    <DeprecatedClass>
-      <code>AbstractExporter</code>
-      <code>EntityGenerator</code>
-      <code>EntityGenerator|null</code>
-    </DeprecatedClass>
-    <NonInvariantDocblockPropertyType>
-      <code>$_extension</code>
-    </NonInvariantDocblockPropertyType>
-  </file>
-  <file src="lib/Doctrine/ORM/Tools/Export/Driver/PhpExporter.php">
-    <ArgumentTypeCoercion>
-      <code><![CDATA[$metadata->changeTrackingPolicy]]></code>
-    </ArgumentTypeCoercion>
-    <DeprecatedClass>
-      <code>AbstractExporter</code>
-    </DeprecatedClass>
-    <NonInvariantDocblockPropertyType>
-      <code>$_extension</code>
-    </NonInvariantDocblockPropertyType>
-    <PossiblyUndefinedArrayOffset>
-      <code><![CDATA[$associationMapping['joinColumns']]]></code>
-      <code><![CDATA[$associationMapping['orphanRemoval']]]></code>
-    </PossiblyUndefinedArrayOffset>
-    <RedundantConditionGivenDocblockType>
-      <code><![CDATA[$metadata->table]]></code>
-    </RedundantConditionGivenDocblockType>
-  </file>
-  <file src="lib/Doctrine/ORM/Tools/Export/Driver/XmlExporter.php">
-    <ArgumentTypeCoercion>
-      <code><![CDATA[$metadata->changeTrackingPolicy]]></code>
-      <code><![CDATA[$simpleXml->asXML()]]></code>
-    </ArgumentTypeCoercion>
-    <DeprecatedClass>
-      <code>AbstractExporter</code>
-    </DeprecatedClass>
-    <NonInvariantDocblockPropertyType>
-      <code>$_extension</code>
-    </NonInvariantDocblockPropertyType>
-    <PossiblyFalseArgument>
-      <code><![CDATA[$simpleXml->asXML()]]></code>
-    </PossiblyFalseArgument>
-    <RedundantCondition>
-      <code><![CDATA[$field['associationKey']]]></code>
-      <code><![CDATA[isset($field['associationKey']) && $field['associationKey']]]></code>
-    </RedundantCondition>
-    <RedundantConditionGivenDocblockType>
-      <code><![CDATA[isset($metadata->lifecycleCallbacks)]]></code>
-    </RedundantConditionGivenDocblockType>
-  </file>
-  <file src="lib/Doctrine/ORM/Tools/Export/Driver/YamlExporter.php">
-    <ArgumentTypeCoercion>
-      <code><![CDATA[$metadata->changeTrackingPolicy]]></code>
-    </ArgumentTypeCoercion>
-    <DeprecatedClass>
-      <code>AbstractExporter</code>
-    </DeprecatedClass>
-    <DocblockTypeContradiction>
-      <code><![CDATA[['name' => null]]]></code>
-    </DocblockTypeContradiction>
-    <InvalidArgument>
-      <code>$array</code>
-    </InvalidArgument>
-    <LessSpecificReturnStatement>
-      <code>$array</code>
-    </LessSpecificReturnStatement>
-    <MoreSpecificReturnType>
-      <code><![CDATA[array<string, mixed>&array{entityListeners: array<class-string, array<string, array{string}>>}]]></code>
-    </MoreSpecificReturnType>
-    <NonInvariantDocblockPropertyType>
-      <code>$_extension</code>
-    </NonInvariantDocblockPropertyType>
-    <PossiblyUndefinedArrayOffset>
-      <code><![CDATA[$associationMapping['joinColumns']]]></code>
-      <code><![CDATA[$associationMapping['orphanRemoval']]]></code>
-      <code><![CDATA[$associationMapping['orphanRemoval']]]></code>
-    </PossiblyUndefinedArrayOffset>
-    <RedundantConditionGivenDocblockType>
-      <code><![CDATA[$metadata->table]]></code>
-      <code><![CDATA[isset($metadata->lifecycleCallbacks)]]></code>
-    </RedundantConditionGivenDocblockType>
-  </file>
-  <file src="lib/Doctrine/ORM/Tools/Pagination/CountOutputWalker.php">
-    <MoreSpecificImplementedParamType>
-      <code>$query</code>
-    </MoreSpecificImplementedParamType>
-    <PossiblyUndefinedArrayOffset>
-      <code><![CDATA[$rootClass->associationMappings[$property]['joinColumns']]]></code>
-    </PossiblyUndefinedArrayOffset>
-  </file>
->>>>>>> 37c89530
   <file src="lib/Doctrine/ORM/Tools/Pagination/LimitSubqueryOutputWalker.php">
     <PossiblyFalseArgument>
       <code><![CDATA[strrpos($orderByItemString, ' ')]]></code>
