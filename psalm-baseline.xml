<?xml version="1.0" encoding="UTF-8"?>
<files psalm-version="5.16.0@2897ba636551a8cb61601cc26f6ccfbba6c36591">
  <file src="lib/Doctrine/ORM/AbstractQuery.php">
    <FalsableReturnStatement>
      <code><![CDATA[! $filteredParameters->isEmpty() ? $filteredParameters->first() : null]]></code>
    </FalsableReturnStatement>
    <InvalidFalsableReturnType>
      <code>Parameter|null</code>
    </InvalidFalsableReturnType>
    <MissingClosureParamType>
      <code>$alias</code>
      <code>$data</code>
      <code>$data</code>
    </MissingClosureParamType>
    <PossiblyInvalidArgument>
      <code>$stmt</code>
    </PossiblyInvalidArgument>
    <PossiblyNullReference>
      <code>getCacheLogger</code>
      <code>getQueryCache</code>
    </PossiblyNullReference>
  </file>
  <file src="lib/Doctrine/ORM/Cache/CacheConfiguration.php">
    <PossiblyNullReference>
      <code>getTimestampRegion</code>
    </PossiblyNullReference>
  </file>
  <file src="lib/Doctrine/ORM/Cache/DefaultCache.php">
    <PossiblyNullPropertyAssignmentValue>
      <code><![CDATA[$em->getConfiguration()
            ->getSecondLevelCacheConfiguration()
            ->getCacheFactory()]]></code>
    </PossiblyNullPropertyAssignmentValue>
    <PossiblyNullReference>
      <code>getCacheFactory</code>
    </PossiblyNullReference>
  </file>
  <file src="lib/Doctrine/ORM/Cache/DefaultEntityHydrator.php">
    <UndefinedInterfaceMethod>
      <code>getCacheRegion</code>
    </UndefinedInterfaceMethod>
  </file>
  <file src="lib/Doctrine/ORM/Cache/DefaultQueryCache.php">
    <ArgumentTypeCoercion>
      <code><![CDATA[$assocKeys->identifiers[$assocIndex]]]></code>
      <code><![CDATA[$assocKeys->identifiers[$assocIndex]]]></code>
      <code><![CDATA[$cacheKeys->identifiers[$index]]]></code>
      <code><![CDATA[$cacheKeys->identifiers[$index]]]></code>
    </ArgumentTypeCoercion>
    <NoInterfaceProperties>
      <code><![CDATA[$assocEntry->class]]></code>
      <code><![CDATA[$assocEntry->class]]></code>
    </NoInterfaceProperties>
    <PossiblyNullReference>
      <code>getCacheLogger</code>
    </PossiblyNullReference>
    <RedundantCondition>
      <code>assert($cm instanceof ClassMetadata)</code>
    </RedundantCondition>
    <UndefinedInterfaceMethod>
      <code>getCacheRegion</code>
      <code>resolveAssociationEntries</code>
      <code>resolveAssociationEntries</code>
      <code>storeEntityCache</code>
      <code>storeEntityCache</code>
    </UndefinedInterfaceMethod>
  </file>
  <file src="lib/Doctrine/ORM/Cache/Persister/Collection/AbstractCollectionPersister.php">
    <ArgumentTypeCoercion>
      <code>$cache</code>
      <code>$entityKey</code>
    </ArgumentTypeCoercion>
    <NoInterfaceProperties>
      <code><![CDATA[$entry->identifiers]]></code>
    </NoInterfaceProperties>
    <PossiblyNullArgument>
      <code><![CDATA[$collection->getOwner()]]></code>
    </PossiblyNullArgument>
    <PossiblyNullReference>
      <code>buildCollectionHydrator</code>
      <code>getCacheFactory</code>
    </PossiblyNullReference>
  </file>
  <file src="lib/Doctrine/ORM/Cache/Persister/Collection/NonStrictReadWriteCachedCollectionPersister.php">
    <PossiblyNullArgument>
      <code><![CDATA[$collection->getOwner()]]></code>
      <code><![CDATA[$collection->getOwner()]]></code>
    </PossiblyNullArgument>
  </file>
  <file src="lib/Doctrine/ORM/Cache/Persister/Collection/ReadOnlyCachedCollectionPersister.php">
    <PossiblyNullArgument>
      <code><![CDATA[$collection->getOwner()]]></code>
    </PossiblyNullArgument>
  </file>
  <file src="lib/Doctrine/ORM/Cache/Persister/Collection/ReadWriteCachedCollectionPersister.php">
    <PossiblyNullArgument>
      <code><![CDATA[$collection->getOwner()]]></code>
      <code><![CDATA[$collection->getOwner()]]></code>
    </PossiblyNullArgument>
    <UndefinedInterfaceMethod>
      <code>lock</code>
      <code>lock</code>
    </UndefinedInterfaceMethod>
  </file>
  <file src="lib/Doctrine/ORM/Cache/Persister/Entity/AbstractEntityPersister.php">
    <ArgumentTypeCoercion>
      <code>$cacheEntry</code>
    </ArgumentTypeCoercion>
    <NoInterfaceProperties>
      <code><![CDATA[$cacheEntry->class]]></code>
    </NoInterfaceProperties>
    <PossiblyNullArgument>
      <code><![CDATA[$collection->getOwner()]]></code>
      <code><![CDATA[$collection->getOwner()]]></code>
    </PossiblyNullArgument>
    <PossiblyNullPropertyAssignmentValue>
      <code><![CDATA[$em->getCache()]]></code>
    </PossiblyNullPropertyAssignmentValue>
    <PossiblyNullReference>
      <code>getCacheFactory</code>
      <code>getTimestampRegion</code>
    </PossiblyNullReference>
    <RedundantConditionGivenDocblockType>
      <code>assert($metadata instanceof ClassMetadata)</code>
    </RedundantConditionGivenDocblockType>
    <UndefinedInterfaceMethod>
      <code>getCacheRegion</code>
      <code>getCacheRegion</code>
      <code>getCacheRegion</code>
      <code>getCacheRegion</code>
      <code>loadCollectionCache</code>
      <code>loadCollectionCache</code>
      <code>storeCollectionCache</code>
      <code>storeCollectionCache</code>
      <code>storeEntityCache</code>
    </UndefinedInterfaceMethod>
  </file>
  <file src="lib/Doctrine/ORM/Cache/Persister/Entity/ReadWriteCachedEntityPersister.php">
    <RedundantCondition>
      <code>$isChanged</code>
    </RedundantCondition>
    <UndefinedInterfaceMethod>
      <code>lock</code>
      <code>lock</code>
    </UndefinedInterfaceMethod>
  </file>
  <file src="lib/Doctrine/ORM/Cache/TimestampQueryCacheValidator.php">
    <NoInterfaceProperties>
      <code><![CDATA[$timestamp->time]]></code>
    </NoInterfaceProperties>
  </file>
  <file src="lib/Doctrine/ORM/Configuration.php">
    <ArgumentTypeCoercion>
      <code>$className</code>
    </ArgumentTypeCoercion>
  </file>
  <file src="lib/Doctrine/ORM/Decorator/EntityManagerDecorator.php">
    <InvalidReturnStatement>
      <code><![CDATA[$this->wrapped->getClassMetadata($className)]]></code>
    </InvalidReturnStatement>
    <InvalidReturnType>
      <code>ClassMetadata</code>
    </InvalidReturnType>
  </file>
  <file src="lib/Doctrine/ORM/EntityManager.php">
    <ArgumentTypeCoercion>
      <code>$className</code>
    </ArgumentTypeCoercion>
    <InvalidReturnStatement>
      <code>$entity</code>
      <code>$entity</code>
      <code>$entity</code>
      <code><![CDATA[$entity instanceof $class->name ? $entity : null]]></code>
      <code><![CDATA[$persister->load($sortedId, null, null, [], $lockMode)]]></code>
      <code><![CDATA[$persister->loadById($sortedId)]]></code>
      <code><![CDATA[$this->metadataFactory]]></code>
      <code><![CDATA[$this->metadataFactory->getMetadataFor($className)]]></code>
    </InvalidReturnStatement>
    <InvalidReturnType>
      <code>ClassMetadataFactory</code>
      <code>Mapping\ClassMetadata</code>
    </InvalidReturnType>
    <PossiblyNullArgument>
      <code><![CDATA[$config->getProxyDir()]]></code>
      <code><![CDATA[$config->getProxyNamespace()]]></code>
    </PossiblyNullArgument>
    <PossiblyNullReference>
      <code>createCache</code>
      <code>getCacheFactory</code>
    </PossiblyNullReference>
    <PropertyTypeCoercion>
      <code>new $metadataFactoryClassName()</code>
    </PropertyTypeCoercion>
    <RedundantCastGivenDocblockType>
      <code>(string) $hydrationMode</code>
    </RedundantCastGivenDocblockType>
  </file>
  <file src="lib/Doctrine/ORM/EntityRepository.php">
    <InvalidReturnStatement>
      <code><![CDATA[$persister->load($criteria, null, null, [], null, 1, $orderBy)]]></code>
      <code>new LazyCriteriaCollection($persister, $criteria)</code>
    </InvalidReturnStatement>
    <InvalidReturnType>
      <code><![CDATA[AbstractLazyCollection<int, T>&Selectable<int, T>]]></code>
      <code>T|null</code>
    </InvalidReturnType>
    <LessSpecificReturnStatement>
      <code><![CDATA[$persister->loadAll($criteria, $orderBy, $limit, $offset)]]></code>
    </LessSpecificReturnStatement>
    <MoreSpecificReturnType>
      <code><![CDATA[list<T>]]></code>
    </MoreSpecificReturnType>
  </file>
  <file src="lib/Doctrine/ORM/Id/AssignedGenerator.php">
    <PossiblyNullArgument>
      <code>$entity</code>
    </PossiblyNullArgument>
  </file>
  <file src="lib/Doctrine/ORM/Internal/Hydration/AbstractHydrator.php">
    <ReferenceConstraintViolation>
      <code>return $rowData;</code>
      <code>return $rowData;</code>
    </ReferenceConstraintViolation>
  </file>
  <file src="lib/Doctrine/ORM/Internal/Hydration/ArrayHydrator.php">
    <PossiblyInvalidArgument>
      <code>$index</code>
    </PossiblyInvalidArgument>
    <PossiblyNullArgument>
      <code>$index</code>
    </PossiblyNullArgument>
    <PossiblyNullArrayAssignment>
      <code>$result[$resultKey]</code>
      <code>$result[$resultKey]</code>
    </PossiblyNullArrayAssignment>
    <PossiblyUndefinedArrayOffset>
      <code><![CDATA[$newObject['args']]]></code>
    </PossiblyUndefinedArrayOffset>
    <ReferenceConstraintViolation>
      <code>$result</code>
    </ReferenceConstraintViolation>
    <ReferenceReusedFromConfusingScope>
      <code>$baseElement</code>
    </ReferenceReusedFromConfusingScope>
    <UnsupportedPropertyReferenceUsage>
      <code><![CDATA[$baseElement =& $this->resultPointers[$parent]]]></code>
    </UnsupportedPropertyReferenceUsage>
    <UnsupportedReferenceUsage>
      <code><![CDATA[$baseElement =& $this->resultPointers[$parent][key($first)]]]></code>
      <code><![CDATA[$this->resultPointers[$dqlAlias] =& $coll[array_key_last($coll)]]]></code>
    </UnsupportedReferenceUsage>
  </file>
  <file src="lib/Doctrine/ORM/Internal/Hydration/ObjectHydrator.php">
    <InvalidArgument>
      <code>$element</code>
    </InvalidArgument>
    <PossiblyFalseArgument>
      <code>$index</code>
    </PossiblyFalseArgument>
    <PossiblyInvalidArgument>
      <code>$parentObject</code>
      <code>$parentObject</code>
      <code>$parentObject</code>
      <code>$parentObject</code>
      <code>$parentObject</code>
      <code>$parentObject</code>
      <code>$parentObject</code>
    </PossiblyInvalidArgument>
    <PossiblyNullReference>
      <code>getValue</code>
      <code>getValue</code>
      <code>getValue</code>
      <code>setValue</code>
      <code>setValue</code>
    </PossiblyNullReference>
    <PossiblyUndefinedArrayOffset>
      <code><![CDATA[$newObject['args']]]></code>
    </PossiblyUndefinedArrayOffset>
  </file>
  <file src="lib/Doctrine/ORM/Mapping/AssociationMapping.php">
    <LessSpecificReturnStatement>
      <code>$mapping</code>
    </LessSpecificReturnStatement>
    <MoreSpecificReturnType>
      <code>static</code>
    </MoreSpecificReturnType>
  </file>
  <file src="lib/Doctrine/ORM/Mapping/Builder/ClassMetadataBuilder.php">
    <ArgumentTypeCoercion>
      <code>$repositoryClassName</code>
    </ArgumentTypeCoercion>
  </file>
  <file src="lib/Doctrine/ORM/Mapping/Builder/EntityListenerBuilder.php">
    <PossiblyNullArgument>
      <code>$class</code>
    </PossiblyNullArgument>
  </file>
  <file src="lib/Doctrine/ORM/Mapping/ClassMetadata.php">
    <DeprecatedProperty>
      <code><![CDATA[$this->columnNames]]></code>
      <code><![CDATA[$this->columnNames]]></code>
      <code><![CDATA[$this->columnNames]]></code>
      <code><![CDATA[$this->columnNames]]></code>
    </DeprecatedProperty>
<<<<<<< HEAD
=======
    <DocblockTypeContradiction>
      <code><![CDATA[! $mapping['isOwningSide']]]></code>
      <code><![CDATA[! $this->table]]></code>
      <code><![CDATA[$this->table]]></code>
      <code><![CDATA[isset($mapping['id']) && $mapping['id'] === true && ! $mapping['isOwningSide']]]></code>
      <code><![CDATA[isset($mapping['orderBy']) && ! is_array($mapping['orderBy'])]]></code>
    </DocblockTypeContradiction>
>>>>>>> 23d36c0d
    <InvalidArgument>
      <code>$mapping</code>
      <code>$mapping</code>
      <code>$mapping</code>
      <code>$mapping</code>
      <code>$overrideMapping</code>
    </InvalidArgument>
    <InvalidNullableReturnType>
      <code>ReflectionClass|null</code>
    </InvalidNullableReturnType>
    <InvalidPropertyAssignmentValue>
      <code>$definition</code>
      <code><![CDATA[$this->subClasses]]></code>
    </InvalidPropertyAssignmentValue>
    <LessSpecificReturnStatement>
      <code>$className</code>
      <code>$className</code>
      <code><![CDATA[$this->namespace . '\\' . $className]]></code>
    </LessSpecificReturnStatement>
    <MoreSpecificReturnType>
      <code>class-string|null</code>
    </MoreSpecificReturnType>
    <NullableReturnStatement>
      <code><![CDATA[$this->reflClass]]></code>
    </NullableReturnStatement>
    <ParamNameMismatch>
      <code>$entity</code>
    </ParamNameMismatch>
    <PossiblyNullArgument>
      <code>$class</code>
      <code>$className</code>
      <code><![CDATA[$mapping['targetEntity']]]></code>
      <code><![CDATA[$mapping['targetEntity']]]></code>
      <code><![CDATA[$parentReflFields[$embeddedClass->declaredField]]]></code>
    </PossiblyNullArgument>
    <PossiblyNullReference>
      <code>getProperty</code>
      <code>getProperty</code>
      <code>getProperty</code>
      <code>getValue</code>
      <code>getValue</code>
      <code>getValue</code>
      <code>instantiate</code>
      <code>setValue</code>
      <code>setValue</code>
    </PossiblyNullReference>
    <PossiblyUndefinedArrayOffset>
      <code><![CDATA[$mapping['isOwningSide']]]></code>
      <code><![CDATA[$mapping['isOwningSide']]]></code>
      <code><![CDATA[$mapping['isOwningSide']]]></code>
      <code><![CDATA[$mapping['targetEntity']]]></code>
      <code><![CDATA[$table['name']]]></code>
    </PossiblyUndefinedArrayOffset>
    <PropertyNotSetInConstructor>
      <code>$idGenerator</code>
      <code>$table</code>
    </PropertyNotSetInConstructor>
    <RedundantCondition>
      <code>$mapping !== false</code>
      <code>$mapping !== false</code>
    </RedundantCondition>
    <RedundantFunctionCall>
      <code>array_values</code>
    </RedundantFunctionCall>
    <RedundantPropertyInitializationCheck>
      <code><![CDATA[$this->table]]></code>
      <code>null</code>
    </RedundantPropertyInitializationCheck>
  </file>
  <file src="lib/Doctrine/ORM/Mapping/ClassMetadataFactory.php">
    <ArgumentTypeCoercion>
      <code>$platformFamily</code>
      <code><![CDATA[new $definition['class']()]]></code>
    </ArgumentTypeCoercion>
    <InvalidArrayOffset>
      <code><![CDATA[$subClass->table[$indexType][$indexName]]]></code>
    </InvalidArrayOffset>
    <PossiblyInvalidIterator>
      <code><![CDATA[$parentClass->table[$indexType]]]></code>
    </PossiblyInvalidIterator>
    <PossiblyNullArgument>
      <code><![CDATA[$this->em]]></code>
      <code><![CDATA[$this->em]]></code>
    </PossiblyNullArgument>
    <PossiblyNullReference>
      <code>getAllClassNames</code>
      <code>getConfiguration</code>
      <code>getConfiguration</code>
      <code>getConfiguration</code>
      <code>getConnection</code>
      <code>hasListeners</code>
      <code>hasListeners</code>
      <code>loadMetadataForClass</code>
    </PossiblyNullReference>
    <RedundantCondition>
      <code><![CDATA[$parent->generatorType]]></code>
      <code><![CDATA[$parent->idGenerator]]></code>
    </RedundantCondition>
    <RedundantConditionGivenDocblockType>
      <code>assert($owningSide instanceof ManyToManyOwningSideMapping ||
            $owningSide instanceof OneToOneOwningSideMapping ||
            $owningSide instanceof ManyToOneAssociationMapping)</code>
    </RedundantConditionGivenDocblockType>
  </file>
  <file src="lib/Doctrine/ORM/Mapping/DefaultEntityListenerResolver.php">
    <InvalidStringClass>
      <code>new $className()</code>
    </InvalidStringClass>
    <PropertyTypeCoercion>
      <code><![CDATA[$this->instances]]></code>
    </PropertyTypeCoercion>
  </file>
  <file src="lib/Doctrine/ORM/Mapping/DefaultNamingStrategy.php">
    <PossiblyFalseOperand>
      <code><![CDATA[strrpos($className, '\\')]]></code>
    </PossiblyFalseOperand>
  </file>
  <file src="lib/Doctrine/ORM/Mapping/DefaultTypedFieldMapper.php">
    <LessSpecificReturnStatement>
      <code>$mapping</code>
    </LessSpecificReturnStatement>
    <MoreSpecificReturnType>
      <code>array</code>
    </MoreSpecificReturnType>
    <PropertyTypeCoercion>
      <code>array_merge(self::DEFAULT_TYPED_FIELD_MAPPINGS, $typedFieldMappings)</code>
    </PropertyTypeCoercion>
  </file>
  <file src="lib/Doctrine/ORM/Mapping/Driver/AttributeDriver.php">
    <InvalidArgument>
      <code>$mapping</code>
      <code><![CDATA[[
                            'sequenceName' => $seqGeneratorAttribute->sequenceName,
                            'allocationSize' => $seqGeneratorAttribute->allocationSize,
                            'initialValue' => $seqGeneratorAttribute->initialValue,
                        ]]]></code>
    </InvalidArgument>
    <LessSpecificReturnStatement>
      <code>$mapping</code>
    </LessSpecificReturnStatement>
    <MoreSpecificImplementedParamType>
      <code>$metadata</code>
    </MoreSpecificImplementedParamType>
    <MoreSpecificReturnType>
      <code>array{
     *                   fieldName: string,
     *                   type: mixed,
     *                   scale: int,
     *                   length: int,
     *                   unique: bool,
     *                   nullable: bool,
     *                   precision: int,
     *                   enumType?: class-string,
     *                   options?: mixed[],
     *                   columnName?: string,
     *                   columnDefinition?: string
     *               }</code>
    </MoreSpecificReturnType>
    <PossiblyNullArgument>
      <code>$listenerClassName</code>
    </PossiblyNullArgument>
    <RedundantCondition>
      <code><![CDATA[$metadata->getReflectionClass()]]></code>
    </RedundantCondition>
    <RedundantConditionGivenDocblockType>
      <code>assert($cacheAttribute instanceof Mapping\Cache)</code>
      <code>assert($method instanceof ReflectionMethod)</code>
      <code>assert($method instanceof ReflectionMethod)</code>
      <code>assert($property instanceof ReflectionProperty)</code>
    </RedundantConditionGivenDocblockType>
    <TypeDoesNotContainNull>
      <code><![CDATA[new ReflectionClass($metadata->name)]]></code>
    </TypeDoesNotContainNull>
  </file>
  <file src="lib/Doctrine/ORM/Mapping/Driver/DatabaseDriver.php">
    <DocblockTypeContradiction>
      <code>$metadata instanceof ClassMetadata</code>
    </DocblockTypeContradiction>
    <MoreSpecificImplementedParamType>
      <code>$metadata</code>
    </MoreSpecificImplementedParamType>
<<<<<<< HEAD
=======
    <MoreSpecificReturnType>
      <code>class-string</code>
    </MoreSpecificReturnType>
    <NoValue>
      <code>$metadata</code>
    </NoValue>
>>>>>>> 23d36c0d
    <PossiblyNullArrayAccess>
      <code><![CDATA[$this->tables[$tableName]]]></code>
      <code><![CDATA[$this->tables[$tableName]]]></code>
    </PossiblyNullArrayAccess>
    <PossiblyNullReference>
      <code>getColumns</code>
      <code>getColumns</code>
      <code>getIndexes</code>
    </PossiblyNullReference>
  </file>
  <file src="lib/Doctrine/ORM/Mapping/Driver/SimplifiedXmlDriver.php">
    <MissingParamType>
      <code>$fileExtension</code>
      <code>$prefixes</code>
    </MissingParamType>
  </file>
  <file src="lib/Doctrine/ORM/Mapping/Driver/XmlDriver.php">
    <ArgumentTypeCoercion>
      <code>$mapping</code>
      <code><![CDATA[(string) $xmlRoot['repository-class']]]></code>
      <code><![CDATA[isset($xmlRoot['repository-class']) ? (string) $xmlRoot['repository-class'] : null]]></code>
    </ArgumentTypeCoercion>
    <InvalidArgument>
      <code>$columnDef</code>
      <code><![CDATA[$this->cacheToArray($manyToManyElement->cache)]]></code>
      <code><![CDATA[$this->cacheToArray($manyToOneElement->cache)]]></code>
      <code><![CDATA[$this->cacheToArray($oneToManyElement->cache)]]></code>
      <code><![CDATA[$this->cacheToArray($oneToOneElement->cache)]]></code>
    </InvalidArgument>
    <InvalidPropertyAssignmentValue>
      <code><![CDATA[$metadata->table]]></code>
    </InvalidPropertyAssignmentValue>
    <InvalidPropertyFetch>
      <code><![CDATA[$xmlRoot->{'discriminator-column'}]]></code>
      <code><![CDATA[$xmlRoot->{'discriminator-map'}]]></code>
    </InvalidPropertyFetch>
    <InvalidReturnStatement>
      <code>$mapping</code>
      <code>$result</code>
      <code><![CDATA[[
            'usage'  => $usage,
            'region' => $region,
        ]]]></code>
    </InvalidReturnStatement>
    <InvalidReturnType>
      <code>array{
      *                   fieldName: string,
      *                   type?: string,
      *                   columnName?: string,
      *                   length?: int,
      *                   precision?: int,
      *                   scale?: int,
      *                   unique?: bool,
      *                   nullable?: bool,
      *                   notInsertable?: bool,
      *                   notUpdatable?: bool,
      *                   enumType?: string,
      *                   version?: bool,
      *                   columnDefinition?: string,
      *                   options?: array
      *               }</code>
      <code>array{usage: int|null, region?: string}</code>
      <code>loadMappingFile</code>
    </InvalidReturnType>
    <MoreSpecificImplementedParamType>
      <code>$metadata</code>
    </MoreSpecificImplementedParamType>
    <NoInterfaceProperties>
      <code><![CDATA[$xmlRoot->{'discriminator-column'}]]></code>
      <code><![CDATA[$xmlRoot->{'discriminator-map'}]]></code>
    </NoInterfaceProperties>
    <TypeDoesNotContainType>
      <code><![CDATA[$xmlRoot->getName() === 'embeddable']]></code>
      <code><![CDATA[$xmlRoot->getName() === 'entity']]></code>
      <code><![CDATA[$xmlRoot->getName() === 'mapped-superclass']]></code>
    </TypeDoesNotContainType>
  </file>
  <file src="lib/Doctrine/ORM/Mapping/ManyToManyInverseSideMapping.php">
    <PropertyNotSetInConstructor>
      <code>ManyToManyInverseSideMapping</code>
    </PropertyNotSetInConstructor>
  </file>
  <file src="lib/Doctrine/ORM/Mapping/ManyToManyOwningSideMapping.php">
    <PropertyNotSetInConstructor>
      <code>$joinTable</code>
    </PropertyNotSetInConstructor>
  </file>
  <file src="lib/Doctrine/ORM/Mapping/OneToManyAssociationMapping.php">
    <PropertyNotSetInConstructor>
      <code>OneToManyAssociationMapping</code>
    </PropertyNotSetInConstructor>
    <TypeDoesNotContainType>
      <code><![CDATA[isset($mapping->mappedBy)]]></code>
    </TypeDoesNotContainType>
  </file>
  <file src="lib/Doctrine/ORM/Mapping/OneToOneInverseSideMapping.php">
    <PropertyNotSetInConstructor>
      <code>OneToOneInverseSideMapping</code>
    </PropertyNotSetInConstructor>
  </file>
  <file src="lib/Doctrine/ORM/Mapping/ReflectionEmbeddedProperty.php">
    <MethodSignatureMismatch>
      <code>$object</code>
    </MethodSignatureMismatch>
    <PropertyNotSetInConstructor>
      <code>ReflectionEmbeddedProperty</code>
      <code>ReflectionEmbeddedProperty</code>
    </PropertyNotSetInConstructor>
  </file>
  <file src="lib/Doctrine/ORM/Mapping/ReflectionEnumProperty.php">
    <MethodSignatureMismatch>
      <code>$object</code>
    </MethodSignatureMismatch>
    <PropertyNotSetInConstructor>
      <code>ReflectionEnumProperty</code>
      <code>ReflectionEnumProperty</code>
    </PropertyNotSetInConstructor>
  </file>
  <file src="lib/Doctrine/ORM/Mapping/ReflectionReadonlyProperty.php">
    <PropertyNotSetInConstructor>
      <code>ReflectionReadonlyProperty</code>
      <code>ReflectionReadonlyProperty</code>
    </PropertyNotSetInConstructor>
  </file>
  <file src="lib/Doctrine/ORM/Mapping/ToOneInverseSideMapping.php">
    <LessSpecificReturnStatement>
      <code>$mapping</code>
    </LessSpecificReturnStatement>
    <MoreSpecificReturnType>
      <code>static</code>
    </MoreSpecificReturnType>
  </file>
  <file src="lib/Doctrine/ORM/Mapping/ToOneOwningSideMapping.php">
    <LessSpecificReturnStatement>
      <code>$instance</code>
      <code>$mapping</code>
    </LessSpecificReturnStatement>
    <MoreSpecificReturnType>
      <code>static</code>
      <code>static</code>
    </MoreSpecificReturnType>
  </file>
  <file src="lib/Doctrine/ORM/Mapping/UnderscoreNamingStrategy.php">
    <PossiblyFalseOperand>
      <code><![CDATA[strrpos($className, '\\')]]></code>
    </PossiblyFalseOperand>
  </file>
  <file src="lib/Doctrine/ORM/NativeQuery.php">
    <PropertyNotSetInConstructor>
      <code>$sql</code>
    </PropertyNotSetInConstructor>
  </file>
  <file src="lib/Doctrine/ORM/PersistentCollection.php">
    <ImplementedReturnTypeMismatch>
      <code><![CDATA[Collection<TKey, T>]]></code>
    </ImplementedReturnTypeMismatch>
    <InvalidReturnStatement>
      <code><![CDATA[$association->fetch === ClassMetadata::FETCH_EXTRA_LAZY
            ? new LazyCriteriaCollection($persister, $criteria)
            : new ArrayCollection($persister->loadCriteria($criteria))]]></code>
      <code><![CDATA[$this->em->find($this->typeClass->name, $key)]]></code>
    </InvalidReturnStatement>
    <InvalidReturnType>
      <code><![CDATA[Collection<TKey, T>]]></code>
    </InvalidReturnType>
    <LessSpecificReturnStatement>
      <code><![CDATA[$this->unwrap()->matching($criteria)]]></code>
    </LessSpecificReturnStatement>
    <ParamNameMismatch>
      <code>$value</code>
      <code>$value</code>
    </ParamNameMismatch>
    <PossiblyNullArgument>
      <code><![CDATA[$this->backRefFieldName]]></code>
    </PossiblyNullArgument>
    <PossiblyNullReference>
      <code>setValue</code>
      <code>setValue</code>
    </PossiblyNullReference>
    <UndefinedMethod>
      <code><![CDATA[[$this->unwrap(), 'add']]]></code>
    </UndefinedMethod>
  </file>
  <file src="lib/Doctrine/ORM/Persisters/Collection/ManyToManyPersister.php">
    <PossiblyNullArgument>
      <code><![CDATA[$collection->getOwner()]]></code>
      <code><![CDATA[$collection->getOwner()]]></code>
      <code><![CDATA[$collection->getOwner()]]></code>
      <code><![CDATA[$collection->getOwner()]]></code>
      <code><![CDATA[$collection->getOwner()]]></code>
      <code><![CDATA[$collection->getOwner()]]></code>
      <code><![CDATA[$collection->getOwner()]]></code>
      <code>$owner</code>
    </PossiblyNullArgument>
    <PossiblyNullReference>
      <code>getFieldForColumn</code>
      <code>getFieldForColumn</code>
    </PossiblyNullReference>
  </file>
  <file src="lib/Doctrine/ORM/Persisters/Collection/OneToManyPersister.php">
    <PossiblyNullArgument>
      <code><![CDATA[$collection->getOwner()]]></code>
      <code><![CDATA[$collection->getOwner()]]></code>
      <code><![CDATA[$collection->getOwner()]]></code>
    </PossiblyNullArgument>
  </file>
  <file src="lib/Doctrine/ORM/Persisters/Entity/BasicEntityPersister.php">
    <DocblockTypeContradiction>
      <code>$value === null</code>
    </DocblockTypeContradiction>
    <InvalidArgument>
      <code>$hints</code>
      <code>$hints</code>
      <code><![CDATA[[Query::HINT_REFRESH => true]]]></code>
      <code><![CDATA[[UnitOfWork::HINT_DEFEREAGERLOAD => true]]]></code>
      <code><![CDATA[[UnitOfWork::HINT_DEFEREAGERLOAD => true]]]></code>
    </InvalidArgument>
    <LessSpecificReturnStatement>
      <code>$newValue</code>
      <code>[$params, $types]</code>
      <code>[$sqlParams, $sqlTypes]</code>
    </LessSpecificReturnStatement>
    <MoreSpecificReturnType>
      <code>array</code>
      <code>array</code>
      <code><![CDATA[list<mixed>]]></code>
    </MoreSpecificReturnType>
    <PossiblyNullReference>
      <code>getValue</code>
      <code>getValue</code>
      <code>getValue</code>
      <code>getValue</code>
      <code>getValue</code>
      <code>getValue</code>
      <code>setValue</code>
    </PossiblyNullReference>
    <PropertyTypeCoercion>
      <code><![CDATA[$this->currentPersisterContext->sqlTableAliases]]></code>
    </PropertyTypeCoercion>
  </file>
  <file src="lib/Doctrine/ORM/Proxy/DefaultProxyClassNameResolver.php">
    <LessSpecificReturnStatement>
      <code>$className</code>
      <code>substr($className, $pos + Proxy::MARKER_LENGTH + 2)</code>
    </LessSpecificReturnStatement>
    <MoreSpecificReturnType>
      <code>string</code>
    </MoreSpecificReturnType>
  </file>
  <file src="lib/Doctrine/ORM/Proxy/Autoloader.php">
    <ArgumentTypeCoercion>
      <code>$autoloader</code>
    </ArgumentTypeCoercion>
    <LessSpecificReturnStatement>
      <code>$autoloader</code>
    </LessSpecificReturnStatement>
    <MoreSpecificReturnType>
      <code>Closure(string): void</code>
    </MoreSpecificReturnType>
    <UnresolvableInclude>
      <code>require $file</code>
    </UnresolvableInclude>
  </file>
  <file src="lib/Doctrine/ORM/Proxy/ProxyFactory.php">
    <ArgumentTypeCoercion>
      <code>$classMetadata</code>
    </ArgumentTypeCoercion>
    <InvalidNullableReturnType>
      <code>Closure</code>
    </InvalidNullableReturnType>
    <InvalidPropertyAssignmentValue>
      <code><![CDATA[$this->proxyFactories]]></code>
    </InvalidPropertyAssignmentValue>
    <NoInterfaceProperties>
      <code><![CDATA[$metadata->isEmbeddedClass]]></code>
      <code><![CDATA[$metadata->isMappedSuperclass]]></code>
    </NoInterfaceProperties>
    <NullableReturnStatement>
      <code><![CDATA[$this->proxyFactories[$className] = $proxyFactory]]></code>
    </NullableReturnStatement>
    <PossiblyFalseArgument>
      <code>$i</code>
    </PossiblyFalseArgument>
    <PossiblyFalseOperand>
      <code>$i</code>
    </PossiblyFalseOperand>
    <TypeDoesNotContainType>
      <code><![CDATA[$autoGenerate < 0]]></code>
      <code><![CDATA[$autoGenerate > 4]]></code>
    </TypeDoesNotContainType>
    <UndefinedMethod>
      <code><![CDATA[self::createLazyGhost(static function (InternalProxy $object) use ($initializer, &$proxy): void {
                $initializer($object, $proxy);
            }, $skippedProperties)]]></code>
    </UndefinedMethod>
    <UnresolvableInclude>
      <code>require $fileName</code>
    </UnresolvableInclude>
  </file>
  <file src="lib/Doctrine/ORM/Query.php">
    <InvalidArgument>
      <code>$sqlParams</code>
    </InvalidArgument>
    <LessSpecificReturnStatement>
      <code><![CDATA[$this->parse()->getSqlExecutor()->getSqlStatements()]]></code>
    </LessSpecificReturnStatement>
    <MoreSpecificReturnType>
      <code><![CDATA[list<string>|string]]></code>
    </MoreSpecificReturnType>
    <PossiblyNullArgument>
      <code><![CDATA[$this->getDQL()]]></code>
    </PossiblyNullArgument>
    <PossiblyNullReference>
      <code>evictEntityRegion</code>
    </PossiblyNullReference>
    <PropertyNotSetInConstructor>
      <code>$parserResult</code>
    </PropertyNotSetInConstructor>
  </file>
  <file src="lib/Doctrine/ORM/Query/AST/Functions/BitAndFunction.php">
    <PossiblyInvalidPropertyAssignmentValue>
      <code><![CDATA[$parser->ArithmeticPrimary()]]></code>
      <code><![CDATA[$parser->ArithmeticPrimary()]]></code>
    </PossiblyInvalidPropertyAssignmentValue>
  </file>
  <file src="lib/Doctrine/ORM/Query/AST/Functions/BitOrFunction.php">
    <PossiblyInvalidPropertyAssignmentValue>
      <code><![CDATA[$parser->ArithmeticPrimary()]]></code>
      <code><![CDATA[$parser->ArithmeticPrimary()]]></code>
    </PossiblyInvalidPropertyAssignmentValue>
  </file>
  <file src="lib/Doctrine/ORM/Query/AST/Functions/DateAddFunction.php">
    <PossiblyInvalidPropertyAssignmentValue>
      <code><![CDATA[$parser->ArithmeticPrimary()]]></code>
      <code><![CDATA[$parser->ArithmeticPrimary()]]></code>
    </PossiblyInvalidPropertyAssignmentValue>
    <UndefinedPropertyFetch>
      <code><![CDATA[$this->unit->value]]></code>
    </UndefinedPropertyFetch>
  </file>
  <file src="lib/Doctrine/ORM/Query/AST/Functions/DateDiffFunction.php">
    <PossiblyInvalidPropertyAssignmentValue>
      <code><![CDATA[$parser->ArithmeticPrimary()]]></code>
      <code><![CDATA[$parser->ArithmeticPrimary()]]></code>
    </PossiblyInvalidPropertyAssignmentValue>
  </file>
  <file src="lib/Doctrine/ORM/Query/AST/Functions/DateSubFunction.php">
    <UndefinedPropertyFetch>
      <code><![CDATA[$this->unit->value]]></code>
    </UndefinedPropertyFetch>
  </file>
  <file src="lib/Doctrine/ORM/Query/AST/Functions/FunctionNode.php">
    <ParamNameMismatch>
      <code>$sqlWalker</code>
    </ParamNameMismatch>
  </file>
  <file src="lib/Doctrine/ORM/Query/AST/Functions/LocateFunction.php">
    <PossiblyInvalidArgument>
      <code><![CDATA[$this->simpleArithmeticExpression]]></code>
    </PossiblyInvalidArgument>
  </file>
  <file src="lib/Doctrine/ORM/Query/AST/JoinClassPathExpression.php">
    <UndefinedMethod>
      <code>walkJoinPathExpression</code>
    </UndefinedMethod>
  </file>
  <file src="lib/Doctrine/ORM/Query/AST/JoinVariableDeclaration.php">
    <UndefinedMethod>
      <code>walkJoinVariableDeclaration</code>
    </UndefinedMethod>
  </file>
<<<<<<< HEAD
=======
  <file src="lib/Doctrine/ORM/Query/AST/LikeExpression.php">
    <ParamNameMismatch>
      <code>$sqlWalker</code>
    </ParamNameMismatch>
  </file>
  <file src="lib/Doctrine/ORM/Query/AST/NewObjectExpression.php">
    <ParamNameMismatch>
      <code>$sqlWalker</code>
    </ParamNameMismatch>
  </file>
  <file src="lib/Doctrine/ORM/Query/AST/NullComparisonExpression.php">
    <ParamNameMismatch>
      <code>$sqlWalker</code>
    </ParamNameMismatch>
  </file>
  <file src="lib/Doctrine/ORM/Query/AST/NullIfExpression.php">
    <ParamNameMismatch>
      <code>$sqlWalker</code>
    </ParamNameMismatch>
  </file>
  <file src="lib/Doctrine/ORM/Query/AST/OrderByClause.php">
    <ParamNameMismatch>
      <code>$sqlWalker</code>
    </ParamNameMismatch>
  </file>
  <file src="lib/Doctrine/ORM/Query/AST/OrderByItem.php">
    <ParamNameMismatch>
      <code>$sqlWalker</code>
    </ParamNameMismatch>
  </file>
  <file src="lib/Doctrine/ORM/Query/AST/QuantifiedExpression.php">
    <ParamNameMismatch>
      <code>$sqlWalker</code>
    </ParamNameMismatch>
  </file>
  <file src="lib/Doctrine/ORM/Query/AST/SelectClause.php">
    <ParamNameMismatch>
      <code>$sqlWalker</code>
    </ParamNameMismatch>
  </file>
  <file src="lib/Doctrine/ORM/Query/AST/SelectExpression.php">
    <ParamNameMismatch>
      <code>$sqlWalker</code>
    </ParamNameMismatch>
  </file>
  <file src="lib/Doctrine/ORM/Query/AST/SelectStatement.php">
    <ParamNameMismatch>
      <code>$sqlWalker</code>
    </ParamNameMismatch>
  </file>
  <file src="lib/Doctrine/ORM/Query/AST/SimpleArithmeticExpression.php">
    <ParamNameMismatch>
      <code>$sqlWalker</code>
    </ParamNameMismatch>
  </file>
  <file src="lib/Doctrine/ORM/Query/AST/SimpleCaseExpression.php">
    <ParamNameMismatch>
      <code>$sqlWalker</code>
    </ParamNameMismatch>
    <PossiblyNullPropertyAssignmentValue>
      <code>null</code>
    </PossiblyNullPropertyAssignmentValue>
  </file>
  <file src="lib/Doctrine/ORM/Query/AST/SimpleSelectClause.php">
    <ParamNameMismatch>
      <code>$sqlWalker</code>
    </ParamNameMismatch>
  </file>
  <file src="lib/Doctrine/ORM/Query/AST/SimpleSelectExpression.php">
    <ParamNameMismatch>
      <code>$sqlWalker</code>
    </ParamNameMismatch>
  </file>
>>>>>>> 23d36c0d
  <file src="lib/Doctrine/ORM/Query/AST/SimpleWhenClause.php">
    <UndefinedMethod>
      <code>walkWhenClauseExpression</code>
    </UndefinedMethod>
  </file>
  <file src="lib/Doctrine/ORM/Query/AST/WhenClause.php">
    <UndefinedMethod>
      <code>walkWhenClauseExpression</code>
    </UndefinedMethod>
  </file>
  <file src="lib/Doctrine/ORM/Query/Exec/MultiTableDeleteExecutor.php">
    <InvalidReturnStatement>
      <code>$numDeleted</code>
    </InvalidReturnStatement>
    <InvalidReturnType>
      <code>int</code>
    </InvalidReturnType>
    <PossiblyInvalidIterator>
      <code><![CDATA[$this->sqlStatements]]></code>
    </PossiblyInvalidIterator>
    <PropertyNotSetInConstructor>
      <code>MultiTableDeleteExecutor</code>
    </PropertyNotSetInConstructor>
    <UninitializedProperty>
      <code><![CDATA[$this->sqlStatements]]></code>
    </UninitializedProperty>
  </file>
  <file src="lib/Doctrine/ORM/Query/Exec/MultiTableUpdateExecutor.php">
    <InvalidArgument>
      <code>$paramTypes</code>
    </InvalidArgument>
    <InvalidReturnStatement>
      <code>$numUpdated</code>
    </InvalidReturnStatement>
    <InvalidReturnType>
      <code>int</code>
    </InvalidReturnType>
    <PossiblyInvalidIterator>
      <code><![CDATA[$this->sqlStatements]]></code>
    </PossiblyInvalidIterator>
    <PropertyNotSetInConstructor>
      <code>MultiTableUpdateExecutor</code>
    </PropertyNotSetInConstructor>
    <PropertyTypeCoercion>
      <code><![CDATA[$this->sqlStatements]]></code>
    </PropertyTypeCoercion>
    <UninitializedProperty>
      <code><![CDATA[$this->sqlStatements]]></code>
    </UninitializedProperty>
  </file>
  <file src="lib/Doctrine/ORM/Query/Exec/SingleSelectExecutor.php">
    <PossiblyInvalidArgument>
      <code><![CDATA[$this->sqlStatements]]></code>
    </PossiblyInvalidArgument>
  </file>
  <file src="lib/Doctrine/ORM/Query/Exec/SingleTableDeleteUpdateExecutor.php">
    <InvalidReturnStatement>
      <code><![CDATA[$conn->executeStatement($this->sqlStatements, $params, $types)]]></code>
    </InvalidReturnStatement>
    <InvalidReturnType>
      <code>int</code>
    </InvalidReturnType>
    <PossiblyInvalidArgument>
      <code><![CDATA[$this->sqlStatements]]></code>
    </PossiblyInvalidArgument>
    <PropertyNotSetInConstructor>
      <code>SingleTableDeleteUpdateExecutor</code>
    </PropertyNotSetInConstructor>
  </file>
  <file src="lib/Doctrine/ORM/Query/Expr/Andx.php">
    <NonInvariantDocblockPropertyType>
      <code>$allowedClasses</code>
      <code>$parts</code>
    </NonInvariantDocblockPropertyType>
  </file>
<<<<<<< HEAD
=======
  <file src="lib/Doctrine/ORM/Query/Expr/Composite.php">
    <PossiblyInvalidCast>
      <code>$part</code>
    </PossiblyInvalidCast>
  </file>
>>>>>>> 23d36c0d
  <file src="lib/Doctrine/ORM/Query/Expr/Func.php">
    <LessSpecificReturnStatement>
      <code><![CDATA[$this->arguments]]></code>
    </LessSpecificReturnStatement>
    <MoreSpecificReturnType>
      <code><![CDATA[list<mixed>]]></code>
    </MoreSpecificReturnType>
  </file>
  <file src="lib/Doctrine/ORM/Query/Expr/GroupBy.php">
    <NonInvariantDocblockPropertyType>
      <code>$parts</code>
    </NonInvariantDocblockPropertyType>
  </file>
  <file src="lib/Doctrine/ORM/Query/Expr/Join.php">
    <PossiblyNullArgument>
      <code><![CDATA[$this->conditionType]]></code>
    </PossiblyNullArgument>
  </file>
  <file src="lib/Doctrine/ORM/Query/Expr/Literal.php">
    <NonInvariantDocblockPropertyType>
      <code>$parts</code>
    </NonInvariantDocblockPropertyType>
  </file>
  <file src="lib/Doctrine/ORM/Query/Expr/Orx.php">
    <NonInvariantDocblockPropertyType>
      <code>$allowedClasses</code>
      <code>$parts</code>
    </NonInvariantDocblockPropertyType>
  </file>
  <file src="lib/Doctrine/ORM/Query/Expr/Select.php">
    <NonInvariantDocblockPropertyType>
      <code>$allowedClasses</code>
      <code>$parts</code>
    </NonInvariantDocblockPropertyType>
  </file>
  <file src="lib/Doctrine/ORM/Query/Filter/SQLFilter.php">
<<<<<<< HEAD
=======
    <MissingClosureParamType>
      <code>$value</code>
    </MissingClosureParamType>
    <MissingClosureReturnType>
      <code>static function ($value) use ($connection, $param) {</code>
    </MissingClosureReturnType>
>>>>>>> 23d36c0d
    <PropertyTypeCoercion>
      <code><![CDATA[$this->parameters]]></code>
    </PropertyTypeCoercion>
  </file>
  <file src="lib/Doctrine/ORM/Query/Parser.php">
    <ArgumentTypeCoercion>
      <code>$stringPattern</code>
    </ArgumentTypeCoercion>
    <InvalidNullableReturnType>
      <code>AST\SelectStatement|AST\UpdateStatement|AST\DeleteStatement</code>
    </InvalidNullableReturnType>
    <InvalidPropertyAssignmentValue>
      <code><![CDATA[$this->queryComponents]]></code>
    </InvalidPropertyAssignmentValue>
    <InvalidStringClass>
      <code>new $functionClass($functionName)</code>
      <code>new $functionClass($functionName)</code>
      <code>new $functionClass($functionName)</code>
    </InvalidStringClass>
    <LessSpecificReturnStatement>
      <code>$function</code>
      <code>$function</code>
      <code>$function</code>
    </LessSpecificReturnStatement>
    <NullableReturnStatement>
      <code>$statement</code>
    </NullableReturnStatement>
    <PossiblyFalseArgument>
      <code><![CDATA[strrpos($fromClassName, '\\')]]></code>
    </PossiblyFalseArgument>
    <PossiblyInvalidArgument>
      <code>$AST</code>
      <code>$expr</code>
      <code><![CDATA[$this->lexer->getLiteral($token)]]></code>
      <code><![CDATA[$this->lexer->getLiteral($token)]]></code>
      <code><![CDATA[$this->lexer->getLiteral($token)]]></code>
    </PossiblyInvalidArgument>
    <PossiblyNullArgument>
      <code>$dql</code>
      <code><![CDATA[$this->query->getDQL()]]></code>
      <code><![CDATA[$token->value]]></code>
    </PossiblyNullArgument>
    <PossiblyNullPropertyFetch>
      <code><![CDATA[$lookaheadType->value]]></code>
      <code><![CDATA[$lookaheadType->value]]></code>
      <code><![CDATA[$this->lexer->glimpse()->type]]></code>
      <code><![CDATA[$token->value]]></code>
      <code><![CDATA[$token->value]]></code>
    </PossiblyNullPropertyFetch>
    <RedundantCondition>
      <code><![CDATA[$token->value === TokenType::T_IDENTIFIER->value]]></code>
    </RedundantCondition>
  </file>
  <file src="lib/Doctrine/ORM/Query/QueryExpressionVisitor.php">
    <InvalidReturnStatement>
      <code><![CDATA[new ArrayCollection($this->parameters)]]></code>
    </InvalidReturnStatement>
    <InvalidReturnType>
      <code><![CDATA[ArrayCollection<int, mixed>]]></code>
    </InvalidReturnType>
    <RedundantConditionGivenDocblockType>
      <code>Comparison::EQ</code>
    </RedundantConditionGivenDocblockType>
<<<<<<< HEAD
=======
  </file>
  <file src="lib/Doctrine/ORM/Query/ResultSetMappingBuilder.php">
    <ArgumentTypeCoercion>
      <code>$class</code>
    </ArgumentTypeCoercion>
    <DeprecatedMethod>
      <code>addNamedNativeQueryEntityResultMapping</code>
      <code>addNamedNativeQueryEntityResultMapping</code>
      <code>addNamedNativeQueryResultClassMapping</code>
      <code>addNamedNativeQueryResultSetMapping</code>
    </DeprecatedMethod>
    <PossiblyUndefinedArrayOffset>
      <code><![CDATA[$associationMapping['joinColumns']]]></code>
      <code><![CDATA[$associationMapping['joinColumns']]]></code>
      <code><![CDATA[$associationMapping['joinColumns']]]></code>
    </PossiblyUndefinedArrayOffset>
>>>>>>> 23d36c0d
  </file>
  <file src="lib/Doctrine/ORM/Query/SqlWalker.php">
    <DocblockTypeContradiction>
      <code>throw QueryException::invalidLiteral($literal)</code>
    </DocblockTypeContradiction>
<<<<<<< HEAD
=======
    <ImplementedReturnTypeMismatch>
      <code>string</code>
      <code>string</code>
      <code>string</code>
      <code>string</code>
      <code>string</code>
      <code>string</code>
      <code>string</code>
      <code>string</code>
      <code>string</code>
      <code>string</code>
      <code>string</code>
      <code>string</code>
      <code>string</code>
      <code>string</code>
      <code>string</code>
      <code>string</code>
      <code>string</code>
      <code>string</code>
      <code>string</code>
      <code>string</code>
      <code>string</code>
      <code>string</code>
      <code>string</code>
      <code>string</code>
      <code>string</code>
      <code>string</code>
      <code>string</code>
      <code>string</code>
      <code>string</code>
      <code>string</code>
      <code>string</code>
      <code>string</code>
      <code>string</code>
      <code>string</code>
      <code>string</code>
      <code>string</code>
      <code>string</code>
      <code>string</code>
      <code>string</code>
      <code>string</code>
      <code>string</code>
      <code>string</code>
      <code>string</code>
      <code>string</code>
      <code>string</code>
      <code>string</code>
    </ImplementedReturnTypeMismatch>
    <ImplicitToStringCast>
      <code>$expr</code>
    </ImplicitToStringCast>
    <InvalidArrayOffset>
      <code><![CDATA[$this->queryComponents[$expression]]]></code>
    </InvalidArrayOffset>
    <InvalidNullableReturnType>
      <code>string</code>
    </InvalidNullableReturnType>
    <MoreSpecificImplementedParamType>
      <code>$query</code>
    </MoreSpecificImplementedParamType>
    <NoValue>
      <code>$expression</code>
    </NoValue>
>>>>>>> 23d36c0d
    <PossiblyInvalidArgument>
      <code>$expr</code>
    </PossiblyInvalidArgument>
    <PossiblyNullArgument>
      <code><![CDATA[$arithmeticExpr->simpleArithmeticExpression]]></code>
      <code><![CDATA[$arithmeticExpr->subselect]]></code>
      <code>$condExpr</code>
      <code><![CDATA[$generalCaseExpression->elseScalarExpression]]></code>
      <code><![CDATA[$identificationVariableDecl->rangeVariableDeclaration]]></code>
      <code><![CDATA[$simpleCaseExpression->caseOperand]]></code>
      <code><![CDATA[$simpleCaseExpression->elseScalarExpression]]></code>
    </PossiblyNullArgument>
    <PossiblyNullArrayOffset>
      <code><![CDATA[$this->scalarResultAliasMap]]></code>
      <code><![CDATA[$this->scalarResultAliasMap]]></code>
    </PossiblyNullArrayOffset>
    <PossiblyNullReference>
      <code>dispatch</code>
    </PossiblyNullReference>
  </file>
  <file src="lib/Doctrine/ORM/QueryBuilder.php">
    <ArgumentTypeCoercion>
      <code>$having</code>
      <code>$having</code>
      <code>$where</code>
      <code>$where</code>
      <code><![CDATA[[$rootAlias => $join]]]></code>
      <code><![CDATA[[$rootAlias => $join]]]></code>
    </ArgumentTypeCoercion>
    <DeprecatedMethod>
      <code>getRootAlias</code>
      <code>getRootAlias</code>
    </DeprecatedMethod>
    <FalsableReturnStatement>
      <code><![CDATA[! $filteredParameters->isEmpty() ? $filteredParameters->first() : null]]></code>
    </FalsableReturnStatement>
    <InvalidFalsableReturnType>
      <code>Parameter|null</code>
    </InvalidFalsableReturnType>
    <InvalidPropertyAssignmentValue>
      <code>new ArrayCollection($parameters)</code>
    </InvalidPropertyAssignmentValue>
    <PossiblyFalseArgument>
      <code>$spacePos</code>
      <code>$spacePos</code>
    </PossiblyFalseArgument>
    <PossiblyFalseOperand>
      <code>$spacePos</code>
      <code>$spacePos</code>
    </PossiblyFalseOperand>
    <PossiblyInvalidIterator>
      <code>$dqlPart</code>
    </PossiblyInvalidIterator>
  </file>
  <file src="lib/Doctrine/ORM/Repository/DefaultRepositoryFactory.php">
    <InvalidReturnStatement>
      <code><![CDATA[$this->repositoryList[$repositoryHash] ??= $this->createRepository($entityManager, $entityName)]]></code>
    </InvalidReturnStatement>
    <InvalidReturnType>
      <code>EntityRepository</code>
    </InvalidReturnType>
    <UnsafeInstantiation>
      <code>new $repositoryClassName($entityManager, $metadata)</code>
    </UnsafeInstantiation>
  </file>
  <file src="lib/Doctrine/ORM/Tools/Console/Command/ClearCache/CollectionRegionCommand.php">
    <PossiblyNullReference>
      <code>evictAll</code>
    </PossiblyNullReference>
  </file>
  <file src="lib/Doctrine/ORM/Tools/Console/Command/ClearCache/EntityRegionCommand.php">
    <PossiblyNullReference>
      <code>evictAll</code>
    </PossiblyNullReference>
  </file>
  <file src="lib/Doctrine/ORM/Tools/Console/Command/GenerateProxiesCommand.php">
    <NoInterfaceProperties>
      <code><![CDATA[$metadata->name]]></code>
    </NoInterfaceProperties>
    <PossiblyNullArgument>
      <code><![CDATA[$em->getConfiguration()->getProxyDir()]]></code>
    </PossiblyNullArgument>
  </file>
  <file src="lib/Doctrine/ORM/Tools/Console/Command/InfoCommand.php">
    <PossiblyNullReference>
      <code>getAllClassNames</code>
    </PossiblyNullReference>
  </file>
  <file src="lib/Doctrine/ORM/Tools/Console/Command/MappingDescribeCommand.php">
    <ArgumentTypeCoercion>
      <code><![CDATA[$metadata->entityListeners]]></code>
    </ArgumentTypeCoercion>
    <PossiblyNullReference>
      <code>getAllClassNames</code>
    </PossiblyNullReference>
  </file>
  <file src="lib/Doctrine/ORM/Tools/Console/Command/SchemaTool/CreateCommand.php">
    <ArgumentTypeCoercion>
      <code>$metadatas</code>
      <code>$metadatas</code>
    </ArgumentTypeCoercion>
  </file>
  <file src="lib/Doctrine/ORM/Tools/Console/Command/SchemaTool/DropCommand.php">
    <ArgumentTypeCoercion>
      <code>$metadatas</code>
      <code>$metadatas</code>
      <code>$metadatas</code>
    </ArgumentTypeCoercion>
    <PossiblyNullArgument>
      <code><![CDATA[$this->getName()]]></code>
      <code><![CDATA[$this->getName()]]></code>
    </PossiblyNullArgument>
  </file>
  <file src="lib/Doctrine/ORM/Tools/Console/Command/SchemaTool/UpdateCommand.php">
    <ArgumentTypeCoercion>
      <code>$metadatas</code>
    </ArgumentTypeCoercion>
    <PossiblyNullArgument>
      <code><![CDATA[$this->getName()]]></code>
      <code><![CDATA[$this->getName()]]></code>
    </PossiblyNullArgument>
  </file>
  <file src="lib/Doctrine/ORM/Tools/Console/MetadataFilter.php">
    <InvalidArgument>
      <code>new ArrayIterator($metadatas)</code>
    </InvalidArgument>
    <MissingTemplateParam>
      <code>MetadataFilter</code>
    </MissingTemplateParam>
  </file>
  <file src="lib/Doctrine/ORM/Tools/DebugUnitOfWorkListener.php">
    <RedundantConditionGivenDocblockType>
      <code>$state === UnitOfWork::STATE_DETACHED</code>
    </RedundantConditionGivenDocblockType>
  </file>
  <file src="lib/Doctrine/ORM/Tools/Pagination/LimitSubqueryOutputWalker.php">
    <PossiblyFalseArgument>
      <code><![CDATA[strrpos($orderByItemString, ' ')]]></code>
    </PossiblyFalseArgument>
    <PossiblyNullIterator>
      <code><![CDATA[$orderByClause->orderByItems]]></code>
    </PossiblyNullIterator>
    <PossiblyNullPropertyAssignmentValue>
      <code><![CDATA[$AST->orderByClause]]></code>
    </PossiblyNullPropertyAssignmentValue>
    <PossiblyNullPropertyFetch>
      <code><![CDATA[$orderByClause->orderByItems]]></code>
    </PossiblyNullPropertyFetch>
  </file>
  <file src="lib/Doctrine/ORM/Tools/Pagination/Paginator.php">
    <ArgumentTypeCoercion>
      <code>$parameters</code>
    </ArgumentTypeCoercion>
  </file>
  <file src="lib/Doctrine/ORM/Tools/Pagination/RowNumberOverFunction.php">
    <PropertyNotSetInConstructor>
      <code>$orderByClause</code>
    </PropertyNotSetInConstructor>
  </file>
  <file src="lib/Doctrine/ORM/Tools/SchemaTool.php">
    <ArgumentTypeCoercion>
      <code>$classes</code>
    </ArgumentTypeCoercion>
    <MissingClosureParamType>
      <code>$asset</code>
    </MissingClosureParamType>
    <PossiblyNullArgument>
      <code>$referencedFieldName</code>
    </PossiblyNullArgument>
    <RedundantCondition>
      <code>is_numeric($indexName)</code>
    </RedundantCondition>
    <TypeDoesNotContainType>
      <code>$indexName</code>
    </TypeDoesNotContainType>
  </file>
  <file src="lib/Doctrine/ORM/UnitOfWork.php">
    <InvalidArgument>
      <code>$collectionToDelete</code>
      <code>$collectionToUpdate</code>
    </InvalidArgument>
    <InvalidPropertyAssignmentValue>
      <code><![CDATA[$this->entityChangeSets]]></code>
      <code><![CDATA[$this->entityChangeSets]]></code>
    </InvalidPropertyAssignmentValue>
    <NoValue>
      <code>$entityState</code>
      <code>$entityState</code>
      <code>$object</code>
    </NoValue>
    <PossiblyInvalidArgument>
      <code>$value</code>
    </PossiblyInvalidArgument>
    <PossiblyInvalidArrayOffset>
      <code><![CDATA[$this->identityMap[$rootClassName]]]></code>
    </PossiblyInvalidArrayOffset>
    <PossiblyNullArgument>
      <code><![CDATA[$class->getTypeOfField($class->getSingleIdentifierFieldName())]]></code>
      <code><![CDATA[$collection->getOwner()]]></code>
      <code><![CDATA[$collection->getOwner()]]></code>
      <code>$owner</code>
    </PossiblyNullArgument>
    <PossiblyNullReference>
      <code>buildCachedCollectionPersister</code>
      <code>buildCachedEntityPersister</code>
      <code>getCacheFactory</code>
      <code>getCacheFactory</code>
      <code>getValue</code>
      <code>getValue</code>
      <code>getValue</code>
      <code>getValue</code>
      <code>getValue</code>
      <code>getValue</code>
      <code>getValue</code>
      <code>getValue</code>
      <code>setValue</code>
      <code>setValue</code>
      <code>setValue</code>
      <code>setValue</code>
      <code>setValue</code>
      <code>setValue</code>
      <code>setValue</code>
      <code>setValue</code>
      <code>setValue</code>
      <code>setValue</code>
      <code>setValue</code>
      <code>setValue</code>
      <code>setValue</code>
    </PossiblyNullReference>
    <PossiblyUndefinedMethod>
      <code>unwrap</code>
      <code>unwrap</code>
      <code>unwrap</code>
    </PossiblyUndefinedMethod>
    <ReferenceConstraintViolation>
      <code>$visited</code>
    </ReferenceConstraintViolation>
  </file>
  <file src="lib/Doctrine/ORM/Utility/HierarchyDiscriminatorResolver.php">
    <NoInterfaceProperties>
      <code><![CDATA[$rootClassMetadata->name]]></code>
      <code><![CDATA[$rootClassMetadata->subClasses]]></code>
    </NoInterfaceProperties>
  </file>
</files><|MERGE_RESOLUTION|>--- conflicted
+++ resolved
@@ -302,16 +302,6 @@
       <code><![CDATA[$this->columnNames]]></code>
       <code><![CDATA[$this->columnNames]]></code>
     </DeprecatedProperty>
-<<<<<<< HEAD
-=======
-    <DocblockTypeContradiction>
-      <code><![CDATA[! $mapping['isOwningSide']]]></code>
-      <code><![CDATA[! $this->table]]></code>
-      <code><![CDATA[$this->table]]></code>
-      <code><![CDATA[isset($mapping['id']) && $mapping['id'] === true && ! $mapping['isOwningSide']]]></code>
-      <code><![CDATA[isset($mapping['orderBy']) && ! is_array($mapping['orderBy'])]]></code>
-    </DocblockTypeContradiction>
->>>>>>> 23d36c0d
     <InvalidArgument>
       <code>$mapping</code>
       <code>$mapping</code>
@@ -493,15 +483,6 @@
     <MoreSpecificImplementedParamType>
       <code>$metadata</code>
     </MoreSpecificImplementedParamType>
-<<<<<<< HEAD
-=======
-    <MoreSpecificReturnType>
-      <code>class-string</code>
-    </MoreSpecificReturnType>
-    <NoValue>
-      <code>$metadata</code>
-    </NoValue>
->>>>>>> 23d36c0d
     <PossiblyNullArrayAccess>
       <code><![CDATA[$this->tables[$tableName]]]></code>
       <code><![CDATA[$this->tables[$tableName]]]></code>
@@ -742,15 +723,6 @@
       <code><![CDATA[$this->currentPersisterContext->sqlTableAliases]]></code>
     </PropertyTypeCoercion>
   </file>
-  <file src="lib/Doctrine/ORM/Proxy/DefaultProxyClassNameResolver.php">
-    <LessSpecificReturnStatement>
-      <code>$className</code>
-      <code>substr($className, $pos + Proxy::MARKER_LENGTH + 2)</code>
-    </LessSpecificReturnStatement>
-    <MoreSpecificReturnType>
-      <code>string</code>
-    </MoreSpecificReturnType>
-  </file>
   <file src="lib/Doctrine/ORM/Proxy/Autoloader.php">
     <ArgumentTypeCoercion>
       <code>$autoloader</code>
@@ -764,6 +736,15 @@
     <UnresolvableInclude>
       <code>require $file</code>
     </UnresolvableInclude>
+  </file>
+  <file src="lib/Doctrine/ORM/Proxy/DefaultProxyClassNameResolver.php">
+    <LessSpecificReturnStatement>
+      <code>$className</code>
+      <code>substr($className, $pos + Proxy::MARKER_LENGTH + 2)</code>
+    </LessSpecificReturnStatement>
+    <MoreSpecificReturnType>
+      <code>string</code>
+    </MoreSpecificReturnType>
   </file>
   <file src="lib/Doctrine/ORM/Proxy/ProxyFactory.php">
     <ArgumentTypeCoercion>
@@ -873,82 +854,6 @@
       <code>walkJoinVariableDeclaration</code>
     </UndefinedMethod>
   </file>
-<<<<<<< HEAD
-=======
-  <file src="lib/Doctrine/ORM/Query/AST/LikeExpression.php">
-    <ParamNameMismatch>
-      <code>$sqlWalker</code>
-    </ParamNameMismatch>
-  </file>
-  <file src="lib/Doctrine/ORM/Query/AST/NewObjectExpression.php">
-    <ParamNameMismatch>
-      <code>$sqlWalker</code>
-    </ParamNameMismatch>
-  </file>
-  <file src="lib/Doctrine/ORM/Query/AST/NullComparisonExpression.php">
-    <ParamNameMismatch>
-      <code>$sqlWalker</code>
-    </ParamNameMismatch>
-  </file>
-  <file src="lib/Doctrine/ORM/Query/AST/NullIfExpression.php">
-    <ParamNameMismatch>
-      <code>$sqlWalker</code>
-    </ParamNameMismatch>
-  </file>
-  <file src="lib/Doctrine/ORM/Query/AST/OrderByClause.php">
-    <ParamNameMismatch>
-      <code>$sqlWalker</code>
-    </ParamNameMismatch>
-  </file>
-  <file src="lib/Doctrine/ORM/Query/AST/OrderByItem.php">
-    <ParamNameMismatch>
-      <code>$sqlWalker</code>
-    </ParamNameMismatch>
-  </file>
-  <file src="lib/Doctrine/ORM/Query/AST/QuantifiedExpression.php">
-    <ParamNameMismatch>
-      <code>$sqlWalker</code>
-    </ParamNameMismatch>
-  </file>
-  <file src="lib/Doctrine/ORM/Query/AST/SelectClause.php">
-    <ParamNameMismatch>
-      <code>$sqlWalker</code>
-    </ParamNameMismatch>
-  </file>
-  <file src="lib/Doctrine/ORM/Query/AST/SelectExpression.php">
-    <ParamNameMismatch>
-      <code>$sqlWalker</code>
-    </ParamNameMismatch>
-  </file>
-  <file src="lib/Doctrine/ORM/Query/AST/SelectStatement.php">
-    <ParamNameMismatch>
-      <code>$sqlWalker</code>
-    </ParamNameMismatch>
-  </file>
-  <file src="lib/Doctrine/ORM/Query/AST/SimpleArithmeticExpression.php">
-    <ParamNameMismatch>
-      <code>$sqlWalker</code>
-    </ParamNameMismatch>
-  </file>
-  <file src="lib/Doctrine/ORM/Query/AST/SimpleCaseExpression.php">
-    <ParamNameMismatch>
-      <code>$sqlWalker</code>
-    </ParamNameMismatch>
-    <PossiblyNullPropertyAssignmentValue>
-      <code>null</code>
-    </PossiblyNullPropertyAssignmentValue>
-  </file>
-  <file src="lib/Doctrine/ORM/Query/AST/SimpleSelectClause.php">
-    <ParamNameMismatch>
-      <code>$sqlWalker</code>
-    </ParamNameMismatch>
-  </file>
-  <file src="lib/Doctrine/ORM/Query/AST/SimpleSelectExpression.php">
-    <ParamNameMismatch>
-      <code>$sqlWalker</code>
-    </ParamNameMismatch>
-  </file>
->>>>>>> 23d36c0d
   <file src="lib/Doctrine/ORM/Query/AST/SimpleWhenClause.php">
     <UndefinedMethod>
       <code>walkWhenClauseExpression</code>
@@ -1024,14 +929,6 @@
       <code>$parts</code>
     </NonInvariantDocblockPropertyType>
   </file>
-<<<<<<< HEAD
-=======
-  <file src="lib/Doctrine/ORM/Query/Expr/Composite.php">
-    <PossiblyInvalidCast>
-      <code>$part</code>
-    </PossiblyInvalidCast>
-  </file>
->>>>>>> 23d36c0d
   <file src="lib/Doctrine/ORM/Query/Expr/Func.php">
     <LessSpecificReturnStatement>
       <code><![CDATA[$this->arguments]]></code>
@@ -1068,15 +965,6 @@
     </NonInvariantDocblockPropertyType>
   </file>
   <file src="lib/Doctrine/ORM/Query/Filter/SQLFilter.php">
-<<<<<<< HEAD
-=======
-    <MissingClosureParamType>
-      <code>$value</code>
-    </MissingClosureParamType>
-    <MissingClosureReturnType>
-      <code>static function ($value) use ($connection, $param) {</code>
-    </MissingClosureReturnType>
->>>>>>> 23d36c0d
     <PropertyTypeCoercion>
       <code><![CDATA[$this->parameters]]></code>
     </PropertyTypeCoercion>
@@ -1140,96 +1028,11 @@
     <RedundantConditionGivenDocblockType>
       <code>Comparison::EQ</code>
     </RedundantConditionGivenDocblockType>
-<<<<<<< HEAD
-=======
-  </file>
-  <file src="lib/Doctrine/ORM/Query/ResultSetMappingBuilder.php">
-    <ArgumentTypeCoercion>
-      <code>$class</code>
-    </ArgumentTypeCoercion>
-    <DeprecatedMethod>
-      <code>addNamedNativeQueryEntityResultMapping</code>
-      <code>addNamedNativeQueryEntityResultMapping</code>
-      <code>addNamedNativeQueryResultClassMapping</code>
-      <code>addNamedNativeQueryResultSetMapping</code>
-    </DeprecatedMethod>
-    <PossiblyUndefinedArrayOffset>
-      <code><![CDATA[$associationMapping['joinColumns']]]></code>
-      <code><![CDATA[$associationMapping['joinColumns']]]></code>
-      <code><![CDATA[$associationMapping['joinColumns']]]></code>
-    </PossiblyUndefinedArrayOffset>
->>>>>>> 23d36c0d
   </file>
   <file src="lib/Doctrine/ORM/Query/SqlWalker.php">
     <DocblockTypeContradiction>
       <code>throw QueryException::invalidLiteral($literal)</code>
     </DocblockTypeContradiction>
-<<<<<<< HEAD
-=======
-    <ImplementedReturnTypeMismatch>
-      <code>string</code>
-      <code>string</code>
-      <code>string</code>
-      <code>string</code>
-      <code>string</code>
-      <code>string</code>
-      <code>string</code>
-      <code>string</code>
-      <code>string</code>
-      <code>string</code>
-      <code>string</code>
-      <code>string</code>
-      <code>string</code>
-      <code>string</code>
-      <code>string</code>
-      <code>string</code>
-      <code>string</code>
-      <code>string</code>
-      <code>string</code>
-      <code>string</code>
-      <code>string</code>
-      <code>string</code>
-      <code>string</code>
-      <code>string</code>
-      <code>string</code>
-      <code>string</code>
-      <code>string</code>
-      <code>string</code>
-      <code>string</code>
-      <code>string</code>
-      <code>string</code>
-      <code>string</code>
-      <code>string</code>
-      <code>string</code>
-      <code>string</code>
-      <code>string</code>
-      <code>string</code>
-      <code>string</code>
-      <code>string</code>
-      <code>string</code>
-      <code>string</code>
-      <code>string</code>
-      <code>string</code>
-      <code>string</code>
-      <code>string</code>
-      <code>string</code>
-    </ImplementedReturnTypeMismatch>
-    <ImplicitToStringCast>
-      <code>$expr</code>
-    </ImplicitToStringCast>
-    <InvalidArrayOffset>
-      <code><![CDATA[$this->queryComponents[$expression]]]></code>
-    </InvalidArrayOffset>
-    <InvalidNullableReturnType>
-      <code>string</code>
-    </InvalidNullableReturnType>
-    <MoreSpecificImplementedParamType>
-      <code>$query</code>
-    </MoreSpecificImplementedParamType>
-    <NoValue>
-      <code>$expression</code>
-    </NoValue>
->>>>>>> 23d36c0d
     <PossiblyInvalidArgument>
       <code>$expr</code>
     </PossiblyInvalidArgument>
@@ -1418,7 +1221,6 @@
     <NoValue>
       <code>$entityState</code>
       <code>$entityState</code>
-      <code>$object</code>
     </NoValue>
     <PossiblyInvalidArgument>
       <code>$value</code>
