--- conflicted
+++ resolved
@@ -176,37 +176,10 @@
       <code>(bool) $flag</code>
     </RedundantCastGivenDocblockType>
   </file>
-<<<<<<< HEAD
-=======
-  <file src="lib/Doctrine/ORM/Decorator/EntityManagerDecorator.php">
-    <DeprecatedMethod occurrences="4">
-      <code>copy</code>
-      <code>getHydrator</code>
-      <code>transactional</code>
-      <code>transactional</code>
-    </DeprecatedMethod>
-    <MissingParamType occurrences="3">
-      <code>$entity</code>
-      <code>$lockMode</code>
-      <code>$lockVersion</code>
-    </MissingParamType>
-    <MissingReturnType occurrences="1">
-      <code>wrapInTransaction</code>
-    </MissingReturnType>
-    <MoreSpecificImplementedParamType occurrences="1">
-      <code>$className</code>
-    </MoreSpecificImplementedParamType>
-    <TooManyArguments occurrences="2">
-      <code>find</code>
-      <code>flush</code>
-    </TooManyArguments>
-  </file>
->>>>>>> 7029965d
   <file src="lib/Doctrine/ORM/EntityManager.php">
-    <ArgumentTypeCoercion occurrences="6">
+    <ArgumentTypeCoercion occurrences="5">
       <code>$className</code>
       <code>$connection</code>
-      <code>$entityName</code>
       <code>ltrim($className, '\\')</code>
       <code>ltrim($entityName, '\\')</code>
       <code>ltrim($entityName, '\\')</code>
@@ -236,23 +209,12 @@
       <code>ClassMetadataFactory</code>
       <code>Mapping\ClassMetadata</code>
     </InvalidReturnType>
-<<<<<<< HEAD
     <ParamNameMismatch occurrences="6">
-=======
-    <MissingReturnType occurrences="1">
-      <code>wrapInTransaction</code>
-    </MissingReturnType>
-    <ParamNameMismatch occurrences="6">
-      <code>$entity</code>
->>>>>>> 7029965d
       <code>$entity</code>
       <code>$entity</code>
       <code>$entity</code>
       <code>$entity</code>
-<<<<<<< HEAD
       <code>$entity</code>
-=======
->>>>>>> 7029965d
       <code>$entityName</code>
     </ParamNameMismatch>
     <PossiblyNullArgument occurrences="2">
