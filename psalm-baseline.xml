--- conflicted
+++ resolved
@@ -34,14 +34,6 @@
     <PossiblyNullReference occurrences="1">
       <code>getCacheFactory</code>
     </PossiblyNullReference>
-  </file>
-  <file src="lib/Doctrine/ORM/Cache/DefaultCacheFactory.php">
-    <InvalidNullableReturnType occurrences="1">
-      <code>string</code>
-    </InvalidNullableReturnType>
-    <NullableReturnStatement occurrences="1">
-      <code>$this-&gt;fileLockRegionDirectory</code>
-    </NullableReturnStatement>
   </file>
   <file src="lib/Doctrine/ORM/Cache/DefaultEntityHydrator.php">
     <PossiblyNullArrayOffset occurrences="1">
@@ -345,15 +337,9 @@
     <InvalidArrayOffset occurrences="1">
       <code>$subClass-&gt;table[$indexType][$indexName]</code>
     </InvalidArrayOffset>
-    <InvalidNullableReturnType occurrences="1">
-      <code>MappingDriver</code>
-    </InvalidNullableReturnType>
     <InvalidPropertyAssignmentValue occurrences="1">
       <code>$subClass-&gt;table</code>
     </InvalidPropertyAssignmentValue>
-    <NullableReturnStatement occurrences="1">
-      <code>$this-&gt;driver</code>
-    </NullableReturnStatement>
     <PossiblyInvalidArrayAssignment occurrences="1">
       <code>$subClass-&gt;table[$indexType][$indexName]</code>
     </PossiblyInvalidArrayAssignment>
@@ -1556,14 +1542,8 @@
     <PossiblyNullIterator occurrences="1">
       <code>$orderByClause-&gt;orderByItems</code>
     </PossiblyNullIterator>
-<<<<<<< HEAD
     <PossiblyNullPropertyAssignmentValue occurrences="1">
       <code>$AST-&gt;orderByClause</code>
-=======
-    <PossiblyNullPropertyAssignmentValue occurrences="2">
-      <code>$AST-&gt;orderByClause</code>
-      <code>$query-&gt;getMaxResults()</code>
->>>>>>> 72b1bf0c
     </PossiblyNullPropertyAssignmentValue>
     <PossiblyNullPropertyFetch occurrences="1">
       <code>$orderByClause-&gt;orderByItems</code>
