<?xml version="1.0" encoding="UTF-8"?>
<files psalm-version="5.0.0-rc1@8f39de9001c995eb203cee3399307570f322076a">
  <file src="lib/Doctrine/ORM/AbstractQuery.php">
    <FalsableReturnStatement occurrences="1">
      <code>! $filteredParameters-&gt;isEmpty() ? $filteredParameters-&gt;first() : null</code>
    </FalsableReturnStatement>
    <InvalidFalsableReturnType occurrences="1">
      <code>Parameter|null</code>
    </InvalidFalsableReturnType>
    <MissingClosureParamType occurrences="3">
      <code>$alias</code>
      <code>$data</code>
      <code>$data</code>
    </MissingClosureParamType>
    <PossiblyInvalidArgument occurrences="1">
      <code>$stmt</code>
    </PossiblyInvalidArgument>
    <PossiblyNullReference occurrences="2">
      <code>getCacheLogger</code>
      <code>getQueryCache</code>
    </PossiblyNullReference>
  </file>
  <file src="lib/Doctrine/ORM/Cache/CacheConfiguration.php">
    <PossiblyNullReference occurrences="1">
      <code>getTimestampRegion</code>
    </PossiblyNullReference>
  </file>
  <file src="lib/Doctrine/ORM/Cache/DefaultCache.php">
    <InvalidOperand occurrences="1">
      <code>! $association['type']</code>
    </InvalidOperand>
    <PossiblyNullPropertyAssignmentValue occurrences="1"/>
    <PossiblyNullReference occurrences="1">
      <code>getCacheFactory</code>
    </PossiblyNullReference>
  </file>
  <file src="lib/Doctrine/ORM/Cache/DefaultCacheFactory.php">
    <InvalidNullableReturnType occurrences="1">
      <code>string</code>
    </InvalidNullableReturnType>
    <NullableReturnStatement occurrences="1">
      <code>$this-&gt;fileLockRegionDirectory</code>
    </NullableReturnStatement>
  </file>
  <file src="lib/Doctrine/ORM/Cache/DefaultEntityHydrator.php">
    <InvalidScalarArgument occurrences="1">
      <code>$data</code>
    </InvalidScalarArgument>
    <PossiblyNullArrayOffset occurrences="1">
      <code>$targetClassMetadata-&gt;associationMappings</code>
    </PossiblyNullArrayOffset>
    <PossiblyUndefinedArrayOffset occurrences="3">
      <code>$assoc['joinColumnFieldNames']</code>
      <code>$assoc['targetToSourceKeyColumns']</code>
      <code>$owningAssociation['targetToSourceKeyColumns']</code>
    </PossiblyUndefinedArrayOffset>
    <UndefinedInterfaceMethod occurrences="1">
      <code>getCacheRegion</code>
    </UndefinedInterfaceMethod>
  </file>
  <file src="lib/Doctrine/ORM/Cache/DefaultQueryCache.php">
    <ArgumentTypeCoercion occurrences="4">
      <code>$assocKeys-&gt;identifiers[$assocIndex]</code>
      <code>$assocKeys-&gt;identifiers[$assocIndex]</code>
      <code>$cacheKeys-&gt;identifiers[$index]</code>
      <code>$cacheKeys-&gt;identifiers[$index]</code>
    </ArgumentTypeCoercion>
    <NoInterfaceProperties occurrences="2">
      <code>$assocEntry-&gt;class</code>
      <code>$assocEntry-&gt;class</code>
    </NoInterfaceProperties>
    <PossiblyNullReference occurrences="1">
      <code>getCacheLogger</code>
    </PossiblyNullReference>
    <RedundantCondition occurrences="1">
      <code>assert($cm instanceof ClassMetadata)</code>
    </RedundantCondition>
    <UndefinedInterfaceMethod occurrences="5">
      <code>getCacheRegion</code>
      <code>resolveAssociationEntries</code>
      <code>resolveAssociationEntries</code>
      <code>storeEntityCache</code>
      <code>storeEntityCache</code>
    </UndefinedInterfaceMethod>
  </file>
  <file src="lib/Doctrine/ORM/Cache/Persister/Collection/AbstractCollectionPersister.php">
    <ArgumentTypeCoercion occurrences="2">
      <code>$cache</code>
      <code>$entityKey</code>
    </ArgumentTypeCoercion>
    <NoInterfaceProperties occurrences="1">
      <code>$entry-&gt;identifiers</code>
    </NoInterfaceProperties>
    <PossiblyNullArgument occurrences="1">
      <code>$collection-&gt;getOwner()</code>
    </PossiblyNullArgument>
    <PossiblyNullReference occurrences="2">
      <code>buildCollectionHydrator</code>
      <code>getCacheFactory</code>
    </PossiblyNullReference>
  </file>
  <file src="lib/Doctrine/ORM/Cache/Persister/Collection/NonStrictReadWriteCachedCollectionPersister.php">
    <PossiblyNullArgument occurrences="2">
      <code>$collection-&gt;getOwner()</code>
      <code>$collection-&gt;getOwner()</code>
    </PossiblyNullArgument>
  </file>
  <file src="lib/Doctrine/ORM/Cache/Persister/Collection/ReadOnlyCachedCollectionPersister.php">
    <PossiblyNullArgument occurrences="1">
      <code>$collection-&gt;getOwner()</code>
    </PossiblyNullArgument>
  </file>
  <file src="lib/Doctrine/ORM/Cache/Persister/Collection/ReadWriteCachedCollectionPersister.php">
    <PossiblyNullArgument occurrences="2">
      <code>$collection-&gt;getOwner()</code>
      <code>$collection-&gt;getOwner()</code>
    </PossiblyNullArgument>
    <UndefinedInterfaceMethod occurrences="2">
      <code>lock</code>
      <code>lock</code>
    </UndefinedInterfaceMethod>
  </file>
  <file src="lib/Doctrine/ORM/Cache/Persister/Entity/AbstractEntityPersister.php">
    <ArgumentTypeCoercion occurrences="1">
      <code>$cacheEntry</code>
    </ArgumentTypeCoercion>
    <NoInterfaceProperties occurrences="1">
      <code>$cacheEntry-&gt;class</code>
    </NoInterfaceProperties>
    <PossiblyNullArgument occurrences="2">
      <code>$collection-&gt;getOwner()</code>
      <code>$collection-&gt;getOwner()</code>
    </PossiblyNullArgument>
    <PossiblyNullPropertyAssignmentValue occurrences="1">
      <code>$em-&gt;getCache()</code>
    </PossiblyNullPropertyAssignmentValue>
    <PossiblyNullReference occurrences="2">
      <code>getCacheFactory</code>
      <code>getTimestampRegion</code>
    </PossiblyNullReference>
    <RedundantConditionGivenDocblockType occurrences="1">
      <code>assert($metadata instanceof ClassMetadata)</code>
    </RedundantConditionGivenDocblockType>
    <UndefinedInterfaceMethod occurrences="9">
      <code>getCacheRegion</code>
      <code>getCacheRegion</code>
      <code>getCacheRegion</code>
      <code>getCacheRegion</code>
      <code>loadCollectionCache</code>
      <code>loadCollectionCache</code>
      <code>storeCollectionCache</code>
      <code>storeCollectionCache</code>
      <code>storeEntityCache</code>
    </UndefinedInterfaceMethod>
  </file>
  <file src="lib/Doctrine/ORM/Cache/Persister/Entity/ReadWriteCachedEntityPersister.php">
    <RedundantCondition occurrences="1">
      <code>$isChanged</code>
    </RedundantCondition>
    <UndefinedInterfaceMethod occurrences="2">
      <code>lock</code>
      <code>lock</code>
    </UndefinedInterfaceMethod>
  </file>
  <file src="lib/Doctrine/ORM/Cache/TimestampQueryCacheValidator.php">
    <NoInterfaceProperties occurrences="1">
      <code>$timestamp-&gt;time</code>
    </NoInterfaceProperties>
  </file>
  <file src="lib/Doctrine/ORM/Configuration.php">
    <ArgumentTypeCoercion occurrences="1">
      <code>$className</code>
    </ArgumentTypeCoercion>
<<<<<<< HEAD
=======
    <DeprecatedClass occurrences="2">
      <code>new CachedReader($reader, new ArrayCache())</code>
      <code>new SimpleAnnotationReader()</code>
    </DeprecatedClass>
    <DeprecatedMethod occurrences="3">
      <code>AnnotationRegistry::registerFile(__DIR__ . '/Mapping/Driver/DoctrineAnnotations.php')</code>
      <code>getMetadataCacheImpl</code>
      <code>getQueryCacheImpl</code>
    </DeprecatedMethod>
    <RedundantCastGivenDocblockType occurrences="1">
      <code>(bool) $flag</code>
    </RedundantCastGivenDocblockType>
  </file>
  <file src="lib/Doctrine/ORM/Decorator/EntityManagerDecorator.php">
    <DeprecatedMethod occurrences="4">
      <code>copy</code>
      <code>getHydrator</code>
      <code>transactional</code>
      <code>transactional</code>
    </DeprecatedMethod>
    <InvalidReturnStatement occurrences="1">
      <code>$this-&gt;wrapped-&gt;getClassMetadata($className)</code>
    </InvalidReturnStatement>
    <InvalidReturnType occurrences="1">
      <code>getClassMetadata</code>
    </InvalidReturnType>
    <MissingParamType occurrences="3">
      <code>$entity</code>
      <code>$lockMode</code>
      <code>$lockVersion</code>
    </MissingParamType>
    <MissingReturnType occurrences="1">
      <code>wrapInTransaction</code>
    </MissingReturnType>
    <MoreSpecificImplementedParamType occurrences="1">
      <code>$className</code>
    </MoreSpecificImplementedParamType>
    <TooManyArguments occurrences="2">
      <code>find</code>
      <code>flush</code>
    </TooManyArguments>
>>>>>>> 74986f1d
  </file>
  <file src="lib/Doctrine/ORM/EntityManager.php">
    <ArgumentTypeCoercion occurrences="1">
      <code>$className</code>
    </ArgumentTypeCoercion>
    <InvalidReturnStatement occurrences="10">
      <code>$entity</code>
      <code>$entity</code>
      <code>$entity</code>
      <code>$entity</code>
      <code>$entity instanceof $class-&gt;name ? $entity : null</code>
      <code>$entity instanceof $class-&gt;name ? $entity : null</code>
      <code>$persister-&gt;load($sortedId, null, null, [], $lockMode)</code>
      <code>$persister-&gt;loadById($sortedId)</code>
      <code>$this-&gt;metadataFactory</code>
      <code>$this-&gt;metadataFactory-&gt;getMetadataFor($className)</code>
    </InvalidReturnStatement>
    <InvalidReturnType occurrences="5">
      <code>ClassMetadataFactory</code>
      <code>Mapping\ClassMetadata</code>
      <code>object|null</code>
      <code>object|null</code>
      <code>object|null</code>
    </InvalidReturnType>
<<<<<<< HEAD
=======
    <MissingReturnType occurrences="1">
      <code>wrapInTransaction</code>
    </MissingReturnType>
    <ParamNameMismatch occurrences="7">
      <code>$entity</code>
      <code>$entity</code>
      <code>$entity</code>
      <code>$entity</code>
      <code>$entity</code>
      <code>$entityName</code>
      <code>$entityName</code>
    </ParamNameMismatch>
>>>>>>> 74986f1d
    <PossiblyNullArgument occurrences="2">
      <code>$config-&gt;getProxyDir()</code>
      <code>$config-&gt;getProxyNamespace()</code>
    </PossiblyNullArgument>
    <PossiblyNullReference occurrences="2">
      <code>createCache</code>
      <code>getCacheFactory</code>
    </PossiblyNullReference>
    <PropertyTypeCoercion occurrences="1">
      <code>new $metadataFactoryClassName()</code>
    </PropertyTypeCoercion>
    <RedundantCast occurrences="1">
      <code>(string) $hydrationMode</code>
<<<<<<< HEAD
    </RedundantCast>
=======
    </RedundantCastGivenDocblockType>
    <RedundantCondition occurrences="2">
      <code>$repository instanceof EntityRepository</code>
      <code>is_object($connection)</code>
    </RedundantCondition>
    <TypeDoesNotContainType occurrences="1">
      <code>': "' . $connection . '"'</code>
    </TypeDoesNotContainType>
>>>>>>> 74986f1d
    <UnsafeInstantiation occurrences="1">
      <code>new $class($this)</code>
    </UnsafeInstantiation>
  </file>
  <file src="lib/Doctrine/ORM/EntityRepository.php">
    <InvalidReturnStatement occurrences="2">
      <code>$persister-&gt;load($criteria, null, null, [], null, 1, $orderBy)</code>
      <code>new LazyCriteriaCollection($persister, $criteria)</code>
    </InvalidReturnStatement>
    <InvalidReturnType occurrences="2">
      <code>AbstractLazyCollection&lt;int, T&gt;&amp;Selectable&lt;int, T&gt;</code>
      <code>T|null</code>
    </InvalidReturnType>
  </file>
  <file src="lib/Doctrine/ORM/Event/OnClassMetadataNotFoundEventArgs.php">
    <RedundantCastGivenDocblockType occurrences="1">
      <code>(string) $className</code>
    </RedundantCastGivenDocblockType>
  </file>
  <file src="lib/Doctrine/ORM/Id/AssignedGenerator.php">
    <PossiblyNullArgument occurrences="1">
      <code>$entity</code>
    </PossiblyNullArgument>
  </file>
<<<<<<< HEAD
=======
  <file src="lib/Doctrine/ORM/Id/SequenceGenerator.php">
    <MethodSignatureMustProvideReturnType occurrences="2">
      <code>serialize</code>
      <code>unserialize</code>
    </MethodSignatureMustProvideReturnType>
  </file>
  <file src="lib/Doctrine/ORM/Id/TableGenerator.php">
    <PossiblyFalseOperand occurrences="3">
      <code>$currentLevel</code>
      <code>$this-&gt;_nextValue</code>
      <code>$this-&gt;_nextValue</code>
    </PossiblyFalseOperand>
    <UndefinedMethod occurrences="2">
      <code>getTableHiLoCurrentValSql</code>
      <code>getTableHiLoUpdateNextValSql</code>
    </UndefinedMethod>
  </file>
>>>>>>> 74986f1d
  <file src="lib/Doctrine/ORM/Internal/CommitOrderCalculator.php">
    <RedundantCondition occurrences="2">
      <code>$vertex-&gt;state !== self::VISITED</code>
      <code>$vertex-&gt;state !== self::VISITED</code>
    </RedundantCondition>
  </file>
  <file src="lib/Doctrine/ORM/Internal/Hydration/AbstractHydrator.php">
    <PossiblyUndefinedArrayOffset occurrences="2">
      <code>$class-&gt;associationMappings[$fieldName]['joinColumns']</code>
      <code>$class-&gt;associationMappings[$fieldName]['joinColumns']</code>
    </PossiblyUndefinedArrayOffset>
    <ReferenceConstraintViolation occurrences="2">
      <code>return $rowData;</code>
      <code>return $rowData;</code>
    </ReferenceConstraintViolation>
  </file>
  <file src="lib/Doctrine/ORM/Internal/Hydration/ArrayHydrator.php">
    <PossiblyInvalidArgument occurrences="1">
      <code>$index</code>
    </PossiblyInvalidArgument>
    <PossiblyNullArgument occurrences="1">
      <code>$index</code>
    </PossiblyNullArgument>
    <PossiblyNullArrayAssignment occurrences="2">
      <code>$result[$resultKey]</code>
      <code>$result[$resultKey]</code>
    </PossiblyNullArrayAssignment>
    <PossiblyUndefinedArrayOffset occurrences="1">
      <code>$newObject['args']</code>
    </PossiblyUndefinedArrayOffset>
    <ReferenceConstraintViolation occurrences="1">
      <code>$result</code>
    </ReferenceConstraintViolation>
    <ReferenceReusedFromConfusingScope occurrences="1">
      <code>$baseElement</code>
    </ReferenceReusedFromConfusingScope>
    <UnsupportedReferenceUsage occurrences="2">
      <code>$baseElement =&amp; $this-&gt;_resultPointers[$parent][key($first)]</code>
      <code>$this-&gt;_resultPointers[$dqlAlias] =&amp; $coll[key($coll)]</code>
    </UnsupportedReferenceUsage>
  </file>
<<<<<<< HEAD
=======
  <file src="lib/Doctrine/ORM/Internal/Hydration/IterableResult.php">
    <ImplementedReturnTypeMismatch occurrences="1">
      <code>mixed[]|false</code>
    </ImplementedReturnTypeMismatch>
    <MissingTemplateParam occurrences="1">
      <code>Iterator</code>
    </MissingTemplateParam>
    <PossiblyFalsePropertyAssignmentValue occurrences="2">
      <code>$this-&gt;_hydrator-&gt;hydrateRow()</code>
      <code>$this-&gt;next()</code>
    </PossiblyFalsePropertyAssignmentValue>
    <RedundantConditionGivenDocblockType occurrences="1">
      <code>$this-&gt;_current !== false</code>
    </RedundantConditionGivenDocblockType>
  </file>
>>>>>>> 74986f1d
  <file src="lib/Doctrine/ORM/Internal/Hydration/ObjectHydrator.php">
    <PossiblyFalseArgument occurrences="1">
      <code>$index</code>
    </PossiblyFalseArgument>
    <PossiblyInvalidArgument occurrences="7">
      <code>$parentObject</code>
      <code>$parentObject</code>
      <code>$parentObject</code>
      <code>$parentObject</code>
      <code>$parentObject</code>
      <code>$parentObject</code>
      <code>$parentObject</code>
    </PossiblyInvalidArgument>
    <PossiblyNullArgument occurrences="1">
      <code>$relation['mappedBy']</code>
    </PossiblyNullArgument>
    <PossiblyNullArrayOffset occurrences="1">
      <code>$targetClass-&gt;reflFields</code>
    </PossiblyNullArrayOffset>
    <PossiblyNullReference occurrences="6">
      <code>getValue</code>
      <code>getValue</code>
      <code>getValue</code>
      <code>setValue</code>
      <code>setValue</code>
      <code>setValue</code>
    </PossiblyNullReference>
    <PossiblyUndefinedArrayOffset occurrences="3">
      <code>$class-&gt;associationMappings[$class-&gt;identifier[0]]['joinColumns']</code>
      <code>$class-&gt;associationMappings[$fieldName]['joinColumns']</code>
      <code>$newObject['args']</code>
    </PossiblyUndefinedArrayOffset>
  </file>
  <file src="lib/Doctrine/ORM/Mapping/Builder/ClassMetadataBuilder.php">
    <ArgumentTypeCoercion occurrences="1">
      <code>$repositoryClassName</code>
    </ArgumentTypeCoercion>
  </file>
  <file src="lib/Doctrine/ORM/Mapping/Builder/EntityListenerBuilder.php">
    <PossiblyNullArgument occurrences="1">
      <code>$class</code>
    </PossiblyNullArgument>
  </file>
  <file src="lib/Doctrine/ORM/Mapping/ClassMetadata.php">
    <PropertyNotSetInConstructor occurrences="2">
      <code>ClassMetadata</code>
      <code>ClassMetadata</code>
    </PropertyNotSetInConstructor>
  </file>
  <file src="lib/Doctrine/ORM/Mapping/ClassMetadataFactory.php">
    <ArgumentTypeCoercion occurrences="2">
      <code>$nonSuperclassParents</code>
      <code>new $definition['class']()</code>
    </ArgumentTypeCoercion>
    <InvalidArrayOffset occurrences="1">
      <code>$subClass-&gt;table[$indexType][$indexName]</code>
    </InvalidArrayOffset>
    <InvalidNullableReturnType occurrences="1">
      <code>MappingDriver</code>
    </InvalidNullableReturnType>
    <InvalidPropertyAssignmentValue occurrences="1">
      <code>$subClass-&gt;table</code>
    </InvalidPropertyAssignmentValue>
    <NullableReturnStatement occurrences="1">
      <code>$this-&gt;driver</code>
    </NullableReturnStatement>
    <PossiblyInvalidArrayAssignment occurrences="1">
      <code>$subClass-&gt;table[$indexType][$indexName]</code>
    </PossiblyInvalidArrayAssignment>
    <PossiblyInvalidIterator occurrences="1">
      <code>$parentClass-&gt;table[$indexType]</code>
    </PossiblyInvalidIterator>
    <PossiblyNullArgument occurrences="2">
      <code>$this-&gt;em</code>
      <code>$this-&gt;em</code>
    </PossiblyNullArgument>
    <PossiblyNullReference occurrences="8">
      <code>getAllClassNames</code>
      <code>getConfiguration</code>
      <code>getConfiguration</code>
      <code>getConfiguration</code>
      <code>getConnection</code>
      <code>hasListeners</code>
      <code>hasListeners</code>
      <code>loadMetadataForClass</code>
    </PossiblyNullReference>
    <RedundantCondition occurrences="2">
      <code>$parent-&gt;idGenerator</code>
      <code>$parent-&gt;idGenerator</code>
    </RedundantCondition>
    <RedundantConditionGivenDocblockType occurrences="2">
      <code>$parent-&gt;generatorType</code>
      <code>$parent-&gt;generatorType</code>
    </RedundantConditionGivenDocblockType>
  </file>
  <file src="lib/Doctrine/ORM/Mapping/ClassMetadataInfo.php">
    <DeprecatedProperty occurrences="4">
      <code>$this-&gt;columnNames</code>
      <code>$this-&gt;columnNames</code>
      <code>$this-&gt;columnNames</code>
      <code>$this-&gt;columnNames</code>
    </DeprecatedProperty>
    <DocblockTypeContradiction occurrences="1">
      <code>! class_exists($mapping['targetEntity'])</code>
    </DocblockTypeContradiction>
    <InvalidArgument occurrences="3">
      <code>$mapping</code>
      <code>$mapping</code>
      <code>$overrideMapping</code>
    </InvalidArgument>
    <InvalidDocblock occurrences="3">
      <code>protected function _validateAndCompleteAssociationMapping(array $mapping)</code>
      <code>protected function _validateAndCompleteManyToManyMapping(array $mapping)</code>
      <code>protected function _validateAndCompleteOneToOneMapping(array $mapping)</code>
    </InvalidDocblock>
    <InvalidNullableReturnType occurrences="2">
      <code>getReflectionClass</code>
      <code>string</code>
    </InvalidNullableReturnType>
    <InvalidPropertyAssignmentValue occurrences="3">
      <code>$definition</code>
      <code>$this-&gt;sqlResultSetMappings</code>
      <code>$this-&gt;subClasses</code>
    </InvalidPropertyAssignmentValue>
    <LessSpecificReturnStatement occurrences="4">
      <code>$cache</code>
      <code>$className</code>
      <code>$className</code>
      <code>$this-&gt;namespace . '\\' . $className</code>
    </LessSpecificReturnStatement>
    <MethodSignatureMustProvideReturnType occurrences="1">
      <code>__toString</code>
    </MethodSignatureMustProvideReturnType>
    <MissingReturnType occurrences="3">
      <code>_validateAndCompleteAssociationMapping</code>
      <code>_validateAndCompleteManyToManyMapping</code>
      <code>_validateAndCompleteOneToOneMapping</code>
    </MissingReturnType>
    <MoreSpecificReturnType occurrences="2">
      <code>array{usage: int, region: string|null}</code>
      <code>class-string|null</code>
    </MoreSpecificReturnType>
    <NullableReturnStatement occurrences="2">
      <code>$this-&gt;associationMappings[$assocName]['mappedBy']</code>
      <code>$this-&gt;reflClass</code>
    </NullableReturnStatement>
    <ParamNameMismatch occurrences="1">
      <code>$entity</code>
    </ParamNameMismatch>
    <PossiblyNullArgument occurrences="6">
      <code>$class</code>
      <code>$className</code>
      <code>$mapping['targetEntity']</code>
      <code>$mapping['targetEntity']</code>
      <code>$parentReflFields[$embeddedClass['declaredField']]</code>
      <code>$parentReflFields[$mapping['declaredField']]</code>
    </PossiblyNullArgument>
    <PossiblyNullReference occurrences="9">
      <code>getProperty</code>
      <code>getProperty</code>
      <code>getProperty</code>
      <code>getValue</code>
      <code>getValue</code>
      <code>getValue</code>
      <code>instantiate</code>
      <code>setValue</code>
      <code>setValue</code>
    </PossiblyNullReference>
    <PossiblyUndefinedArrayOffset occurrences="7">
      <code>$mapping['originalClass']</code>
      <code>$mapping['originalField']</code>
      <code>$mapping['targetEntity']</code>
      <code>$this-&gt;associationMappings[$assocName]['joinColumns']</code>
      <code>$this-&gt;associationMappings[$fieldName]['joinColumns']</code>
      <code>$this-&gt;associationMappings[$fieldName]['joinColumns']</code>
      <code>$this-&gt;associationMappings[$idProperty]['joinColumns']</code>
    </PossiblyUndefinedArrayOffset>
    <PropertyNotSetInConstructor occurrences="2">
      <code>$idGenerator</code>
      <code>$table</code>
    </PropertyNotSetInConstructor>
    <PropertyTypeCoercion occurrences="11">
      <code>$this-&gt;associationMappings</code>
      <code>$this-&gt;associationMappings</code>
      <code>$this-&gt;entityListeners</code>
      <code>$this-&gt;fieldMappings</code>
      <code>$this-&gt;fullyQualifiedClassName($repositoryClassName)</code>
      <code>$this-&gt;table</code>
      <code>$this-&gt;table</code>
      <code>$this-&gt;table</code>
      <code>$this-&gt;table</code>
      <code>$this-&gt;table</code>
      <code>$this-&gt;table</code>
    </PropertyTypeCoercion>
    <RedundantCondition occurrences="2">
      <code>$mapping !== false</code>
      <code>$mapping !== false</code>
    </RedundantCondition>
    <RedundantFunctionCall occurrences="1">
      <code>array_values</code>
    </RedundantFunctionCall>
    <TypeDoesNotContainType occurrences="2">
      <code>! $this-&gt;table</code>
      <code>$this-&gt;table</code>
    </TypeDoesNotContainType>
  </file>
  <file src="lib/Doctrine/ORM/Mapping/DefaultEntityListenerResolver.php">
    <InvalidStringClass occurrences="1">
      <code>new $className()</code>
    </InvalidStringClass>
    <PropertyTypeCoercion occurrences="1">
      <code>$this-&gt;instances</code>
    </PropertyTypeCoercion>
  </file>
  <file src="lib/Doctrine/ORM/Mapping/DefaultNamingStrategy.php">
    <PossiblyFalseOperand occurrences="1">
      <code>strrpos($className, '\\')</code>
    </PossiblyFalseOperand>
  </file>
  <file src="lib/Doctrine/ORM/Mapping/DefaultQuoteStrategy.php">
    <PossiblyUndefinedArrayOffset occurrences="1">
      <code>$class-&gt;associationMappings[$fieldName]['joinColumns']</code>
    </PossiblyUndefinedArrayOffset>
  </file>
<<<<<<< HEAD
=======
  <file src="lib/Doctrine/ORM/Mapping/Driver/AnnotationDriver.php">
    <DeprecatedMethod occurrences="2">
      <code>addNamedNativeQuery</code>
      <code>addNamedQuery</code>
    </DeprecatedMethod>
    <InvalidArgument occurrences="1"/>
    <LessSpecificReturnStatement occurrences="1">
      <code>$mapping</code>
    </LessSpecificReturnStatement>
    <MoreSpecificImplementedParamType occurrences="1">
      <code>$metadata</code>
    </MoreSpecificImplementedParamType>
    <MoreSpecificReturnType occurrences="1"/>
    <PossiblyNullArgument occurrences="1">
      <code>$listenerClassName</code>
    </PossiblyNullArgument>
    <PossiblyUndefinedArrayOffset occurrences="2">
      <code>$primaryTable['indexes']</code>
      <code>$primaryTable['uniqueConstraints']</code>
    </PossiblyUndefinedArrayOffset>
    <RedundantCondition occurrences="1">
      <code>$metadata-&gt;getReflectionClass()</code>
    </RedundantCondition>
    <TypeDoesNotContainNull occurrences="1">
      <code>new ReflectionClass($metadata-&gt;name)</code>
    </TypeDoesNotContainNull>
    <UndefinedInterfaceMethod occurrences="5">
      <code>mapEmbedded</code>
      <code>mapManyToMany</code>
      <code>mapManyToOne</code>
      <code>mapOneToMany</code>
      <code>mapOneToOne</code>
    </UndefinedInterfaceMethod>
  </file>
>>>>>>> 74986f1d
  <file src="lib/Doctrine/ORM/Mapping/Driver/AttributeDriver.php">
    <InvalidArgument occurrences="1"/>
    <InvalidArrayAccess occurrences="4">
      <code>$value[0]</code>
      <code>$value[0]</code>
      <code>$value[1]</code>
      <code>$value[1]</code>
    </InvalidArrayAccess>
    <LessSpecificReturnStatement occurrences="1">
      <code>$mapping</code>
    </LessSpecificReturnStatement>
    <MoreSpecificImplementedParamType occurrences="1">
      <code>$metadata</code>
    </MoreSpecificImplementedParamType>
    <MoreSpecificReturnType occurrences="1"/>
    <PossiblyNullArgument occurrences="1">
      <code>$listenerClassName</code>
    </PossiblyNullArgument>
    <RedundantCondition occurrences="4">
      <code>$metadata-&gt;getReflectionClass()</code>
      <code>assert($method instanceof ReflectionMethod)</code>
      <code>assert($method instanceof ReflectionMethod)</code>
      <code>assert($property instanceof ReflectionProperty)</code>
    </RedundantCondition>
    <RedundantConditionGivenDocblockType occurrences="1">
      <code>assert($cacheAttribute instanceof Mapping\Cache)</code>
    </RedundantConditionGivenDocblockType>
    <TypeDoesNotContainNull occurrences="1">
      <code>new ReflectionClass($metadata-&gt;name)</code>
    </TypeDoesNotContainNull>
  </file>
  <file src="lib/Doctrine/ORM/Mapping/Driver/DatabaseDriver.php">
    <DocblockTypeContradiction occurrences="1">
      <code>$metadata instanceof ClassMetadata</code>
    </DocblockTypeContradiction>
    <MoreSpecificImplementedParamType occurrences="1">
      <code>$metadata</code>
    </MoreSpecificImplementedParamType>
    <PossiblyNullArrayAccess occurrences="2">
      <code>$this-&gt;tables[$tableName]</code>
      <code>$this-&gt;tables[$tableName]</code>
    </PossiblyNullArrayAccess>
    <PossiblyNullReference occurrences="3">
      <code>getColumns</code>
      <code>getColumns</code>
      <code>getIndexes</code>
    </PossiblyNullReference>
  </file>
  <file src="lib/Doctrine/ORM/Mapping/Driver/SimplifiedXmlDriver.php">
    <MissingParamType occurrences="2">
      <code>$fileExtension</code>
      <code>$prefixes</code>
    </MissingParamType>
  </file>
  <file src="lib/Doctrine/ORM/Mapping/Driver/XmlDriver.php">
    <ArgumentTypeCoercion occurrences="2">
      <code>(string) $xmlRoot['repository-class']</code>
      <code>isset($xmlRoot['repository-class']) ? (string) $xmlRoot['repository-class'] : null</code>
    </ArgumentTypeCoercion>
<<<<<<< HEAD
    <DocblockTypeContradiction occurrences="3">
      <code>$xmlRoot-&gt;getName() === 'embeddable'</code>
      <code>$xmlRoot-&gt;getName() === 'entity'</code>
      <code>$xmlRoot-&gt;getName() === 'mapped-superclass'</code>
    </DocblockTypeContradiction>
=======
    <DeprecatedMethod occurrences="2">
      <code>addNamedNativeQuery</code>
      <code>addNamedQuery</code>
    </DeprecatedMethod>
>>>>>>> 74986f1d
    <InvalidArgument occurrences="4">
      <code>$this-&gt;cacheToArray($manyToManyElement-&gt;cache)</code>
      <code>$this-&gt;cacheToArray($manyToOneElement-&gt;cache)</code>
      <code>$this-&gt;cacheToArray($oneToManyElement-&gt;cache)</code>
      <code>$this-&gt;cacheToArray($oneToOneElement-&gt;cache)</code>
    </InvalidArgument>
    <InvalidPropertyAssignmentValue occurrences="1">
      <code>$metadata-&gt;table</code>
    </InvalidPropertyAssignmentValue>
    <InvalidReturnStatement occurrences="1">
      <code>$mapping</code>
    </InvalidReturnStatement>
    <InvalidReturnType occurrences="1"/>
    <LessSpecificReturnStatement occurrences="1"/>
    <MissingParamType occurrences="2">
      <code>$fileExtension</code>
      <code>$locator</code>
    </MissingParamType>
    <MoreSpecificImplementedParamType occurrences="1">
      <code>$metadata</code>
    </MoreSpecificImplementedParamType>
    <MoreSpecificReturnType occurrences="1">
      <code>array{usage: int|null, region?: string}</code>
    </MoreSpecificReturnType>
    <NoInterfaceProperties occurrences="4">
      <code>$indexXml-&gt;options</code>
      <code>$uniqueXml-&gt;options</code>
      <code>$xmlRoot-&gt;{'discriminator-column'}</code>
      <code>$xmlRoot-&gt;{'discriminator-map'}</code>
    </NoInterfaceProperties>
    <PossiblyInvalidPropertyFetch occurrences="4">
      <code>$indexXml-&gt;options</code>
      <code>$uniqueXml-&gt;options</code>
      <code>$xmlRoot-&gt;{'discriminator-column'}</code>
      <code>$xmlRoot-&gt;{'discriminator-map'}</code>
    </PossiblyInvalidPropertyFetch>
<<<<<<< HEAD
    <RedundantCondition occurrences="16">
=======
    <RedundantCondition occurrences="17">
>>>>>>> 74986f1d
      <code>isset($xmlRoot-&gt;cache)</code>
      <code>isset($xmlRoot-&gt;embedded)</code>
      <code>isset($xmlRoot-&gt;field)</code>
      <code>isset($xmlRoot-&gt;indexes)</code>
      <code>isset($xmlRoot-&gt;options)</code>
      <code>isset($xmlRoot-&gt;{'association-overrides'})</code>
      <code>isset($xmlRoot-&gt;{'attribute-overrides'})</code>
      <code>isset($xmlRoot-&gt;{'entity-listeners'})</code>
      <code>isset($xmlRoot-&gt;{'lifecycle-callbacks'})</code>
      <code>isset($xmlRoot-&gt;{'many-to-many'})</code>
      <code>isset($xmlRoot-&gt;{'many-to-one'})</code>
      <code>isset($xmlRoot-&gt;{'one-to-many'})</code>
      <code>isset($xmlRoot-&gt;{'one-to-one'})</code>
      <code>isset($xmlRoot-&gt;{'unique-constraints'})</code>
    </RedundantCondition>
    <TypeDoesNotContainType occurrences="3">
      <code>$xmlRoot-&gt;getName() === 'embeddable'</code>
      <code>$xmlRoot-&gt;getName() === 'entity'</code>
      <code>$xmlRoot-&gt;getName() === 'mapped-superclass'</code>
    </TypeDoesNotContainType>
  </file>
  <file src="lib/Doctrine/ORM/Mapping/MappingException.php">
    <ArgumentTypeCoercion occurrences="2">
      <code>$className</code>
      <code>$entityName</code>
    </ArgumentTypeCoercion>
    <MissingParamType occurrences="4">
      <code>$className</code>
      <code>$className</code>
      <code>$indexName</code>
      <code>$indexName</code>
    </MissingParamType>
  </file>
  <file src="lib/Doctrine/ORM/Mapping/ReflectionEmbeddedProperty.php">
    <MethodSignatureMismatch occurrences="1">
      <code>$object</code>
<<<<<<< HEAD
    </MethodSignatureMismatch>
  </file>
  <file src="lib/Doctrine/ORM/Mapping/ReflectionEnumProperty.php">
    <MethodSignatureMismatch occurrences="1">
      <code>$object</code>
    </MethodSignatureMismatch>
=======
      <code>$value</code>
    </MissingParamType>
    <PropertyNotSetInConstructor occurrences="2">
      <code>ReflectionEmbeddedProperty</code>
      <code>ReflectionEmbeddedProperty</code>
    </PropertyNotSetInConstructor>
    <RedundantCastGivenDocblockType occurrences="1">
      <code>(string) $embeddedClass</code>
    </RedundantCastGivenDocblockType>
  </file>
  <file src="lib/Doctrine/ORM/Mapping/ReflectionEnumProperty.php">
    <PropertyNotSetInConstructor occurrences="2">
      <code>ReflectionEnumProperty</code>
      <code>ReflectionEnumProperty</code>
    </PropertyNotSetInConstructor>
  </file>
  <file src="lib/Doctrine/ORM/Mapping/ReflectionReadonlyProperty.php">
    <PropertyNotSetInConstructor occurrences="2">
      <code>ReflectionReadonlyProperty</code>
      <code>ReflectionReadonlyProperty</code>
    </PropertyNotSetInConstructor>
  </file>
  <file src="lib/Doctrine/ORM/Mapping/SqlResultSetMapping.php">
    <MissingConstructor occurrences="1">
      <code>$name</code>
    </MissingConstructor>
>>>>>>> 74986f1d
  </file>
  <file src="lib/Doctrine/ORM/Mapping/UnderscoreNamingStrategy.php">
    <PossiblyFalseOperand occurrences="1">
      <code>strrpos($className, '\\')</code>
    </PossiblyFalseOperand>
  </file>
  <file src="lib/Doctrine/ORM/NativeQuery.php">
    <PropertyNotSetInConstructor occurrences="1">
      <code>$sql</code>
    </PropertyNotSetInConstructor>
  </file>
  <file src="lib/Doctrine/ORM/ORMInvalidArgumentException.php">
    <PossiblyInvalidArgument occurrences="1">
      <code>$entity</code>
    </PossiblyInvalidArgument>
  </file>
  <file src="lib/Doctrine/ORM/PersistentCollection.php">
    <ImplementedReturnTypeMismatch occurrences="1">
      <code>Collection&lt;TKey, T&gt;</code>
    </ImplementedReturnTypeMismatch>
    <InvalidReturnStatement occurrences="2">
      <code>$this-&gt;em-&gt;find($this-&gt;typeClass-&gt;name, $key)</code>
    </InvalidReturnStatement>
<<<<<<< HEAD
    <ParamNameMismatch occurrences="1">
=======
    <InvalidReturnType occurrences="1">
      <code>Collection&lt;TKey, T&gt;</code>
    </InvalidReturnType>
    <LessSpecificReturnStatement occurrences="1">
      <code>$this-&gt;unwrap()-&gt;matching($criteria)</code>
    </LessSpecificReturnStatement>
    <MissingParamType occurrences="1">
      <code>$offset</code>
    </MissingParamType>
    <ParamNameMismatch occurrences="2">
      <code>$value</code>
>>>>>>> 74986f1d
      <code>$value</code>
    </ParamNameMismatch>
    <PossiblyNullArgument occurrences="5">
      <code>$this-&gt;association</code>
      <code>$this-&gt;association</code>
      <code>$this-&gt;association</code>
      <code>$this-&gt;association['targetEntity']</code>
      <code>$this-&gt;backRefFieldName</code>
    </PossiblyNullArgument>
    <PossiblyNullArrayAccess occurrences="12">
      <code>$this-&gt;association['fetch']</code>
      <code>$this-&gt;association['fetch']</code>
      <code>$this-&gt;association['fetch']</code>
      <code>$this-&gt;association['fetch']</code>
      <code>$this-&gt;association['fetch']</code>
      <code>$this-&gt;association['isOwningSide']</code>
      <code>$this-&gt;association['orphanRemoval']</code>
      <code>$this-&gt;association['targetEntity']</code>
      <code>$this-&gt;association['type']</code>
      <code>$this-&gt;association['type']</code>
      <code>$this-&gt;association['type']</code>
      <code>$this-&gt;association['type']</code>
    </PossiblyNullArrayAccess>
    <PossiblyNullReference occurrences="2">
      <code>setValue</code>
      <code>setValue</code>
    </PossiblyNullReference>
  </file>
  <file src="lib/Doctrine/ORM/Persisters/Collection/ManyToManyPersister.php">
    <PossiblyNullArgument occurrences="44">
      <code>$association</code>
      <code>$collection-&gt;getOwner()</code>
      <code>$collection-&gt;getOwner()</code>
      <code>$collection-&gt;getOwner()</code>
      <code>$collection-&gt;getOwner()</code>
      <code>$collection-&gt;getOwner()</code>
      <code>$collection-&gt;getOwner()</code>
      <code>$collection-&gt;getOwner()</code>
      <code>$collection-&gt;getOwner()</code>
      <code>$collection-&gt;getOwner()</code>
      <code>$filterMapping</code>
      <code>$filterMapping</code>
      <code>$indexBy</code>
      <code>$mapping</code>
      <code>$mapping</code>
      <code>$mapping</code>
      <code>$mapping</code>
      <code>$mapping</code>
      <code>$mapping</code>
      <code>$mapping</code>
      <code>$mapping</code>
      <code>$mapping['joinTableColumns']</code>
      <code>$mapping['relationToSourceKeyColumns']</code>
      <code>$mapping['relationToSourceKeyColumns'][$joinTableColumn]</code>
      <code>$mapping['relationToTargetKeyColumns'][$joinTableColumn]</code>
      <code>$mapping['sourceEntity']</code>
      <code>$mapping['sourceEntity']</code>
      <code>$mapping['sourceEntity']</code>
      <code>$mapping['sourceEntity']</code>
      <code>$mapping['sourceEntity']</code>
      <code>$mapping['sourceEntity']</code>
      <code>$mapping['sourceEntity']</code>
      <code>$mapping['sourceEntity']</code>
      <code>$mapping['sourceEntity']</code>
      <code>$mapping['targetEntity']</code>
      <code>$mapping['targetEntity']</code>
      <code>$mapping['targetEntity']</code>
      <code>$mapping['targetEntity']</code>
      <code>$mapping['targetEntity']</code>
      <code>$mapping['targetEntity']</code>
      <code>$mapping['targetEntity']</code>
      <code>$mapping['targetEntity']</code>
      <code>$mapping['targetEntity']</code>
      <code>$owner</code>
    </PossiblyNullArgument>
    <PossiblyNullArrayAccess occurrences="42">
      <code>$mapping['indexBy']</code>
      <code>$mapping['isOwningSide']</code>
      <code>$mapping['isOwningSide']</code>
      <code>$mapping['isOwningSide']</code>
      <code>$mapping['isOwningSide']</code>
      <code>$mapping['isOwningSide']</code>
      <code>$mapping['joinTable']</code>
      <code>$mapping['joinTable']</code>
      <code>$mapping['joinTable']</code>
      <code>$mapping['joinTable']</code>
      <code>$mapping['joinTable']['inverseJoinColumns']</code>
      <code>$mapping['joinTable']['inverseJoinColumns']</code>
      <code>$mapping['joinTable']['inverseJoinColumns']</code>
      <code>$mapping['joinTable']['joinColumns']</code>
      <code>$mapping['joinTable']['joinColumns']</code>
      <code>$mapping['joinTable']['joinColumns']</code>
      <code>$mapping['joinTableColumns']</code>
      <code>$mapping['mappedBy']</code>
      <code>$mapping['mappedBy']</code>
      <code>$mapping['mappedBy']</code>
      <code>$mapping['relationToSourceKeyColumns']</code>
      <code>$mapping['relationToSourceKeyColumns']</code>
      <code>$mapping['relationToSourceKeyColumns']</code>
      <code>$mapping['relationToSourceKeyColumns'][$joinTableColumn]</code>
      <code>$mapping['relationToTargetKeyColumns']</code>
      <code>$mapping['relationToTargetKeyColumns'][$joinTableColumn]</code>
      <code>$mapping['sourceEntity']</code>
      <code>$mapping['sourceEntity']</code>
      <code>$mapping['sourceEntity']</code>
      <code>$mapping['sourceEntity']</code>
      <code>$mapping['sourceEntity']</code>
      <code>$mapping['sourceEntity']</code>
      <code>$mapping['sourceEntity']</code>
      <code>$mapping['sourceEntity']</code>
      <code>$mapping['targetEntity']</code>
      <code>$mapping['targetEntity']</code>
      <code>$mapping['targetEntity']</code>
      <code>$mapping['targetEntity']</code>
      <code>$mapping['targetEntity']</code>
      <code>$mapping['targetEntity']</code>
      <code>$mapping['targetEntity']</code>
      <code>$mapping['targetEntity']</code>
    </PossiblyNullArrayAccess>
    <PossiblyNullArrayOffset occurrences="3">
      <code>$associationSourceClass-&gt;associationMappings</code>
      <code>$sourceClass-&gt;associationMappings</code>
      <code>$targetClass-&gt;associationMappings</code>
    </PossiblyNullArrayOffset>
    <PossiblyNullIterator occurrences="8">
      <code>$joinColumns</code>
      <code>$mapping['joinTable']['inverseJoinColumns']</code>
      <code>$mapping['joinTable']['inverseJoinColumns']</code>
      <code>$mapping['joinTable']['joinColumns']</code>
      <code>$mapping['joinTable']['joinColumns']</code>
      <code>$mapping['joinTable']['joinColumns']</code>
      <code>$mapping['joinTableColumns']</code>
      <code>$mapping['relationToSourceKeyColumns']</code>
    </PossiblyNullIterator>
    <PossiblyNullReference occurrences="2">
      <code>getFieldForColumn</code>
      <code>getFieldForColumn</code>
    </PossiblyNullReference>
    <PossiblyUndefinedArrayOffset occurrences="1">
      <code>$mapping['joinTable']</code>
    </PossiblyUndefinedArrayOffset>
  </file>
  <file src="lib/Doctrine/ORM/Persisters/Collection/OneToManyPersister.php">
    <InvalidReturnStatement occurrences="2">
      <code>$numDeleted</code>
      <code>$this-&gt;conn-&gt;executeStatement($statement, $parameters)</code>
    </InvalidReturnStatement>
    <InvalidReturnType occurrences="2">
      <code>int</code>
      <code>int</code>
    </InvalidReturnType>
    <PossiblyNullArgument occurrences="14">
      <code>$collection-&gt;getOwner()</code>
      <code>$collection-&gt;getOwner()</code>
      <code>$collection-&gt;getOwner()</code>
      <code>$mapping</code>
      <code>$mapping['mappedBy']</code>
      <code>$mapping['mappedBy']</code>
      <code>$mapping['sourceEntity']</code>
      <code>$mapping['sourceEntity']</code>
      <code>$mapping['targetEntity']</code>
      <code>$mapping['targetEntity']</code>
      <code>$mapping['targetEntity']</code>
      <code>$mapping['targetEntity']</code>
      <code>$mapping['targetEntity']</code>
      <code>$mapping['targetEntity']</code>
    </PossiblyNullArgument>
    <PossiblyNullArrayAccess occurrences="13">
      <code>$mapping['mappedBy']</code>
      <code>$mapping['mappedBy']</code>
      <code>$mapping['mappedBy']</code>
      <code>$mapping['mappedBy']</code>
      <code>$mapping['orphanRemoval']</code>
      <code>$mapping['sourceEntity']</code>
      <code>$mapping['sourceEntity']</code>
      <code>$mapping['targetEntity']</code>
      <code>$mapping['targetEntity']</code>
      <code>$mapping['targetEntity']</code>
      <code>$mapping['targetEntity']</code>
      <code>$mapping['targetEntity']</code>
      <code>$mapping['targetEntity']</code>
    </PossiblyNullArrayAccess>
    <PossiblyNullArrayOffset occurrences="1">
      <code>$targetClass-&gt;associationMappings</code>
    </PossiblyNullArrayOffset>
    <PossiblyUndefinedArrayOffset occurrences="1">
      <code>$targetClass-&gt;associationMappings[$mapping['mappedBy']]['joinColumns']</code>
    </PossiblyUndefinedArrayOffset>
  </file>
  <file src="lib/Doctrine/ORM/Persisters/Entity/BasicEntityPersister.php">
    <DocblockTypeContradiction occurrences="1">
      <code>$value === null</code>
    </DocblockTypeContradiction>
<<<<<<< HEAD
    <InvalidArgument occurrences="1">
      <code>$hints</code>
    </InvalidArgument>
    <InvalidScalarArgument occurrences="4">
=======
    <InvalidArgument occurrences="6">
      <code>$em-&gt;getMetadataFactory()</code>
      <code>$hints</code>
>>>>>>> 74986f1d
      <code>$hints</code>
      <code>[Query::HINT_REFRESH =&gt; true]</code>
      <code>[UnitOfWork::HINT_DEFEREAGERLOAD =&gt; true]</code>
      <code>[UnitOfWork::HINT_DEFEREAGERLOAD =&gt; true]</code>
    </InvalidArgument>
    <InvalidNullableReturnType occurrences="1">
      <code>loadOneToOneEntity</code>
    </InvalidNullableReturnType>
    <LessSpecificReturnStatement occurrences="3">
      <code>$postInsertIds</code>
      <code>[$params, $types]</code>
      <code>[$sqlParams, $sqlTypes]</code>
    </LessSpecificReturnStatement>
    <MoreSpecificReturnType occurrences="3">
      <code>array</code>
      <code>array</code>
      <code>array</code>
    </MoreSpecificReturnType>
    <PossiblyNullArgument occurrences="2">
      <code>$assoc['mappedBy']</code>
      <code>$association</code>
    </PossiblyNullArgument>
    <PossiblyNullArrayAccess occurrences="1">
      <code>$assoc['isOwningSide']</code>
    </PossiblyNullArrayAccess>
    <PossiblyNullArrayOffset occurrences="2">
      <code>$class-&gt;associationMappings</code>
      <code>$class-&gt;associationMappings</code>
    </PossiblyNullArrayOffset>
    <PossiblyNullReference occurrences="7">
      <code>getValue</code>
      <code>getValue</code>
      <code>getValue</code>
      <code>getValue</code>
      <code>getValue</code>
      <code>getValue</code>
      <code>setValue</code>
    </PossiblyNullReference>
    <PossiblyUndefinedArrayOffset occurrences="15">
      <code>$assoc['joinColumns']</code>
      <code>$assoc['joinColumns']</code>
      <code>$assoc['relationToTargetKeyColumns']</code>
      <code>$assoc['sourceToTargetKeyColumns']</code>
      <code>$association['joinColumns']</code>
      <code>$association['joinColumns']</code>
      <code>$association['joinColumns']</code>
      <code>$association['joinTable']</code>
      <code>$association['joinTable']</code>
      <code>$association['joinTable']</code>
      <code>$association['joinTable']</code>
      <code>$owningAssoc['targetToSourceKeyColumns']</code>
      <code>$owningAssoc['targetToSourceKeyColumns']</code>
      <code>$this-&gt;class-&gt;associationMappings[$fieldName]['joinColumns']</code>
      <code>$this-&gt;class-&gt;associationMappings[$idField]['joinColumns']</code>
    </PossiblyUndefinedArrayOffset>
    <PropertyTypeCoercion occurrences="1">
      <code>$this-&gt;currentPersisterContext-&gt;sqlTableAliases</code>
    </PropertyTypeCoercion>
  </file>
  <file src="lib/Doctrine/ORM/Persisters/Entity/CachedPersisterContext.php">
    <PropertyNotSetInConstructor occurrences="1">
      <code>$selectJoinSql</code>
    </PropertyNotSetInConstructor>
    <PropertyTypeCoercion occurrences="1">
      <code>$class</code>
    </PropertyTypeCoercion>
    <RedundantCastGivenDocblockType occurrences="1">
      <code>(bool) $handlesLimits</code>
    </RedundantCastGivenDocblockType>
  </file>
  <file src="lib/Doctrine/ORM/Persisters/Entity/JoinedSubclassPersister.php">
    <LessSpecificReturnStatement occurrences="1">
      <code>$postInsertIds</code>
    </LessSpecificReturnStatement>
    <MoreSpecificReturnType occurrences="1">
      <code>array</code>
    </MoreSpecificReturnType>
    <PossiblyUndefinedArrayOffset occurrences="3">
      <code>$assoc['targetToSourceKeyColumns']</code>
      <code>$mapping['joinColumns']</code>
      <code>$mapping['joinColumns']</code>
    </PossiblyUndefinedArrayOffset>
  </file>
  <file src="lib/Doctrine/ORM/Persisters/Entity/SingleTablePersister.php">
    <PossiblyUndefinedArrayOffset occurrences="1">
      <code>$assoc['joinColumns']</code>
    </PossiblyUndefinedArrayOffset>
    <PossiblyUndefinedVariable occurrences="1">
      <code>$columnList</code>
    </PossiblyUndefinedVariable>
  </file>
  <file src="lib/Doctrine/ORM/Proxy/Proxy.php">
    <MissingTemplateParam occurrences="1">
      <code>BaseProxy</code>
    </MissingTemplateParam>
  </file>
  <file src="lib/Doctrine/ORM/Proxy/ProxyFactory.php">
    <ArgumentTypeCoercion occurrences="2">
      <code>$classMetadata</code>
      <code>$classMetadata</code>
    </ArgumentTypeCoercion>
    <InvalidArgument occurrences="1">
      <code>$classMetadata-&gt;getReflectionProperties()</code>
    </InvalidArgument>
    <NoInterfaceProperties occurrences="2">
      <code>$metadata-&gt;isEmbeddedClass</code>
      <code>$metadata-&gt;isMappedSuperclass</code>
    </NoInterfaceProperties>
    <PossiblyNullArgument occurrences="1">
      <code>$property-&gt;name</code>
    </PossiblyNullArgument>
    <PossiblyNullPropertyFetch occurrences="1">
      <code>$property-&gt;name</code>
    </PossiblyNullPropertyFetch>
    <PossiblyNullReference occurrences="2">
      <code>getValue</code>
      <code>setValue</code>
    </PossiblyNullReference>
    <UndefinedInterfaceMethod occurrences="1">
      <code>__wakeup</code>
    </UndefinedInterfaceMethod>
  </file>
  <file src="lib/Doctrine/ORM/Query.php">
<<<<<<< HEAD
    <InvalidScalarArgument occurrences="1">
      <code>$sqlParams</code>
    </InvalidScalarArgument>
=======
    <DeprecatedClass occurrences="1">
      <code>IterableResult</code>
    </DeprecatedClass>
    <DeprecatedMethod occurrences="1">
      <code>parent::iterate($parameters, $hydrationMode)</code>
    </DeprecatedMethod>
    <InvalidArgument occurrences="1">
      <code>$sqlParams</code>
    </InvalidArgument>
>>>>>>> 74986f1d
    <PossiblyNullArgument occurrences="1">
      <code>$this-&gt;getDQL()</code>
    </PossiblyNullArgument>
    <PossiblyNullReference occurrences="1">
      <code>evictEntityRegion</code>
    </PossiblyNullReference>
    <PropertyNotSetInConstructor occurrences="1">
      <code>$parserResult</code>
    </PropertyNotSetInConstructor>
  </file>
  <file src="lib/Doctrine/ORM/Query/AST/Functions/AbsFunction.php">
    <PossiblyInvalidPropertyAssignmentValue occurrences="1">
      <code>$parser-&gt;SimpleArithmeticExpression()</code>
    </PossiblyInvalidPropertyAssignmentValue>
  </file>
  <file src="lib/Doctrine/ORM/Query/AST/Functions/BitAndFunction.php">
    <PossiblyInvalidPropertyAssignmentValue occurrences="2">
      <code>$parser-&gt;ArithmeticPrimary()</code>
      <code>$parser-&gt;ArithmeticPrimary()</code>
    </PossiblyInvalidPropertyAssignmentValue>
  </file>
  <file src="lib/Doctrine/ORM/Query/AST/Functions/BitOrFunction.php">
    <PossiblyInvalidPropertyAssignmentValue occurrences="2">
      <code>$parser-&gt;ArithmeticPrimary()</code>
      <code>$parser-&gt;ArithmeticPrimary()</code>
    </PossiblyInvalidPropertyAssignmentValue>
  </file>
  <file src="lib/Doctrine/ORM/Query/AST/Functions/DateAddFunction.php">
    <PossiblyInvalidPropertyAssignmentValue occurrences="2">
      <code>$parser-&gt;ArithmeticPrimary()</code>
      <code>$parser-&gt;ArithmeticPrimary()</code>
    </PossiblyInvalidPropertyAssignmentValue>
    <UndefinedPropertyFetch occurrences="1">
      <code>$this-&gt;unit-&gt;value</code>
    </UndefinedPropertyFetch>
  </file>
  <file src="lib/Doctrine/ORM/Query/AST/Functions/DateDiffFunction.php">
    <PossiblyInvalidPropertyAssignmentValue occurrences="2">
      <code>$parser-&gt;ArithmeticPrimary()</code>
      <code>$parser-&gt;ArithmeticPrimary()</code>
    </PossiblyInvalidPropertyAssignmentValue>
  </file>
  <file src="lib/Doctrine/ORM/Query/AST/Functions/DateSubFunction.php">
    <UndefinedPropertyFetch occurrences="1">
      <code>$this-&gt;unit-&gt;value</code>
    </UndefinedPropertyFetch>
  </file>
  <file src="lib/Doctrine/ORM/Query/AST/Functions/FunctionNode.php">
    <ParamNameMismatch occurrences="1">
      <code>$sqlWalker</code>
    </ParamNameMismatch>
  </file>
  <file src="lib/Doctrine/ORM/Query/AST/Functions/IdentityFunction.php">
    <PossiblyInvalidPropertyAssignmentValue occurrences="1">
      <code>$parser-&gt;getLexer()-&gt;token['value']</code>
    </PossiblyInvalidPropertyAssignmentValue>
    <PossiblyNullArrayAccess occurrences="1">
      <code>$parser-&gt;getLexer()-&gt;token['value']</code>
    </PossiblyNullArrayAccess>
    <PossiblyUndefinedArrayOffset occurrences="1">
      <code>$assoc['joinColumns']</code>
    </PossiblyUndefinedArrayOffset>
  </file>
  <file src="lib/Doctrine/ORM/Query/AST/Functions/LocateFunction.php">
    <PossiblyInvalidArgument occurrences="1">
      <code>$this-&gt;simpleArithmeticExpression</code>
    </PossiblyInvalidArgument>
    <PossiblyInvalidPropertyAssignmentValue occurrences="1">
      <code>$parser-&gt;SimpleArithmeticExpression()</code>
    </PossiblyInvalidPropertyAssignmentValue>
  </file>
  <file src="lib/Doctrine/ORM/Query/AST/Functions/ModFunction.php">
    <PossiblyInvalidPropertyAssignmentValue occurrences="2">
      <code>$parser-&gt;SimpleArithmeticExpression()</code>
      <code>$parser-&gt;SimpleArithmeticExpression()</code>
    </PossiblyInvalidPropertyAssignmentValue>
  </file>
  <file src="lib/Doctrine/ORM/Query/AST/Functions/SizeFunction.php">
    <PossiblyNullArrayOffset occurrences="2">
      <code>$targetClass-&gt;associationMappings</code>
      <code>$targetClass-&gt;associationMappings</code>
    </PossiblyNullArrayOffset>
    <PossiblyUndefinedArrayOffset occurrences="2">
      <code>$owningAssoc['joinTable']</code>
      <code>$owningAssoc['targetToSourceKeyColumns']</code>
    </PossiblyUndefinedArrayOffset>
  </file>
  <file src="lib/Doctrine/ORM/Query/AST/Functions/SqrtFunction.php">
    <PossiblyInvalidPropertyAssignmentValue occurrences="1">
      <code>$parser-&gt;SimpleArithmeticExpression()</code>
    </PossiblyInvalidPropertyAssignmentValue>
  </file>
  <file src="lib/Doctrine/ORM/Query/AST/Functions/SubstringFunction.php">
    <PossiblyInvalidPropertyAssignmentValue occurrences="2">
      <code>$parser-&gt;SimpleArithmeticExpression()</code>
      <code>$parser-&gt;SimpleArithmeticExpression()</code>
    </PossiblyInvalidPropertyAssignmentValue>
  </file>
  <file src="lib/Doctrine/ORM/Query/AST/Functions/TrimFunction.php">
    <PossiblyInvalidArgument occurrences="3">
      <code>$value</code>
      <code>$value</code>
      <code>$value</code>
    </PossiblyInvalidArgument>
    <PossiblyInvalidPropertyAssignmentValue occurrences="1">
      <code>$lexer-&gt;token['value']</code>
    </PossiblyInvalidPropertyAssignmentValue>
    <PossiblyNullArrayAccess occurrences="2">
      <code>$lexer-&gt;lookahead['value']</code>
      <code>$lexer-&gt;token['value']</code>
    </PossiblyNullArrayAccess>
  </file>
  <file src="lib/Doctrine/ORM/Query/AST/IndexBy.php">
    <PossiblyNullPropertyAssignmentValue occurrences="1">
      <code>null</code>
    </PossiblyNullPropertyAssignmentValue>
  </file>
  <file src="lib/Doctrine/ORM/Query/AST/JoinClassPathExpression.php">
    <UndefinedMethod occurrences="1">
      <code>walkJoinPathExpression</code>
    </UndefinedMethod>
  </file>
  <file src="lib/Doctrine/ORM/Query/AST/JoinVariableDeclaration.php">
    <UndefinedMethod occurrences="1">
      <code>walkJoinVariableDeclaration</code>
    </UndefinedMethod>
  </file>
<<<<<<< HEAD
=======
  <file src="lib/Doctrine/ORM/Query/AST/LikeExpression.php">
    <ParamNameMismatch occurrences="1">
      <code>$sqlWalker</code>
    </ParamNameMismatch>
  </file>
  <file src="lib/Doctrine/ORM/Query/AST/NewObjectExpression.php">
    <ParamNameMismatch occurrences="1">
      <code>$sqlWalker</code>
    </ParamNameMismatch>
  </file>
  <file src="lib/Doctrine/ORM/Query/AST/Node.php">
    <MethodSignatureMustProvideReturnType occurrences="1">
      <code>__toString</code>
    </MethodSignatureMustProvideReturnType>
  </file>
  <file src="lib/Doctrine/ORM/Query/AST/NullComparisonExpression.php">
    <ParamNameMismatch occurrences="1">
      <code>$sqlWalker</code>
    </ParamNameMismatch>
  </file>
  <file src="lib/Doctrine/ORM/Query/AST/NullIfExpression.php">
    <ParamNameMismatch occurrences="1">
      <code>$sqlWalker</code>
    </ParamNameMismatch>
  </file>
  <file src="lib/Doctrine/ORM/Query/AST/OrderByClause.php">
    <ParamNameMismatch occurrences="1">
      <code>$sqlWalker</code>
    </ParamNameMismatch>
  </file>
  <file src="lib/Doctrine/ORM/Query/AST/OrderByItem.php">
    <ParamNameMismatch occurrences="1">
      <code>$sqlWalker</code>
    </ParamNameMismatch>
  </file>
  <file src="lib/Doctrine/ORM/Query/AST/QuantifiedExpression.php">
    <ParamNameMismatch occurrences="1">
      <code>$sqlWalker</code>
    </ParamNameMismatch>
  </file>
  <file src="lib/Doctrine/ORM/Query/AST/SelectClause.php">
    <ParamNameMismatch occurrences="1">
      <code>$sqlWalker</code>
    </ParamNameMismatch>
  </file>
  <file src="lib/Doctrine/ORM/Query/AST/SelectExpression.php">
    <ParamNameMismatch occurrences="1">
      <code>$sqlWalker</code>
    </ParamNameMismatch>
  </file>
  <file src="lib/Doctrine/ORM/Query/AST/SelectStatement.php">
    <ParamNameMismatch occurrences="1">
      <code>$sqlWalker</code>
    </ParamNameMismatch>
  </file>
  <file src="lib/Doctrine/ORM/Query/AST/SimpleArithmeticExpression.php">
    <ParamNameMismatch occurrences="1">
      <code>$sqlWalker</code>
    </ParamNameMismatch>
  </file>
  <file src="lib/Doctrine/ORM/Query/AST/SimpleCaseExpression.php">
    <ParamNameMismatch occurrences="1">
      <code>$sqlWalker</code>
    </ParamNameMismatch>
    <PossiblyNullPropertyAssignmentValue occurrences="1">
      <code>null</code>
    </PossiblyNullPropertyAssignmentValue>
  </file>
  <file src="lib/Doctrine/ORM/Query/AST/SimpleSelectClause.php">
    <ParamNameMismatch occurrences="1">
      <code>$sqlWalker</code>
    </ParamNameMismatch>
  </file>
  <file src="lib/Doctrine/ORM/Query/AST/SimpleSelectExpression.php">
    <ParamNameMismatch occurrences="1">
      <code>$sqlWalker</code>
    </ParamNameMismatch>
  </file>
>>>>>>> 74986f1d
  <file src="lib/Doctrine/ORM/Query/AST/SimpleWhenClause.php">
    <UndefinedMethod occurrences="1">
      <code>walkWhenClauseExpression</code>
    </UndefinedMethod>
  </file>
  <file src="lib/Doctrine/ORM/Query/AST/WhenClause.php">
    <UndefinedMethod occurrences="1">
      <code>walkWhenClauseExpression</code>
    </UndefinedMethod>
  </file>
  <file src="lib/Doctrine/ORM/Query/Exec/AbstractSqlExecutor.php">
    <PossiblyNullPropertyAssignmentValue occurrences="1">
      <code>null</code>
    </PossiblyNullPropertyAssignmentValue>
  </file>
  <file src="lib/Doctrine/ORM/Query/Exec/MultiTableDeleteExecutor.php">
    <InvalidReturnStatement occurrences="1">
      <code>$numDeleted</code>
    </InvalidReturnStatement>
    <InvalidReturnType occurrences="1">
      <code>int</code>
    </InvalidReturnType>
    <PossiblyInvalidIterator occurrences="1">
      <code>$this-&gt;_sqlStatements</code>
    </PossiblyInvalidIterator>
    <PropertyNotSetInConstructor occurrences="2">
      <code>MultiTableDeleteExecutor</code>
      <code>MultiTableDeleteExecutor</code>
    </PropertyNotSetInConstructor>
    <UninitializedProperty occurrences="1">
      <code>$this-&gt;_sqlStatements</code>
    </UninitializedProperty>
  </file>
  <file src="lib/Doctrine/ORM/Query/Exec/MultiTableUpdateExecutor.php">
    <InvalidReturnStatement occurrences="1">
      <code>$numUpdated</code>
    </InvalidReturnStatement>
    <InvalidReturnType occurrences="1">
      <code>int</code>
    </InvalidReturnType>
    <PossiblyInvalidIterator occurrences="1">
      <code>$this-&gt;_sqlStatements</code>
    </PossiblyInvalidIterator>
    <PropertyNotSetInConstructor occurrences="2">
      <code>MultiTableUpdateExecutor</code>
      <code>MultiTableUpdateExecutor</code>
    </PropertyNotSetInConstructor>
    <PropertyTypeCoercion occurrences="1">
      <code>$this-&gt;_sqlStatements</code>
    </PropertyTypeCoercion>
    <UninitializedProperty occurrences="1">
      <code>$this-&gt;_sqlStatements</code>
    </UninitializedProperty>
  </file>
  <file src="lib/Doctrine/ORM/Query/Exec/SingleSelectExecutor.php">
    <PossiblyInvalidArgument occurrences="1">
      <code>$this-&gt;_sqlStatements</code>
    </PossiblyInvalidArgument>
    <PropertyNotSetInConstructor occurrences="1">
      <code>SingleSelectExecutor</code>
    </PropertyNotSetInConstructor>
  </file>
  <file src="lib/Doctrine/ORM/Query/Exec/SingleTableDeleteUpdateExecutor.php">
    <InvalidReturnStatement occurrences="1">
      <code>$conn-&gt;executeStatement($this-&gt;_sqlStatements, $params, $types)</code>
    </InvalidReturnStatement>
    <InvalidReturnType occurrences="1">
      <code>int</code>
    </InvalidReturnType>
    <PossiblyInvalidArgument occurrences="1">
      <code>$this-&gt;_sqlStatements</code>
    </PossiblyInvalidArgument>
    <PropertyNotSetInConstructor occurrences="2">
      <code>SingleTableDeleteUpdateExecutor</code>
      <code>SingleTableDeleteUpdateExecutor</code>
    </PropertyNotSetInConstructor>
  </file>
  <file src="lib/Doctrine/ORM/Query/Expr/Andx.php">
    <NonInvariantDocblockPropertyType occurrences="2">
      <code>$allowedClasses</code>
      <code>$parts</code>
    </NonInvariantDocblockPropertyType>
  </file>
  <file src="lib/Doctrine/ORM/Query/Expr/Base.php">
    <MethodSignatureMustProvideReturnType occurrences="1">
      <code>__toString</code>
    </MethodSignatureMustProvideReturnType>
  </file>
  <file src="lib/Doctrine/ORM/Query/Expr/Comparison.php">
    <MethodSignatureMustProvideReturnType occurrences="1">
      <code>__toString</code>
    </MethodSignatureMustProvideReturnType>
  </file>
  <file src="lib/Doctrine/ORM/Query/Expr/Composite.php">
    <MethodSignatureMustProvideReturnType occurrences="1">
      <code>__toString</code>
    </MethodSignatureMustProvideReturnType>
    <PossiblyInvalidCast occurrences="1">
      <code>$part</code>
    </PossiblyInvalidCast>
  </file>
  <file src="lib/Doctrine/ORM/Query/Expr/From.php">
    <MethodSignatureMustProvideReturnType occurrences="1">
      <code>__toString</code>
    </MethodSignatureMustProvideReturnType>
  </file>
  <file src="lib/Doctrine/ORM/Query/Expr/Func.php">
    <MethodSignatureMustProvideReturnType occurrences="1">
      <code>__toString</code>
    </MethodSignatureMustProvideReturnType>
  </file>
  <file src="lib/Doctrine/ORM/Query/Expr/GroupBy.php">
    <NonInvariantDocblockPropertyType occurrences="1">
      <code>$parts</code>
    </NonInvariantDocblockPropertyType>
  </file>
  <file src="lib/Doctrine/ORM/Query/Expr/Join.php">
    <MethodSignatureMustProvideReturnType occurrences="1">
      <code>__toString</code>
    </MethodSignatureMustProvideReturnType>
    <PossiblyNullArgument occurrences="1">
      <code>$this-&gt;conditionType</code>
    </PossiblyNullArgument>
  </file>
  <file src="lib/Doctrine/ORM/Query/Expr/Literal.php">
    <NonInvariantDocblockPropertyType occurrences="1">
      <code>$parts</code>
    </NonInvariantDocblockPropertyType>
  </file>
  <file src="lib/Doctrine/ORM/Query/Expr/Math.php">
    <MethodSignatureMustProvideReturnType occurrences="1">
      <code>__toString</code>
    </MethodSignatureMustProvideReturnType>
  </file>
  <file src="lib/Doctrine/ORM/Query/Expr/OrderBy.php">
    <MethodSignatureMustProvideReturnType occurrences="1">
      <code>__toString</code>
    </MethodSignatureMustProvideReturnType>
  </file>
  <file src="lib/Doctrine/ORM/Query/Expr/Orx.php">
    <NonInvariantDocblockPropertyType occurrences="2">
      <code>$allowedClasses</code>
      <code>$parts</code>
    </NonInvariantDocblockPropertyType>
  </file>
  <file src="lib/Doctrine/ORM/Query/Expr/Select.php">
    <NonInvariantDocblockPropertyType occurrences="2">
      <code>$allowedClasses</code>
      <code>$parts</code>
    </NonInvariantDocblockPropertyType>
  </file>
  <file src="lib/Doctrine/ORM/Query/Filter/SQLFilter.php">
<<<<<<< HEAD
=======
    <MethodSignatureMustProvideReturnType occurrences="1">
      <code>__toString</code>
    </MethodSignatureMustProvideReturnType>
    <MissingClosureParamType occurrences="1">
      <code>$value</code>
    </MissingClosureParamType>
    <MissingClosureReturnType occurrences="1">
      <code>static function ($value) use ($connection, $param) {</code>
    </MissingClosureReturnType>
>>>>>>> 74986f1d
    <PropertyTypeCoercion occurrences="1">
      <code>$this-&gt;parameters</code>
    </PropertyTypeCoercion>
  </file>
  <file src="lib/Doctrine/ORM/Query/Parser.php">
    <ArgumentTypeCoercion occurrences="1">
      <code>$stringPattern</code>
    </ArgumentTypeCoercion>
    <InvalidArgument occurrences="1">
      <code>$lookaheadType</code>
    </InvalidArgument>
    <InvalidNullableReturnType occurrences="1">
      <code>SelectStatement|UpdateStatement|DeleteStatement</code>
    </InvalidNullableReturnType>
    <InvalidPropertyAssignmentValue occurrences="1">
      <code>$this-&gt;queryComponents</code>
    </InvalidPropertyAssignmentValue>
    <InvalidReturnStatement occurrences="17">
      <code>$aliasIdentVariable</code>
      <code>$factors[0]</code>
      <code>$identVariable</code>
      <code>$primary</code>
      <code>$resultVariable</code>
      <code>$resultVariable</code>
      <code>$terms[0]</code>
      <code>$this-&gt;CollectionMemberExpression()</code>
      <code>$this-&gt;ComparisonExpression()</code>
      <code>$this-&gt;EmptyCollectionComparisonExpression()</code>
      <code>$this-&gt;ExistsExpression()</code>
      <code>$this-&gt;InExpression()</code>
      <code>$this-&gt;InstanceOfExpression()</code>
      <code>$this-&gt;LikeExpression()</code>
      <code>$this-&gt;NullComparisonExpression()</code>
      <code>$this-&gt;lexer-&gt;token['value']</code>
      <code>$this-&gt;lexer-&gt;token['value']</code>
    </InvalidReturnStatement>
    <InvalidReturnType occurrences="9">
      <code>AST\BetweenExpression|</code>
      <code>ArithmeticFactor</code>
      <code>ArithmeticTerm</code>
      <code>SimpleArithmeticExpression|ArithmeticTerm</code>
      <code>string</code>
      <code>string</code>
      <code>string</code>
      <code>string</code>
      <code>string</code>
    </InvalidReturnType>
<<<<<<< HEAD
    <InvalidScalarArgument occurrences="11">
      <code>$field</code>
      <code>$field</code>
      <code>$functionName</code>
      <code>$this-&gt;lexer-&gt;getLiteral($token)</code>
      <code>$this-&gt;lexer-&gt;getLiteral($token)</code>
      <code>$this-&gt;lexer-&gt;getLiteral($token)</code>
      <code>$this-&gt;lexer-&gt;token['value']</code>
      <code>$this-&gt;lexer-&gt;token['value']</code>
      <code>$this-&gt;lexer-&gt;token['value']</code>
      <code>$this-&gt;lexer-&gt;token['value']</code>
      <code>$this-&gt;lexer-&gt;token['value']</code>
    </InvalidScalarArgument>
=======
>>>>>>> 74986f1d
    <InvalidStringClass occurrences="3">
      <code>new $functionClass($functionName)</code>
      <code>new $functionClass($functionName)</code>
      <code>new $functionClass($functionName)</code>
    </InvalidStringClass>
    <LessSpecificReturnStatement occurrences="4">
      <code>$function</code>
      <code>$function</code>
      <code>$function</code>
      <code>$token</code>
    </LessSpecificReturnStatement>
    <MoreSpecificReturnType occurrences="1">
      <code>array{value: string, type: int|null|string, position: int}|null</code>
    </MoreSpecificReturnType>
    <NullableReturnStatement occurrences="9">
      <code>$aliasIdentVariable</code>
      <code>$factors[0]</code>
      <code>$identVariable</code>
      <code>$resultVariable</code>
      <code>$resultVariable</code>
      <code>$statement</code>
      <code>$terms[0]</code>
      <code>$this-&gt;lexer-&gt;token['value']</code>
      <code>$this-&gt;lexer-&gt;token['value']</code>
    </NullableReturnStatement>
    <PossiblyFalseArgument occurrences="1">
      <code>strrpos($fromClassName, '\\')</code>
    </PossiblyFalseArgument>
    <PossiblyInvalidArgument occurrences="26">
      <code>$AST</code>
      <code>$conditionalExpression</code>
      <code>$expr</code>
      <code>$field</code>
<<<<<<< HEAD
=======
      <code>$field</code>
      <code>$functionName</code>
      <code>$functionName</code>
      <code>$functionName</code>
>>>>>>> 74986f1d
      <code>$pathExp</code>
      <code>$this-&gt;ConditionalExpression()</code>
      <code>$this-&gt;ConditionalExpression()</code>
      <code>$this-&gt;lexer-&gt;getLiteral($token)</code>
      <code>$this-&gt;lexer-&gt;getLiteral($token)</code>
      <code>$this-&gt;lexer-&gt;getLiteral($token)</code>
      <code>$this-&gt;lexer-&gt;lookahead['value']</code>
      <code>$this-&gt;lexer-&gt;lookahead['value']</code>
      <code>$this-&gt;lexer-&gt;lookahead['value']</code>
      <code>$this-&gt;lexer-&gt;lookahead['value']</code>
<<<<<<< HEAD
=======
      <code>$this-&gt;lexer-&gt;token['value']</code>
      <code>$this-&gt;lexer-&gt;token['value']</code>
      <code>$this-&gt;lexer-&gt;token['value']</code>
      <code>$this-&gt;lexer-&gt;token['value']</code>
      <code>$this-&gt;lexer-&gt;token['value']</code>
      <code>$this-&gt;lexer-&gt;token['value']</code>
>>>>>>> 74986f1d
      <code>$token['value']</code>
      <code>$token['value']</code>
    </PossiblyInvalidArgument>
    <PossiblyInvalidPropertyAssignmentValue occurrences="4">
      <code>$this-&gt;ConditionalExpression()</code>
      <code>$this-&gt;ConditionalExpression()</code>
      <code>$this-&gt;SimpleArithmeticExpression()</code>
      <code>$value</code>
    </PossiblyInvalidPropertyAssignmentValue>
    <PossiblyNullArgument occurrences="5">
      <code>$aliasIdentVariable</code>
      <code>$dql</code>
      <code>$resultVariable</code>
      <code>$this-&gt;query-&gt;getDQL()</code>
      <code>$token['value']</code>
    </PossiblyNullArgument>
    <PossiblyNullArrayAccess occurrences="72">
      <code>$glimpse['type']</code>
      <code>$glimpse['value']</code>
      <code>$lookahead['type']</code>
      <code>$lookahead['type']</code>
      <code>$next['type']</code>
      <code>$peek['type']</code>
      <code>$peek['type']</code>
      <code>$peek['type']</code>
      <code>$peek['type']</code>
      <code>$peek['type']</code>
      <code>$peek['type']</code>
      <code>$peek['type']</code>
      <code>$peek['type']</code>
      <code>$peek['type']</code>
      <code>$peek['type']</code>
      <code>$peek['value']</code>
      <code>$peek['value']</code>
      <code>$this-&gt;lexer-&gt;glimpse()['type']</code>
      <code>$this-&gt;lexer-&gt;lookahead['type']</code>
      <code>$this-&gt;lexer-&gt;lookahead['type']</code>
      <code>$this-&gt;lexer-&gt;lookahead['type']</code>
      <code>$this-&gt;lexer-&gt;lookahead['type']</code>
      <code>$this-&gt;lexer-&gt;lookahead['type']</code>
      <code>$this-&gt;lexer-&gt;lookahead['type']</code>
      <code>$this-&gt;lexer-&gt;lookahead['type']</code>
      <code>$this-&gt;lexer-&gt;lookahead['type']</code>
      <code>$this-&gt;lexer-&gt;lookahead['type']</code>
      <code>$this-&gt;lexer-&gt;lookahead['type']</code>
      <code>$this-&gt;lexer-&gt;lookahead['type']</code>
      <code>$this-&gt;lexer-&gt;lookahead['type']</code>
      <code>$this-&gt;lexer-&gt;lookahead['type']</code>
      <code>$this-&gt;lexer-&gt;lookahead['value']</code>
      <code>$this-&gt;lexer-&gt;lookahead['value']</code>
      <code>$this-&gt;lexer-&gt;lookahead['value']</code>
      <code>$this-&gt;lexer-&gt;lookahead['value']</code>
      <code>$this-&gt;lexer-&gt;lookahead['value']</code>
      <code>$this-&gt;lexer-&gt;lookahead['value']</code>
      <code>$this-&gt;lexer-&gt;lookahead['value']</code>
      <code>$this-&gt;lexer-&gt;lookahead['value']</code>
      <code>$this-&gt;lexer-&gt;lookahead['value']</code>
      <code>$this-&gt;lexer-&gt;lookahead['value']</code>
      <code>$this-&gt;lexer-&gt;token['value']</code>
      <code>$this-&gt;lexer-&gt;token['value']</code>
      <code>$this-&gt;lexer-&gt;token['value']</code>
      <code>$this-&gt;lexer-&gt;token['value']</code>
      <code>$this-&gt;lexer-&gt;token['value']</code>
      <code>$this-&gt;lexer-&gt;token['value']</code>
      <code>$this-&gt;lexer-&gt;token['value']</code>
      <code>$this-&gt;lexer-&gt;token['value']</code>
      <code>$this-&gt;lexer-&gt;token['value']</code>
      <code>$this-&gt;lexer-&gt;token['value']</code>
      <code>$this-&gt;lexer-&gt;token['value']</code>
      <code>$this-&gt;lexer-&gt;token['value']</code>
      <code>$this-&gt;lexer-&gt;token['value']</code>
      <code>$this-&gt;lexer-&gt;token['value']</code>
      <code>$this-&gt;lexer-&gt;token['value']</code>
      <code>$this-&gt;lexer-&gt;token['value']</code>
      <code>$this-&gt;lexer-&gt;token['value']</code>
      <code>$this-&gt;lexer-&gt;token['value']</code>
      <code>$this-&gt;lexer-&gt;token['value']</code>
      <code>$this-&gt;lexer-&gt;token['value']</code>
      <code>$this-&gt;lexer-&gt;token['value']</code>
      <code>$this-&gt;lexer-&gt;token['value']</code>
      <code>$token['type']</code>
      <code>$token['type']</code>
      <code>$token['type']</code>
      <code>$token['type']</code>
      <code>$token['type']</code>
      <code>$token['value']</code>
      <code>$token['value']</code>
      <code>$token['value']</code>
      <code>$token['value']</code>
    </PossiblyNullArrayAccess>
    <PossiblyNullReference occurrences="1">
      <code>getNumberOfRequiredParameters</code>
    </PossiblyNullReference>
    <PossiblyUndefinedVariable occurrences="1">
      <code>$args</code>
    </PossiblyUndefinedVariable>
    <RedundantConditionGivenDocblockType occurrences="1">
      <code>$AST instanceof AST\SelectStatement</code>
    </RedundantConditionGivenDocblockType>
  </file>
  <file src="lib/Doctrine/ORM/Query/ParserResult.php">
    <PropertyNotSetInConstructor occurrences="1">
      <code>$_sqlExecutor</code>
    </PropertyNotSetInConstructor>
  </file>
  <file src="lib/Doctrine/ORM/Query/QueryExpressionVisitor.php">
    <RedundantConditionGivenDocblockType occurrences="1">
      <code>Comparison::EQ</code>
    </RedundantConditionGivenDocblockType>
  </file>
  <file src="lib/Doctrine/ORM/Query/ResultSetMappingBuilder.php">
<<<<<<< HEAD
    <PossiblyUndefinedArrayOffset occurrences="2">
=======
    <ArgumentTypeCoercion occurrences="1">
      <code>$class</code>
    </ArgumentTypeCoercion>
    <DeprecatedMethod occurrences="4">
      <code>addNamedNativeQueryEntityResultMapping</code>
      <code>addNamedNativeQueryEntityResultMapping</code>
      <code>addNamedNativeQueryResultClassMapping</code>
      <code>addNamedNativeQueryResultSetMapping</code>
    </DeprecatedMethod>
    <MethodSignatureMustProvideReturnType occurrences="1">
      <code>__toString</code>
    </MethodSignatureMustProvideReturnType>
    <PossiblyUndefinedArrayOffset occurrences="3">
      <code>$associationMapping['joinColumns']</code>
>>>>>>> 74986f1d
      <code>$associationMapping['joinColumns']</code>
      <code>$associationMapping['joinColumns']</code>
    </PossiblyUndefinedArrayOffset>
  </file>
  <file src="lib/Doctrine/ORM/Query/SqlWalker.php">
    <DocblockTypeContradiction occurrences="2">
      <code>$this-&gt;conn-&gt;quote((string) $newValue)</code>
      <code>is_string($expression)</code>
    </DocblockTypeContradiction>
    <InvalidArgument occurrences="2">
      <code>$join-&gt;conditionalExpression</code>
      <code>$selectedClass['class']-&gt;name</code>
    </InvalidArgument>
<<<<<<< HEAD
    <PossiblyInvalidArgument occurrences="4">
      <code>$expr</code>
      <code>$this-&gt;queryComponents[$expr]['token']['value']</code>
      <code>$this-&gt;queryComponents[$factor]['token']['value']</code>
      <code>$this-&gt;queryComponents[$term]['token']['value']</code>
=======
    <InvalidNullableReturnType occurrences="1">
      <code>string</code>
    </InvalidNullableReturnType>
    <MoreSpecificImplementedParamType occurrences="1">
      <code>$query</code>
    </MoreSpecificImplementedParamType>
    <PossiblyInvalidArgument occurrences="5">
      <code>$aggExpression-&gt;pathExpression</code>
      <code>$this-&gt;queryComponents[$expr]['token']['value']</code>
      <code>$this-&gt;queryComponents[$factor]['token']['value']</code>
      <code>$this-&gt;queryComponents[$term]['token']['value']</code>
      <code>$whereClause-&gt;conditionalExpression</code>
>>>>>>> 74986f1d
    </PossiblyInvalidArgument>
    <PossiblyNullArgument occurrences="7">
      <code>$arithmeticExpr-&gt;simpleArithmeticExpression</code>
      <code>$arithmeticExpr-&gt;subselect</code>
      <code>$condExpr</code>
      <code>$generalCaseExpression-&gt;elseScalarExpression</code>
      <code>$identificationVariableDecl-&gt;rangeVariableDeclaration</code>
      <code>$simpleCaseExpression-&gt;caseOperand</code>
      <code>$simpleCaseExpression-&gt;elseScalarExpression</code>
    </PossiblyNullArgument>
    <PossiblyNullArrayOffset occurrences="4">
      <code>$targetClass-&gt;associationMappings</code>
      <code>$targetClass-&gt;associationMappings</code>
      <code>$this-&gt;scalarResultAliasMap</code>
      <code>$this-&gt;scalarResultAliasMap</code>
    </PossiblyNullArrayOffset>
    <PossiblyNullReference occurrences="1">
      <code>dispatch</code>
    </PossiblyNullReference>
    <PossiblyUndefinedArrayOffset occurrences="8">
      <code>$assoc['joinColumns']</code>
      <code>$assoc['joinColumns']</code>
      <code>$assoc['sourceToTargetKeyColumns']</code>
      <code>$assoc['targetToSourceKeyColumns']</code>
      <code>$association['sourceToTargetKeyColumns']</code>
      <code>$association['targetToSourceKeyColumns']</code>
      <code>$owningAssoc['joinTable']</code>
      <code>$owningAssoc['targetToSourceKeyColumns']</code>
    </PossiblyUndefinedArrayOffset>
  </file>
  <file src="lib/Doctrine/ORM/QueryBuilder.php">
    <ArgumentTypeCoercion occurrences="2">
      <code>[$rootAlias =&gt; $join]</code>
      <code>[$rootAlias =&gt; $join]</code>
    </ArgumentTypeCoercion>
    <DeprecatedMethod occurrences="2">
      <code>getRootAlias</code>
      <code>getRootAlias</code>
    </DeprecatedMethod>
    <FalsableReturnStatement occurrences="1">
      <code>! $filteredParameters-&gt;isEmpty() ? $filteredParameters-&gt;first() : null</code>
    </FalsableReturnStatement>
    <InvalidFalsableReturnType occurrences="1">
      <code>Parameter|null</code>
    </InvalidFalsableReturnType>
    <MethodSignatureMustProvideReturnType occurrences="1">
      <code>__toString</code>
    </MethodSignatureMustProvideReturnType>
    <PossiblyFalseArgument occurrences="2">
      <code>$spacePos</code>
      <code>$spacePos</code>
    </PossiblyFalseArgument>
    <PossiblyFalseOperand occurrences="2">
      <code>$spacePos</code>
      <code>$spacePos</code>
    </PossiblyFalseOperand>
    <PossiblyInvalidIterator occurrences="1">
      <code>$dqlPart</code>
    </PossiblyInvalidIterator>
  </file>
  <file src="lib/Doctrine/ORM/Repository/DefaultRepositoryFactory.php">
    <InvalidReturnStatement occurrences="1">
      <code>$this-&gt;repositoryList[$repositoryHash] ??= $this-&gt;createRepository($entityManager, $entityName)</code>
    </InvalidReturnStatement>
    <InvalidReturnType occurrences="1">
      <code>EntityRepository</code>
    </InvalidReturnType>
    <UnsafeInstantiation occurrences="1">
      <code>new $repositoryClassName($entityManager, $metadata)</code>
    </UnsafeInstantiation>
  </file>
  <file src="lib/Doctrine/ORM/Tools/Console/Command/ClearCache/CollectionRegionCommand.php">
    <PossiblyNullReference occurrences="1">
      <code>evictAll</code>
    </PossiblyNullReference>
  </file>
  <file src="lib/Doctrine/ORM/Tools/Console/Command/ClearCache/EntityRegionCommand.php">
    <PossiblyNullReference occurrences="1">
      <code>evictAll</code>
    </PossiblyNullReference>
  </file>
  <file src="lib/Doctrine/ORM/Tools/Console/Command/GenerateProxiesCommand.php">
    <NoInterfaceProperties occurrences="1">
      <code>$metadata-&gt;name</code>
    </NoInterfaceProperties>
    <PossiblyNullArgument occurrences="1">
      <code>$em-&gt;getConfiguration()-&gt;getProxyDir()</code>
    </PossiblyNullArgument>
  </file>
  <file src="lib/Doctrine/ORM/Tools/Console/Command/InfoCommand.php">
    <PossiblyNullReference occurrences="1">
      <code>getAllClassNames</code>
    </PossiblyNullReference>
  </file>
  <file src="lib/Doctrine/ORM/Tools/Console/Command/MappingDescribeCommand.php">
    <InvalidArgument occurrences="1">
      <code>$metadata-&gt;entityListeners</code>
    </InvalidArgument>
    <PossiblyNullReference occurrences="1">
      <code>getAllClassNames</code>
    </PossiblyNullReference>
  </file>
  <file src="lib/Doctrine/ORM/Tools/Console/Command/RunDqlCommand.php">
    <DeprecatedClass occurrences="1">
      <code>Debug::dump($resultSet, (int) $input-&gt;getOption('depth'), true, false)</code>
    </DeprecatedClass>
  </file>
  <file src="lib/Doctrine/ORM/Tools/Console/Command/SchemaTool/DropCommand.php">
    <PossiblyNullArgument occurrences="2">
      <code>$this-&gt;getName()</code>
      <code>$this-&gt;getName()</code>
    </PossiblyNullArgument>
  </file>
  <file src="lib/Doctrine/ORM/Tools/Console/Command/SchemaTool/UpdateCommand.php">
    <PossiblyNullArgument occurrences="2">
      <code>$this-&gt;getName()</code>
      <code>$this-&gt;getName()</code>
    </PossiblyNullArgument>
  </file>
<<<<<<< HEAD
=======
  <file src="lib/Doctrine/ORM/Tools/Console/Command/ValidateSchemaCommand.php">
    <MissingReturnType occurrences="1">
      <code>configure</code>
    </MissingReturnType>
  </file>
  <file src="lib/Doctrine/ORM/Tools/Console/MetadataFilter.php">
    <InvalidArgument occurrences="1">
      <code>new ArrayIterator($metadatas)</code>
    </InvalidArgument>
    <MissingTemplateParam occurrences="1">
      <code>MetadataFilter</code>
    </MissingTemplateParam>
  </file>
>>>>>>> 74986f1d
  <file src="lib/Doctrine/ORM/Tools/DebugUnitOfWorkListener.php">
    <PossiblyNullArgument occurrences="1">
      <code>$entity</code>
    </PossiblyNullArgument>
    <RedundantConditionGivenDocblockType occurrences="1">
      <code>$state === UnitOfWork::STATE_DETACHED</code>
    </RedundantConditionGivenDocblockType>
  </file>
<<<<<<< HEAD
=======
  <file src="lib/Doctrine/ORM/Tools/EntityGenerator.php">
    <ArgumentTypeCoercion occurrences="4">
      <code>$this-&gt;getClassToExtend()</code>
      <code>$this-&gt;getClassToExtend() ?: $metadata-&gt;name</code>
      <code>$this-&gt;getClassToExtend() ?: $metadata-&gt;name</code>
      <code>array_map('strlen', $paramTypes)</code>
    </ArgumentTypeCoercion>
    <PossiblyFalseArgument occurrences="2">
      <code>$last</code>
      <code>strrpos($metadata-&gt;name, '\\')</code>
    </PossiblyFalseArgument>
    <PossiblyNullArgument occurrences="1">
      <code>$variableType</code>
    </PossiblyNullArgument>
    <PropertyNotSetInConstructor occurrences="1">
      <code>$classToExtend</code>
    </PropertyNotSetInConstructor>
    <RedundantCastGivenDocblockType occurrences="1">
      <code>(bool) $embeddablesImmutable</code>
    </RedundantCastGivenDocblockType>
    <RedundantConditionGivenDocblockType occurrences="1">
      <code>isset($metadata-&gt;lifecycleCallbacks)</code>
    </RedundantConditionGivenDocblockType>
  </file>
  <file src="lib/Doctrine/ORM/Tools/EntityRepositoryGenerator.php">
    <ArgumentTypeCoercion occurrences="3">
      <code>$fullClassName</code>
      <code>$fullClassName</code>
      <code>$fullClassName</code>
    </ArgumentTypeCoercion>
    <PossiblyFalseOperand occurrences="1">
      <code>strrpos($fullClassName, '\\')</code>
    </PossiblyFalseOperand>
    <PropertyTypeCoercion occurrences="1">
      <code>$repositoryName</code>
    </PropertyTypeCoercion>
  </file>
  <file src="lib/Doctrine/ORM/Tools/Export/ClassMetadataExporter.php">
    <DeprecatedClass occurrences="7">
      <code>Driver\AbstractExporter</code>
      <code>Driver\AnnotationExporter::class</code>
      <code>Driver\PhpExporter::class</code>
      <code>Driver\XmlExporter::class</code>
      <code>Driver\YamlExporter::class</code>
      <code>Driver\YamlExporter::class</code>
      <code>ExportException::invalidExporterDriverType($type)</code>
    </DeprecatedClass>
    <InvalidStringClass occurrences="1">
      <code>new $class($dest)</code>
    </InvalidStringClass>
    <LessSpecificReturnStatement occurrences="1">
      <code>new $class($dest)</code>
    </LessSpecificReturnStatement>
    <MoreSpecificReturnType occurrences="1">
      <code>Driver\AbstractExporter</code>
    </MoreSpecificReturnType>
  </file>
  <file src="lib/Doctrine/ORM/Tools/Export/Driver/AbstractExporter.php">
    <DeprecatedClass occurrences="1">
      <code>ExportException::attemptOverwriteExistingFile($path)</code>
    </DeprecatedClass>
    <DeprecatedConstant occurrences="1">
      <code>ClassMetadataInfo::GENERATOR_TYPE_UUID</code>
    </DeprecatedConstant>
    <InvalidNullableReturnType occurrences="1">
      <code>string</code>
    </InvalidNullableReturnType>
    <PossiblyNullArgument occurrences="1">
      <code>$this-&gt;_outputDir</code>
    </PossiblyNullArgument>
  </file>
  <file src="lib/Doctrine/ORM/Tools/Export/Driver/AnnotationExporter.php">
    <DeprecatedClass occurrences="3">
      <code>AbstractExporter</code>
      <code>EntityGenerator</code>
      <code>EntityGenerator|null</code>
    </DeprecatedClass>
    <NonInvariantDocblockPropertyType occurrences="1">
      <code>$_extension</code>
    </NonInvariantDocblockPropertyType>
  </file>
  <file src="lib/Doctrine/ORM/Tools/Export/Driver/PhpExporter.php">
    <ArgumentTypeCoercion occurrences="1">
      <code>$metadata-&gt;changeTrackingPolicy</code>
    </ArgumentTypeCoercion>
    <DeprecatedClass occurrences="1">
      <code>AbstractExporter</code>
    </DeprecatedClass>
    <NonInvariantDocblockPropertyType occurrences="1">
      <code>$_extension</code>
    </NonInvariantDocblockPropertyType>
    <PossiblyUndefinedArrayOffset occurrences="2">
      <code>$associationMapping['joinColumns']</code>
      <code>$associationMapping['orphanRemoval']</code>
    </PossiblyUndefinedArrayOffset>
    <RedundantConditionGivenDocblockType occurrences="1">
      <code>$metadata-&gt;table</code>
    </RedundantConditionGivenDocblockType>
  </file>
  <file src="lib/Doctrine/ORM/Tools/Export/Driver/XmlExporter.php">
    <ArgumentTypeCoercion occurrences="2">
      <code>$metadata-&gt;changeTrackingPolicy</code>
      <code>$simpleXml-&gt;asXML()</code>
    </ArgumentTypeCoercion>
    <DeprecatedClass occurrences="1">
      <code>AbstractExporter</code>
    </DeprecatedClass>
    <InvalidArrayOffset occurrences="1">
      <code>$field['version']</code>
    </InvalidArrayOffset>
    <NonInvariantDocblockPropertyType occurrences="1">
      <code>$_extension</code>
    </NonInvariantDocblockPropertyType>
    <PossiblyFalseArgument occurrences="1">
      <code>$simpleXml-&gt;asXML()</code>
    </PossiblyFalseArgument>
    <PossiblyNullReference occurrences="1">
      <code>addAttribute</code>
    </PossiblyNullReference>
    <RedundantCondition occurrences="2">
      <code>$field['associationKey']</code>
      <code>isset($field['associationKey']) &amp;&amp; $field['associationKey']</code>
    </RedundantCondition>
    <RedundantConditionGivenDocblockType occurrences="1">
      <code>isset($metadata-&gt;lifecycleCallbacks)</code>
    </RedundantConditionGivenDocblockType>
  </file>
  <file src="lib/Doctrine/ORM/Tools/Export/Driver/YamlExporter.php">
    <ArgumentTypeCoercion occurrences="1">
      <code>$metadata-&gt;changeTrackingPolicy</code>
    </ArgumentTypeCoercion>
    <DeprecatedClass occurrences="1">
      <code>AbstractExporter</code>
    </DeprecatedClass>
    <DocblockTypeContradiction occurrences="1">
      <code>['name' =&gt; null]</code>
    </DocblockTypeContradiction>
    <InvalidArgument occurrences="1">
      <code>$array</code>
    </InvalidArgument>
    <LessSpecificReturnStatement occurrences="1">
      <code>$array</code>
    </LessSpecificReturnStatement>
    <MoreSpecificReturnType occurrences="1">
      <code>array&lt;string, mixed&gt;&amp;array{entityListeners: array&lt;class-string, array&lt;string, array{string}&gt;&gt;}</code>
    </MoreSpecificReturnType>
    <NonInvariantDocblockPropertyType occurrences="1">
      <code>$_extension</code>
    </NonInvariantDocblockPropertyType>
    <PossiblyUndefinedArrayOffset occurrences="3">
      <code>$associationMapping['joinColumns']</code>
      <code>$associationMapping['orphanRemoval']</code>
      <code>$associationMapping['orphanRemoval']</code>
    </PossiblyUndefinedArrayOffset>
    <RedundantConditionGivenDocblockType occurrences="2">
      <code>$metadata-&gt;table</code>
      <code>isset($metadata-&gt;lifecycleCallbacks)</code>
    </RedundantConditionGivenDocblockType>
  </file>
>>>>>>> 74986f1d
  <file src="lib/Doctrine/ORM/Tools/Pagination/CountOutputWalker.php">
    <PossiblyUndefinedArrayOffset occurrences="1">
      <code>$rootClass-&gt;associationMappings[$property]['joinColumns']</code>
    </PossiblyUndefinedArrayOffset>
  </file>
  <file src="lib/Doctrine/ORM/Tools/Pagination/LimitSubqueryOutputWalker.php">
    <PossiblyFalseArgument occurrences="1">
      <code>strrpos($orderByItemString, ' ')</code>
    </PossiblyFalseArgument>
    <PossiblyNullIterator occurrences="1">
      <code>$orderByClause-&gt;orderByItems</code>
    </PossiblyNullIterator>
    <PossiblyNullPropertyAssignmentValue occurrences="1">
      <code>$AST-&gt;orderByClause</code>
    </PossiblyNullPropertyAssignmentValue>
    <PossiblyNullPropertyFetch occurrences="1">
      <code>$orderByClause-&gt;orderByItems</code>
    </PossiblyNullPropertyFetch>
    <PossiblyUndefinedArrayOffset occurrences="1">
      <code>$rootClass-&gt;associationMappings[$property]['joinColumns']</code>
    </PossiblyUndefinedArrayOffset>
  </file>
  <file src="lib/Doctrine/ORM/Tools/Pagination/Paginator.php">
    <ArgumentTypeCoercion occurrences="1">
      <code>$parameters</code>
    </ArgumentTypeCoercion>
<<<<<<< HEAD
=======
    <RedundantCastGivenDocblockType occurrences="1">
      <code>(bool) $fetchJoinCollection</code>
    </RedundantCastGivenDocblockType>
>>>>>>> 74986f1d
  </file>
  <file src="lib/Doctrine/ORM/Tools/Pagination/RowNumberOverFunction.php">
    <PropertyNotSetInConstructor occurrences="1">
      <code>$orderByClause</code>
    </PropertyNotSetInConstructor>
  </file>
  <file src="lib/Doctrine/ORM/Tools/Pagination/WhereInWalker.php">
    <DocblockTypeContradiction occurrences="3">
      <code>$selectStatement-&gt;whereClause-&gt;conditionalExpression instanceof ConditionalFactor</code>
      <code>$selectStatement-&gt;whereClause-&gt;conditionalExpression instanceof ConditionalPrimary</code>
    </DocblockTypeContradiction>
    <MissingClosureReturnType occurrences="1">
      <code>static function ($id) use ($connection, $type) {</code>
    </MissingClosureReturnType>
    <PossiblyInvalidPropertyAssignmentValue occurrences="1">
      <code>$selectStatement-&gt;whereClause-&gt;conditionalExpression</code>
    </PossiblyInvalidPropertyAssignmentValue>
    <RedundantConditionGivenDocblockType occurrences="1"/>
  </file>
  <file src="lib/Doctrine/ORM/Tools/SchemaTool.php">
    <MissingClosureParamType occurrences="1">
      <code>$asset</code>
    </MissingClosureParamType>
    <PossiblyNullArgument occurrences="1">
      <code>$referencedFieldName</code>
    </PossiblyNullArgument>
    <PossiblyUndefinedArrayOffset occurrences="7">
      <code>$assoc['joinColumns']</code>
      <code>$class-&gt;getAssociationMapping($fieldName)['joinColumns']</code>
      <code>$fieldMapping['precision']</code>
      <code>$fieldMapping['scale']</code>
      <code>$idMapping['joinColumns']</code>
      <code>$mapping['joinColumns']</code>
      <code>$mapping['joinTable']</code>
    </PossiblyUndefinedArrayOffset>
    <RedundantCondition occurrences="1">
      <code>is_numeric($indexName)</code>
    </RedundantCondition>
    <RedundantConditionGivenDocblockType occurrences="2">
      <code>assert(is_array($assoc))</code>
      <code>is_array($assoc)</code>
    </RedundantConditionGivenDocblockType>
    <TypeDoesNotContainType occurrences="1">
      <code>$indexName</code>
    </TypeDoesNotContainType>
  </file>
  <file src="lib/Doctrine/ORM/Tools/SchemaValidator.php">
    <PossiblyUndefinedArrayOffset occurrences="4">
      <code>$assoc['joinColumns']</code>
      <code>$assoc['joinTable']</code>
      <code>$assoc['relationToSourceKeyColumns']</code>
      <code>$assoc['relationToTargetKeyColumns']</code>
    </PossiblyUndefinedArrayOffset>
    <RedundantConditionGivenDocblockType occurrences="2">
      <code>$assoc['orderBy'] !== null</code>
      <code>isset($assoc['orderBy']) &amp;&amp; $assoc['orderBy'] !== null</code>
    </RedundantConditionGivenDocblockType>
  </file>
  <file src="lib/Doctrine/ORM/UnitOfWork.php">
    <ArgumentTypeCoercion occurrences="3">
      <code>$class</code>
      <code>$class</code>
      <code>$commitOrder[$i]</code>
    </ArgumentTypeCoercion>
<<<<<<< HEAD
=======
    <DocblockTypeContradiction occurrences="2">
      <code>! is_object($object)</code>
      <code>is_object($object)</code>
    </DocblockTypeContradiction>
    <InvalidArgument occurrences="3">
      <code>$collectionToDelete</code>
      <code>$collectionToUpdate</code>
      <code>$em-&gt;getMetadataFactory()</code>
    </InvalidArgument>
    <InvalidNullableReturnType occurrences="1">
      <code>object</code>
    </InvalidNullableReturnType>
>>>>>>> 74986f1d
    <InvalidPropertyAssignmentValue occurrences="2">
      <code>$this-&gt;entityChangeSets</code>
      <code>$this-&gt;entityChangeSets</code>
    </InvalidPropertyAssignmentValue>
<<<<<<< HEAD
    <PossiblyInvalidArrayOffset occurrences="1">
      <code>$this-&gt;identityMap[$rootClassName]</code>
    </PossiblyInvalidArrayOffset>
    <PossiblyNullArgument occurrences="9">
=======
    <MissingParamType occurrences="3">
      <code>$managedCopy</code>
      <code>$prevManagedCopy</code>
      <code>$previousManagedCopy</code>
    </MissingParamType>
    <NoValue occurrences="2">
      <code>$entityState</code>
      <code>$entityState</code>
    </NoValue>
    <NullableReturnStatement occurrences="1">
      <code>$this-&gt;identityMap[$rootClassName][$idHash]</code>
    </NullableReturnStatement>
    <PossiblyInvalidArgument occurrences="1">
      <code>$value</code>
    </PossiblyInvalidArgument>
    <PossiblyInvalidArrayOffset occurrences="1">
      <code>$this-&gt;identityMap[$rootClassName]</code>
    </PossiblyInvalidArrayOffset>
    <PossiblyNullArgument occurrences="13">
      <code>$assoc</code>
      <code>$assoc</code>
>>>>>>> 74986f1d
      <code>$assoc</code>
      <code>$assoc</code>
      <code>$assoc['targetEntity']</code>
      <code>$class-&gt;getTypeOfField($class-&gt;getSingleIdentifierFieldName())</code>
      <code>$collection-&gt;getOwner()</code>
      <code>$collection-&gt;getOwner()</code>
      <code>$collectionToDelete-&gt;getMapping()</code>
      <code>$collectionToUpdate-&gt;getMapping()</code>
      <code>$entity</code>
      <code>$owner</code>
    </PossiblyNullArgument>
    <PossiblyNullArrayAccess occurrences="2">
      <code>$assoc['targetEntity']</code>
      <code>$assoc['type']</code>
    </PossiblyNullArrayAccess>
    <PossiblyNullArrayOffset occurrences="1">
      <code>$targetClass-&gt;reflFields</code>
    </PossiblyNullArrayOffset>
    <PossiblyNullReference occurrences="27">
      <code>buildCachedCollectionPersister</code>
      <code>buildCachedEntityPersister</code>
      <code>getCacheFactory</code>
      <code>getCacheFactory</code>
      <code>getValue</code>
      <code>getValue</code>
      <code>getValue</code>
      <code>getValue</code>
      <code>getValue</code>
      <code>getValue</code>
      <code>getValue</code>
      <code>getValue</code>
      <code>setValue</code>
      <code>setValue</code>
      <code>setValue</code>
      <code>setValue</code>
      <code>setValue</code>
      <code>setValue</code>
      <code>setValue</code>
      <code>setValue</code>
      <code>setValue</code>
      <code>setValue</code>
      <code>setValue</code>
      <code>setValue</code>
      <code>setValue</code>
      <code>setValue</code>
      <code>setValue</code>
    </PossiblyNullReference>
    <PossiblyUndefinedArrayOffset occurrences="3">
      <code>$assoc['joinColumns']</code>
      <code>$assoc['orphanRemoval']</code>
      <code>$assoc['targetToSourceKeyColumns']</code>
    </PossiblyUndefinedArrayOffset>
    <PossiblyUndefinedMethod occurrences="3">
      <code>unwrap</code>
      <code>unwrap</code>
      <code>unwrap</code>
    </PossiblyUndefinedMethod>
<<<<<<< HEAD
=======
    <RedundantCondition occurrences="2">
      <code>$i &gt;= 0 &amp;&amp; $this-&gt;entityDeletions</code>
      <code>$this-&gt;entityDeletions</code>
    </RedundantCondition>
    <RedundantConditionGivenDocblockType occurrences="1">
      <code>is_array($entity)</code>
    </RedundantConditionGivenDocblockType>
>>>>>>> 74986f1d
    <ReferenceConstraintViolation occurrences="1">
      <code>$visited</code>
    </ReferenceConstraintViolation>
  </file>
  <file src="lib/Doctrine/ORM/Utility/HierarchyDiscriminatorResolver.php">
    <NoInterfaceProperties occurrences="2">
      <code>$rootClassMetadata-&gt;name</code>
      <code>$rootClassMetadata-&gt;subClasses</code>
    </NoInterfaceProperties>
  </file>
  <file src="lib/Doctrine/ORM/Utility/IdentifierFlattener.php">
    <PossiblyUndefinedArrayOffset occurrences="1">
      <code>$class-&gt;associationMappings[$field]['joinColumns']</code>
    </PossiblyUndefinedArrayOffset>
  </file>
  <file src="lib/Doctrine/ORM/Utility/PersisterHelper.php">
    <PossiblyNullArgument occurrences="1">
      <code>$assoc['mappedBy']</code>
    </PossiblyNullArgument>
    <PossiblyUndefinedArrayOffset occurrences="1">
      <code>$assoc['joinTable']</code>
    </PossiblyUndefinedArrayOffset>
  </file>
</files><|MERGE_RESOLUTION|>--- conflicted
+++ resolved
@@ -43,9 +43,6 @@
     </NullableReturnStatement>
   </file>
   <file src="lib/Doctrine/ORM/Cache/DefaultEntityHydrator.php">
-    <InvalidScalarArgument occurrences="1">
-      <code>$data</code>
-    </InvalidScalarArgument>
     <PossiblyNullArrayOffset occurrences="1">
       <code>$targetClassMetadata-&gt;associationMappings</code>
     </PossiblyNullArrayOffset>
@@ -171,50 +168,14 @@
     <ArgumentTypeCoercion occurrences="1">
       <code>$className</code>
     </ArgumentTypeCoercion>
-<<<<<<< HEAD
-=======
-    <DeprecatedClass occurrences="2">
-      <code>new CachedReader($reader, new ArrayCache())</code>
-      <code>new SimpleAnnotationReader()</code>
-    </DeprecatedClass>
-    <DeprecatedMethod occurrences="3">
-      <code>AnnotationRegistry::registerFile(__DIR__ . '/Mapping/Driver/DoctrineAnnotations.php')</code>
-      <code>getMetadataCacheImpl</code>
-      <code>getQueryCacheImpl</code>
-    </DeprecatedMethod>
-    <RedundantCastGivenDocblockType occurrences="1">
-      <code>(bool) $flag</code>
-    </RedundantCastGivenDocblockType>
   </file>
   <file src="lib/Doctrine/ORM/Decorator/EntityManagerDecorator.php">
-    <DeprecatedMethod occurrences="4">
-      <code>copy</code>
-      <code>getHydrator</code>
-      <code>transactional</code>
-      <code>transactional</code>
-    </DeprecatedMethod>
     <InvalidReturnStatement occurrences="1">
       <code>$this-&gt;wrapped-&gt;getClassMetadata($className)</code>
     </InvalidReturnStatement>
     <InvalidReturnType occurrences="1">
-      <code>getClassMetadata</code>
+      <code>ClassMetadata</code>
     </InvalidReturnType>
-    <MissingParamType occurrences="3">
-      <code>$entity</code>
-      <code>$lockMode</code>
-      <code>$lockVersion</code>
-    </MissingParamType>
-    <MissingReturnType occurrences="1">
-      <code>wrapInTransaction</code>
-    </MissingReturnType>
-    <MoreSpecificImplementedParamType occurrences="1">
-      <code>$className</code>
-    </MoreSpecificImplementedParamType>
-    <TooManyArguments occurrences="2">
-      <code>find</code>
-      <code>flush</code>
-    </TooManyArguments>
->>>>>>> 74986f1d
   </file>
   <file src="lib/Doctrine/ORM/EntityManager.php">
     <ArgumentTypeCoercion occurrences="1">
@@ -239,21 +200,6 @@
       <code>object|null</code>
       <code>object|null</code>
     </InvalidReturnType>
-<<<<<<< HEAD
-=======
-    <MissingReturnType occurrences="1">
-      <code>wrapInTransaction</code>
-    </MissingReturnType>
-    <ParamNameMismatch occurrences="7">
-      <code>$entity</code>
-      <code>$entity</code>
-      <code>$entity</code>
-      <code>$entity</code>
-      <code>$entity</code>
-      <code>$entityName</code>
-      <code>$entityName</code>
-    </ParamNameMismatch>
->>>>>>> 74986f1d
     <PossiblyNullArgument occurrences="2">
       <code>$config-&gt;getProxyDir()</code>
       <code>$config-&gt;getProxyNamespace()</code>
@@ -267,18 +213,7 @@
     </PropertyTypeCoercion>
     <RedundantCast occurrences="1">
       <code>(string) $hydrationMode</code>
-<<<<<<< HEAD
     </RedundantCast>
-=======
-    </RedundantCastGivenDocblockType>
-    <RedundantCondition occurrences="2">
-      <code>$repository instanceof EntityRepository</code>
-      <code>is_object($connection)</code>
-    </RedundantCondition>
-    <TypeDoesNotContainType occurrences="1">
-      <code>': "' . $connection . '"'</code>
-    </TypeDoesNotContainType>
->>>>>>> 74986f1d
     <UnsafeInstantiation occurrences="1">
       <code>new $class($this)</code>
     </UnsafeInstantiation>
@@ -303,26 +238,6 @@
       <code>$entity</code>
     </PossiblyNullArgument>
   </file>
-<<<<<<< HEAD
-=======
-  <file src="lib/Doctrine/ORM/Id/SequenceGenerator.php">
-    <MethodSignatureMustProvideReturnType occurrences="2">
-      <code>serialize</code>
-      <code>unserialize</code>
-    </MethodSignatureMustProvideReturnType>
-  </file>
-  <file src="lib/Doctrine/ORM/Id/TableGenerator.php">
-    <PossiblyFalseOperand occurrences="3">
-      <code>$currentLevel</code>
-      <code>$this-&gt;_nextValue</code>
-      <code>$this-&gt;_nextValue</code>
-    </PossiblyFalseOperand>
-    <UndefinedMethod occurrences="2">
-      <code>getTableHiLoCurrentValSql</code>
-      <code>getTableHiLoUpdateNextValSql</code>
-    </UndefinedMethod>
-  </file>
->>>>>>> 74986f1d
   <file src="lib/Doctrine/ORM/Internal/CommitOrderCalculator.php">
     <RedundantCondition occurrences="2">
       <code>$vertex-&gt;state !== self::VISITED</code>
@@ -361,27 +276,9 @@
     </ReferenceReusedFromConfusingScope>
     <UnsupportedReferenceUsage occurrences="2">
       <code>$baseElement =&amp; $this-&gt;_resultPointers[$parent][key($first)]</code>
-      <code>$this-&gt;_resultPointers[$dqlAlias] =&amp; $coll[key($coll)]</code>
+      <code>$this-&gt;_resultPointers[$dqlAlias] =&amp; $coll[array_key_last($coll)]</code>
     </UnsupportedReferenceUsage>
   </file>
-<<<<<<< HEAD
-=======
-  <file src="lib/Doctrine/ORM/Internal/Hydration/IterableResult.php">
-    <ImplementedReturnTypeMismatch occurrences="1">
-      <code>mixed[]|false</code>
-    </ImplementedReturnTypeMismatch>
-    <MissingTemplateParam occurrences="1">
-      <code>Iterator</code>
-    </MissingTemplateParam>
-    <PossiblyFalsePropertyAssignmentValue occurrences="2">
-      <code>$this-&gt;_hydrator-&gt;hydrateRow()</code>
-      <code>$this-&gt;next()</code>
-    </PossiblyFalsePropertyAssignmentValue>
-    <RedundantConditionGivenDocblockType occurrences="1">
-      <code>$this-&gt;_current !== false</code>
-    </RedundantConditionGivenDocblockType>
-  </file>
->>>>>>> 74986f1d
   <file src="lib/Doctrine/ORM/Internal/Hydration/ObjectHydrator.php">
     <PossiblyFalseArgument occurrences="1">
       <code>$index</code>
@@ -421,6 +318,9 @@
     </ArgumentTypeCoercion>
   </file>
   <file src="lib/Doctrine/ORM/Mapping/Builder/EntityListenerBuilder.php">
+    <NoValue occurrences="1">
+      <code>$class</code>
+    </NoValue>
     <PossiblyNullArgument occurrences="1">
       <code>$class</code>
     </PossiblyNullArgument>
@@ -469,13 +369,9 @@
       <code>loadMetadataForClass</code>
     </PossiblyNullReference>
     <RedundantCondition occurrences="2">
-      <code>$parent-&gt;idGenerator</code>
+      <code>$parent-&gt;generatorType</code>
       <code>$parent-&gt;idGenerator</code>
     </RedundantCondition>
-    <RedundantConditionGivenDocblockType occurrences="2">
-      <code>$parent-&gt;generatorType</code>
-      <code>$parent-&gt;generatorType</code>
-    </RedundantConditionGivenDocblockType>
   </file>
   <file src="lib/Doctrine/ORM/Mapping/ClassMetadataInfo.php">
     <DeprecatedProperty occurrences="4">
@@ -501,9 +397,8 @@
       <code>getReflectionClass</code>
       <code>string</code>
     </InvalidNullableReturnType>
-    <InvalidPropertyAssignmentValue occurrences="3">
+    <InvalidPropertyAssignmentValue occurrences="2">
       <code>$definition</code>
-      <code>$this-&gt;sqlResultSetMappings</code>
       <code>$this-&gt;subClasses</code>
     </InvalidPropertyAssignmentValue>
     <LessSpecificReturnStatement occurrences="4">
@@ -512,9 +407,6 @@
       <code>$className</code>
       <code>$this-&gt;namespace . '\\' . $className</code>
     </LessSpecificReturnStatement>
-    <MethodSignatureMustProvideReturnType occurrences="1">
-      <code>__toString</code>
-    </MethodSignatureMustProvideReturnType>
     <MissingReturnType occurrences="3">
       <code>_validateAndCompleteAssociationMapping</code>
       <code>_validateAndCompleteManyToManyMapping</code>
@@ -524,6 +416,9 @@
       <code>array{usage: int, region: string|null}</code>
       <code>class-string|null</code>
     </MoreSpecificReturnType>
+    <NoValue occurrences="1">
+      <code>$class</code>
+    </NoValue>
     <NullableReturnStatement occurrences="2">
       <code>$this-&gt;associationMappings[$assocName]['mappedBy']</code>
       <code>$this-&gt;reflClass</code>
@@ -606,43 +501,6 @@
       <code>$class-&gt;associationMappings[$fieldName]['joinColumns']</code>
     </PossiblyUndefinedArrayOffset>
   </file>
-<<<<<<< HEAD
-=======
-  <file src="lib/Doctrine/ORM/Mapping/Driver/AnnotationDriver.php">
-    <DeprecatedMethod occurrences="2">
-      <code>addNamedNativeQuery</code>
-      <code>addNamedQuery</code>
-    </DeprecatedMethod>
-    <InvalidArgument occurrences="1"/>
-    <LessSpecificReturnStatement occurrences="1">
-      <code>$mapping</code>
-    </LessSpecificReturnStatement>
-    <MoreSpecificImplementedParamType occurrences="1">
-      <code>$metadata</code>
-    </MoreSpecificImplementedParamType>
-    <MoreSpecificReturnType occurrences="1"/>
-    <PossiblyNullArgument occurrences="1">
-      <code>$listenerClassName</code>
-    </PossiblyNullArgument>
-    <PossiblyUndefinedArrayOffset occurrences="2">
-      <code>$primaryTable['indexes']</code>
-      <code>$primaryTable['uniqueConstraints']</code>
-    </PossiblyUndefinedArrayOffset>
-    <RedundantCondition occurrences="1">
-      <code>$metadata-&gt;getReflectionClass()</code>
-    </RedundantCondition>
-    <TypeDoesNotContainNull occurrences="1">
-      <code>new ReflectionClass($metadata-&gt;name)</code>
-    </TypeDoesNotContainNull>
-    <UndefinedInterfaceMethod occurrences="5">
-      <code>mapEmbedded</code>
-      <code>mapManyToMany</code>
-      <code>mapManyToOne</code>
-      <code>mapOneToMany</code>
-      <code>mapOneToOne</code>
-    </UndefinedInterfaceMethod>
-  </file>
->>>>>>> 74986f1d
   <file src="lib/Doctrine/ORM/Mapping/Driver/AttributeDriver.php">
     <InvalidArgument occurrences="1"/>
     <InvalidArrayAccess occurrences="4">
@@ -658,6 +516,9 @@
       <code>$metadata</code>
     </MoreSpecificImplementedParamType>
     <MoreSpecificReturnType occurrences="1"/>
+    <NoValue occurrences="1">
+      <code>$listenerClassName</code>
+    </NoValue>
     <PossiblyNullArgument occurrences="1">
       <code>$listenerClassName</code>
     </PossiblyNullArgument>
@@ -702,18 +563,6 @@
       <code>(string) $xmlRoot['repository-class']</code>
       <code>isset($xmlRoot['repository-class']) ? (string) $xmlRoot['repository-class'] : null</code>
     </ArgumentTypeCoercion>
-<<<<<<< HEAD
-    <DocblockTypeContradiction occurrences="3">
-      <code>$xmlRoot-&gt;getName() === 'embeddable'</code>
-      <code>$xmlRoot-&gt;getName() === 'entity'</code>
-      <code>$xmlRoot-&gt;getName() === 'mapped-superclass'</code>
-    </DocblockTypeContradiction>
-=======
-    <DeprecatedMethod occurrences="2">
-      <code>addNamedNativeQuery</code>
-      <code>addNamedQuery</code>
-    </DeprecatedMethod>
->>>>>>> 74986f1d
     <InvalidArgument occurrences="4">
       <code>$this-&gt;cacheToArray($manyToManyElement-&gt;cache)</code>
       <code>$this-&gt;cacheToArray($manyToOneElement-&gt;cache)</code>
@@ -750,11 +599,7 @@
       <code>$xmlRoot-&gt;{'discriminator-column'}</code>
       <code>$xmlRoot-&gt;{'discriminator-map'}</code>
     </PossiblyInvalidPropertyFetch>
-<<<<<<< HEAD
-    <RedundantCondition occurrences="16">
-=======
-    <RedundantCondition occurrences="17">
->>>>>>> 74986f1d
+    <RedundantCondition occurrences="14">
       <code>isset($xmlRoot-&gt;cache)</code>
       <code>isset($xmlRoot-&gt;embedded)</code>
       <code>isset($xmlRoot-&gt;field)</code>
@@ -791,25 +636,16 @@
   <file src="lib/Doctrine/ORM/Mapping/ReflectionEmbeddedProperty.php">
     <MethodSignatureMismatch occurrences="1">
       <code>$object</code>
-<<<<<<< HEAD
     </MethodSignatureMismatch>
+    <PropertyNotSetInConstructor occurrences="2">
+      <code>ReflectionEmbeddedProperty</code>
+      <code>ReflectionEmbeddedProperty</code>
+    </PropertyNotSetInConstructor>
   </file>
   <file src="lib/Doctrine/ORM/Mapping/ReflectionEnumProperty.php">
     <MethodSignatureMismatch occurrences="1">
       <code>$object</code>
     </MethodSignatureMismatch>
-=======
-      <code>$value</code>
-    </MissingParamType>
-    <PropertyNotSetInConstructor occurrences="2">
-      <code>ReflectionEmbeddedProperty</code>
-      <code>ReflectionEmbeddedProperty</code>
-    </PropertyNotSetInConstructor>
-    <RedundantCastGivenDocblockType occurrences="1">
-      <code>(string) $embeddedClass</code>
-    </RedundantCastGivenDocblockType>
-  </file>
-  <file src="lib/Doctrine/ORM/Mapping/ReflectionEnumProperty.php">
     <PropertyNotSetInConstructor occurrences="2">
       <code>ReflectionEnumProperty</code>
       <code>ReflectionEnumProperty</code>
@@ -820,12 +656,6 @@
       <code>ReflectionReadonlyProperty</code>
       <code>ReflectionReadonlyProperty</code>
     </PropertyNotSetInConstructor>
-  </file>
-  <file src="lib/Doctrine/ORM/Mapping/SqlResultSetMapping.php">
-    <MissingConstructor occurrences="1">
-      <code>$name</code>
-    </MissingConstructor>
->>>>>>> 74986f1d
   </file>
   <file src="lib/Doctrine/ORM/Mapping/UnderscoreNamingStrategy.php">
     <PossiblyFalseOperand occurrences="1">
@@ -849,21 +679,14 @@
     <InvalidReturnStatement occurrences="2">
       <code>$this-&gt;em-&gt;find($this-&gt;typeClass-&gt;name, $key)</code>
     </InvalidReturnStatement>
-<<<<<<< HEAD
-    <ParamNameMismatch occurrences="1">
-=======
     <InvalidReturnType occurrences="1">
       <code>Collection&lt;TKey, T&gt;</code>
     </InvalidReturnType>
     <LessSpecificReturnStatement occurrences="1">
       <code>$this-&gt;unwrap()-&gt;matching($criteria)</code>
     </LessSpecificReturnStatement>
-    <MissingParamType occurrences="1">
-      <code>$offset</code>
-    </MissingParamType>
     <ParamNameMismatch occurrences="2">
       <code>$value</code>
->>>>>>> 74986f1d
       <code>$value</code>
     </ParamNameMismatch>
     <PossiblyNullArgument occurrences="5">
@@ -893,10 +716,8 @@
     </PossiblyNullReference>
   </file>
   <file src="lib/Doctrine/ORM/Persisters/Collection/ManyToManyPersister.php">
-    <PossiblyNullArgument occurrences="44">
+    <PossiblyNullArgument occurrences="42">
       <code>$association</code>
-      <code>$collection-&gt;getOwner()</code>
-      <code>$collection-&gt;getOwner()</code>
       <code>$collection-&gt;getOwner()</code>
       <code>$collection-&gt;getOwner()</code>
       <code>$collection-&gt;getOwner()</code>
@@ -1057,24 +878,13 @@
     <DocblockTypeContradiction occurrences="1">
       <code>$value === null</code>
     </DocblockTypeContradiction>
-<<<<<<< HEAD
-    <InvalidArgument occurrences="1">
+    <InvalidArgument occurrences="5">
       <code>$hints</code>
-    </InvalidArgument>
-    <InvalidScalarArgument occurrences="4">
-=======
-    <InvalidArgument occurrences="6">
-      <code>$em-&gt;getMetadataFactory()</code>
-      <code>$hints</code>
->>>>>>> 74986f1d
       <code>$hints</code>
       <code>[Query::HINT_REFRESH =&gt; true]</code>
       <code>[UnitOfWork::HINT_DEFEREAGERLOAD =&gt; true]</code>
       <code>[UnitOfWork::HINT_DEFEREAGERLOAD =&gt; true]</code>
     </InvalidArgument>
-    <InvalidNullableReturnType occurrences="1">
-      <code>loadOneToOneEntity</code>
-    </InvalidNullableReturnType>
     <LessSpecificReturnStatement occurrences="3">
       <code>$postInsertIds</code>
       <code>[$params, $types]</code>
@@ -1130,12 +940,6 @@
     <PropertyNotSetInConstructor occurrences="1">
       <code>$selectJoinSql</code>
     </PropertyNotSetInConstructor>
-    <PropertyTypeCoercion occurrences="1">
-      <code>$class</code>
-    </PropertyTypeCoercion>
-    <RedundantCastGivenDocblockType occurrences="1">
-      <code>(bool) $handlesLimits</code>
-    </RedundantCastGivenDocblockType>
   </file>
   <file src="lib/Doctrine/ORM/Persisters/Entity/JoinedSubclassPersister.php">
     <LessSpecificReturnStatement occurrences="1">
@@ -1154,9 +958,6 @@
     <PossiblyUndefinedArrayOffset occurrences="1">
       <code>$assoc['joinColumns']</code>
     </PossiblyUndefinedArrayOffset>
-    <PossiblyUndefinedVariable occurrences="1">
-      <code>$columnList</code>
-    </PossiblyUndefinedVariable>
   </file>
   <file src="lib/Doctrine/ORM/Proxy/Proxy.php">
     <MissingTemplateParam occurrences="1">
@@ -1190,21 +991,9 @@
     </UndefinedInterfaceMethod>
   </file>
   <file src="lib/Doctrine/ORM/Query.php">
-<<<<<<< HEAD
-    <InvalidScalarArgument occurrences="1">
-      <code>$sqlParams</code>
-    </InvalidScalarArgument>
-=======
-    <DeprecatedClass occurrences="1">
-      <code>IterableResult</code>
-    </DeprecatedClass>
-    <DeprecatedMethod occurrences="1">
-      <code>parent::iterate($parameters, $hydrationMode)</code>
-    </DeprecatedMethod>
     <InvalidArgument occurrences="1">
       <code>$sqlParams</code>
     </InvalidArgument>
->>>>>>> 74986f1d
     <PossiblyNullArgument occurrences="1">
       <code>$this-&gt;getDQL()</code>
     </PossiblyNullArgument>
@@ -1332,87 +1121,11 @@
       <code>walkJoinVariableDeclaration</code>
     </UndefinedMethod>
   </file>
-<<<<<<< HEAD
-=======
-  <file src="lib/Doctrine/ORM/Query/AST/LikeExpression.php">
-    <ParamNameMismatch occurrences="1">
-      <code>$sqlWalker</code>
-    </ParamNameMismatch>
-  </file>
-  <file src="lib/Doctrine/ORM/Query/AST/NewObjectExpression.php">
-    <ParamNameMismatch occurrences="1">
-      <code>$sqlWalker</code>
-    </ParamNameMismatch>
-  </file>
   <file src="lib/Doctrine/ORM/Query/AST/Node.php">
     <MethodSignatureMustProvideReturnType occurrences="1">
       <code>__toString</code>
     </MethodSignatureMustProvideReturnType>
   </file>
-  <file src="lib/Doctrine/ORM/Query/AST/NullComparisonExpression.php">
-    <ParamNameMismatch occurrences="1">
-      <code>$sqlWalker</code>
-    </ParamNameMismatch>
-  </file>
-  <file src="lib/Doctrine/ORM/Query/AST/NullIfExpression.php">
-    <ParamNameMismatch occurrences="1">
-      <code>$sqlWalker</code>
-    </ParamNameMismatch>
-  </file>
-  <file src="lib/Doctrine/ORM/Query/AST/OrderByClause.php">
-    <ParamNameMismatch occurrences="1">
-      <code>$sqlWalker</code>
-    </ParamNameMismatch>
-  </file>
-  <file src="lib/Doctrine/ORM/Query/AST/OrderByItem.php">
-    <ParamNameMismatch occurrences="1">
-      <code>$sqlWalker</code>
-    </ParamNameMismatch>
-  </file>
-  <file src="lib/Doctrine/ORM/Query/AST/QuantifiedExpression.php">
-    <ParamNameMismatch occurrences="1">
-      <code>$sqlWalker</code>
-    </ParamNameMismatch>
-  </file>
-  <file src="lib/Doctrine/ORM/Query/AST/SelectClause.php">
-    <ParamNameMismatch occurrences="1">
-      <code>$sqlWalker</code>
-    </ParamNameMismatch>
-  </file>
-  <file src="lib/Doctrine/ORM/Query/AST/SelectExpression.php">
-    <ParamNameMismatch occurrences="1">
-      <code>$sqlWalker</code>
-    </ParamNameMismatch>
-  </file>
-  <file src="lib/Doctrine/ORM/Query/AST/SelectStatement.php">
-    <ParamNameMismatch occurrences="1">
-      <code>$sqlWalker</code>
-    </ParamNameMismatch>
-  </file>
-  <file src="lib/Doctrine/ORM/Query/AST/SimpleArithmeticExpression.php">
-    <ParamNameMismatch occurrences="1">
-      <code>$sqlWalker</code>
-    </ParamNameMismatch>
-  </file>
-  <file src="lib/Doctrine/ORM/Query/AST/SimpleCaseExpression.php">
-    <ParamNameMismatch occurrences="1">
-      <code>$sqlWalker</code>
-    </ParamNameMismatch>
-    <PossiblyNullPropertyAssignmentValue occurrences="1">
-      <code>null</code>
-    </PossiblyNullPropertyAssignmentValue>
-  </file>
-  <file src="lib/Doctrine/ORM/Query/AST/SimpleSelectClause.php">
-    <ParamNameMismatch occurrences="1">
-      <code>$sqlWalker</code>
-    </ParamNameMismatch>
-  </file>
-  <file src="lib/Doctrine/ORM/Query/AST/SimpleSelectExpression.php">
-    <ParamNameMismatch occurrences="1">
-      <code>$sqlWalker</code>
-    </ParamNameMismatch>
-  </file>
->>>>>>> 74986f1d
   <file src="lib/Doctrine/ORM/Query/AST/SimpleWhenClause.php">
     <UndefinedMethod occurrences="1">
       <code>walkWhenClauseExpression</code>
@@ -1530,9 +1243,6 @@
     </NonInvariantDocblockPropertyType>
   </file>
   <file src="lib/Doctrine/ORM/Query/Expr/Join.php">
-    <MethodSignatureMustProvideReturnType occurrences="1">
-      <code>__toString</code>
-    </MethodSignatureMustProvideReturnType>
     <PossiblyNullArgument occurrences="1">
       <code>$this-&gt;conditionType</code>
     </PossiblyNullArgument>
@@ -1565,18 +1275,6 @@
     </NonInvariantDocblockPropertyType>
   </file>
   <file src="lib/Doctrine/ORM/Query/Filter/SQLFilter.php">
-<<<<<<< HEAD
-=======
-    <MethodSignatureMustProvideReturnType occurrences="1">
-      <code>__toString</code>
-    </MethodSignatureMustProvideReturnType>
-    <MissingClosureParamType occurrences="1">
-      <code>$value</code>
-    </MissingClosureParamType>
-    <MissingClosureReturnType occurrences="1">
-      <code>static function ($value) use ($connection, $param) {</code>
-    </MissingClosureReturnType>
->>>>>>> 74986f1d
     <PropertyTypeCoercion occurrences="1">
       <code>$this-&gt;parameters</code>
     </PropertyTypeCoercion>
@@ -1624,22 +1322,6 @@
       <code>string</code>
       <code>string</code>
     </InvalidReturnType>
-<<<<<<< HEAD
-    <InvalidScalarArgument occurrences="11">
-      <code>$field</code>
-      <code>$field</code>
-      <code>$functionName</code>
-      <code>$this-&gt;lexer-&gt;getLiteral($token)</code>
-      <code>$this-&gt;lexer-&gt;getLiteral($token)</code>
-      <code>$this-&gt;lexer-&gt;getLiteral($token)</code>
-      <code>$this-&gt;lexer-&gt;token['value']</code>
-      <code>$this-&gt;lexer-&gt;token['value']</code>
-      <code>$this-&gt;lexer-&gt;token['value']</code>
-      <code>$this-&gt;lexer-&gt;token['value']</code>
-      <code>$this-&gt;lexer-&gt;token['value']</code>
-    </InvalidScalarArgument>
-=======
->>>>>>> 74986f1d
     <InvalidStringClass occurrences="3">
       <code>new $functionClass($functionName)</code>
       <code>new $functionClass($functionName)</code>
@@ -1668,18 +1350,14 @@
     <PossiblyFalseArgument occurrences="1">
       <code>strrpos($fromClassName, '\\')</code>
     </PossiblyFalseArgument>
-    <PossiblyInvalidArgument occurrences="26">
+    <PossiblyInvalidArgument occurrences="24">
       <code>$AST</code>
       <code>$conditionalExpression</code>
       <code>$expr</code>
       <code>$field</code>
-<<<<<<< HEAD
-=======
+      <code>$field</code>
       <code>$field</code>
       <code>$functionName</code>
-      <code>$functionName</code>
-      <code>$functionName</code>
->>>>>>> 74986f1d
       <code>$pathExp</code>
       <code>$this-&gt;ConditionalExpression()</code>
       <code>$this-&gt;ConditionalExpression()</code>
@@ -1690,15 +1368,11 @@
       <code>$this-&gt;lexer-&gt;lookahead['value']</code>
       <code>$this-&gt;lexer-&gt;lookahead['value']</code>
       <code>$this-&gt;lexer-&gt;lookahead['value']</code>
-<<<<<<< HEAD
-=======
-      <code>$this-&gt;lexer-&gt;token['value']</code>
-      <code>$this-&gt;lexer-&gt;token['value']</code>
-      <code>$this-&gt;lexer-&gt;token['value']</code>
-      <code>$this-&gt;lexer-&gt;token['value']</code>
-      <code>$this-&gt;lexer-&gt;token['value']</code>
-      <code>$this-&gt;lexer-&gt;token['value']</code>
->>>>>>> 74986f1d
+      <code>$this-&gt;lexer-&gt;token['value']</code>
+      <code>$this-&gt;lexer-&gt;token['value']</code>
+      <code>$this-&gt;lexer-&gt;token['value']</code>
+      <code>$this-&gt;lexer-&gt;token['value']</code>
+      <code>$this-&gt;lexer-&gt;token['value']</code>
       <code>$token['value']</code>
       <code>$token['value']</code>
     </PossiblyInvalidArgument>
@@ -1810,24 +1484,7 @@
     </RedundantConditionGivenDocblockType>
   </file>
   <file src="lib/Doctrine/ORM/Query/ResultSetMappingBuilder.php">
-<<<<<<< HEAD
     <PossiblyUndefinedArrayOffset occurrences="2">
-=======
-    <ArgumentTypeCoercion occurrences="1">
-      <code>$class</code>
-    </ArgumentTypeCoercion>
-    <DeprecatedMethod occurrences="4">
-      <code>addNamedNativeQueryEntityResultMapping</code>
-      <code>addNamedNativeQueryEntityResultMapping</code>
-      <code>addNamedNativeQueryResultClassMapping</code>
-      <code>addNamedNativeQueryResultSetMapping</code>
-    </DeprecatedMethod>
-    <MethodSignatureMustProvideReturnType occurrences="1">
-      <code>__toString</code>
-    </MethodSignatureMustProvideReturnType>
-    <PossiblyUndefinedArrayOffset occurrences="3">
-      <code>$associationMapping['joinColumns']</code>
->>>>>>> 74986f1d
       <code>$associationMapping['joinColumns']</code>
       <code>$associationMapping['joinColumns']</code>
     </PossiblyUndefinedArrayOffset>
@@ -1841,26 +1498,11 @@
       <code>$join-&gt;conditionalExpression</code>
       <code>$selectedClass['class']-&gt;name</code>
     </InvalidArgument>
-<<<<<<< HEAD
     <PossiblyInvalidArgument occurrences="4">
       <code>$expr</code>
       <code>$this-&gt;queryComponents[$expr]['token']['value']</code>
       <code>$this-&gt;queryComponents[$factor]['token']['value']</code>
       <code>$this-&gt;queryComponents[$term]['token']['value']</code>
-=======
-    <InvalidNullableReturnType occurrences="1">
-      <code>string</code>
-    </InvalidNullableReturnType>
-    <MoreSpecificImplementedParamType occurrences="1">
-      <code>$query</code>
-    </MoreSpecificImplementedParamType>
-    <PossiblyInvalidArgument occurrences="5">
-      <code>$aggExpression-&gt;pathExpression</code>
-      <code>$this-&gt;queryComponents[$expr]['token']['value']</code>
-      <code>$this-&gt;queryComponents[$factor]['token']['value']</code>
-      <code>$this-&gt;queryComponents[$term]['token']['value']</code>
-      <code>$whereClause-&gt;conditionalExpression</code>
->>>>>>> 74986f1d
     </PossiblyInvalidArgument>
     <PossiblyNullArgument occurrences="7">
       <code>$arithmeticExpr-&gt;simpleArithmeticExpression</code>
@@ -1906,9 +1548,6 @@
     <InvalidFalsableReturnType occurrences="1">
       <code>Parameter|null</code>
     </InvalidFalsableReturnType>
-    <MethodSignatureMustProvideReturnType occurrences="1">
-      <code>__toString</code>
-    </MethodSignatureMustProvideReturnType>
     <PossiblyFalseArgument occurrences="2">
       <code>$spacePos</code>
       <code>$spacePos</code>
@@ -1980,13 +1619,6 @@
       <code>$this-&gt;getName()</code>
     </PossiblyNullArgument>
   </file>
-<<<<<<< HEAD
-=======
-  <file src="lib/Doctrine/ORM/Tools/Console/Command/ValidateSchemaCommand.php">
-    <MissingReturnType occurrences="1">
-      <code>configure</code>
-    </MissingReturnType>
-  </file>
   <file src="lib/Doctrine/ORM/Tools/Console/MetadataFilter.php">
     <InvalidArgument occurrences="1">
       <code>new ArrayIterator($metadatas)</code>
@@ -1995,7 +1627,6 @@
       <code>MetadataFilter</code>
     </MissingTemplateParam>
   </file>
->>>>>>> 74986f1d
   <file src="lib/Doctrine/ORM/Tools/DebugUnitOfWorkListener.php">
     <PossiblyNullArgument occurrences="1">
       <code>$entity</code>
@@ -2004,168 +1635,6 @@
       <code>$state === UnitOfWork::STATE_DETACHED</code>
     </RedundantConditionGivenDocblockType>
   </file>
-<<<<<<< HEAD
-=======
-  <file src="lib/Doctrine/ORM/Tools/EntityGenerator.php">
-    <ArgumentTypeCoercion occurrences="4">
-      <code>$this-&gt;getClassToExtend()</code>
-      <code>$this-&gt;getClassToExtend() ?: $metadata-&gt;name</code>
-      <code>$this-&gt;getClassToExtend() ?: $metadata-&gt;name</code>
-      <code>array_map('strlen', $paramTypes)</code>
-    </ArgumentTypeCoercion>
-    <PossiblyFalseArgument occurrences="2">
-      <code>$last</code>
-      <code>strrpos($metadata-&gt;name, '\\')</code>
-    </PossiblyFalseArgument>
-    <PossiblyNullArgument occurrences="1">
-      <code>$variableType</code>
-    </PossiblyNullArgument>
-    <PropertyNotSetInConstructor occurrences="1">
-      <code>$classToExtend</code>
-    </PropertyNotSetInConstructor>
-    <RedundantCastGivenDocblockType occurrences="1">
-      <code>(bool) $embeddablesImmutable</code>
-    </RedundantCastGivenDocblockType>
-    <RedundantConditionGivenDocblockType occurrences="1">
-      <code>isset($metadata-&gt;lifecycleCallbacks)</code>
-    </RedundantConditionGivenDocblockType>
-  </file>
-  <file src="lib/Doctrine/ORM/Tools/EntityRepositoryGenerator.php">
-    <ArgumentTypeCoercion occurrences="3">
-      <code>$fullClassName</code>
-      <code>$fullClassName</code>
-      <code>$fullClassName</code>
-    </ArgumentTypeCoercion>
-    <PossiblyFalseOperand occurrences="1">
-      <code>strrpos($fullClassName, '\\')</code>
-    </PossiblyFalseOperand>
-    <PropertyTypeCoercion occurrences="1">
-      <code>$repositoryName</code>
-    </PropertyTypeCoercion>
-  </file>
-  <file src="lib/Doctrine/ORM/Tools/Export/ClassMetadataExporter.php">
-    <DeprecatedClass occurrences="7">
-      <code>Driver\AbstractExporter</code>
-      <code>Driver\AnnotationExporter::class</code>
-      <code>Driver\PhpExporter::class</code>
-      <code>Driver\XmlExporter::class</code>
-      <code>Driver\YamlExporter::class</code>
-      <code>Driver\YamlExporter::class</code>
-      <code>ExportException::invalidExporterDriverType($type)</code>
-    </DeprecatedClass>
-    <InvalidStringClass occurrences="1">
-      <code>new $class($dest)</code>
-    </InvalidStringClass>
-    <LessSpecificReturnStatement occurrences="1">
-      <code>new $class($dest)</code>
-    </LessSpecificReturnStatement>
-    <MoreSpecificReturnType occurrences="1">
-      <code>Driver\AbstractExporter</code>
-    </MoreSpecificReturnType>
-  </file>
-  <file src="lib/Doctrine/ORM/Tools/Export/Driver/AbstractExporter.php">
-    <DeprecatedClass occurrences="1">
-      <code>ExportException::attemptOverwriteExistingFile($path)</code>
-    </DeprecatedClass>
-    <DeprecatedConstant occurrences="1">
-      <code>ClassMetadataInfo::GENERATOR_TYPE_UUID</code>
-    </DeprecatedConstant>
-    <InvalidNullableReturnType occurrences="1">
-      <code>string</code>
-    </InvalidNullableReturnType>
-    <PossiblyNullArgument occurrences="1">
-      <code>$this-&gt;_outputDir</code>
-    </PossiblyNullArgument>
-  </file>
-  <file src="lib/Doctrine/ORM/Tools/Export/Driver/AnnotationExporter.php">
-    <DeprecatedClass occurrences="3">
-      <code>AbstractExporter</code>
-      <code>EntityGenerator</code>
-      <code>EntityGenerator|null</code>
-    </DeprecatedClass>
-    <NonInvariantDocblockPropertyType occurrences="1">
-      <code>$_extension</code>
-    </NonInvariantDocblockPropertyType>
-  </file>
-  <file src="lib/Doctrine/ORM/Tools/Export/Driver/PhpExporter.php">
-    <ArgumentTypeCoercion occurrences="1">
-      <code>$metadata-&gt;changeTrackingPolicy</code>
-    </ArgumentTypeCoercion>
-    <DeprecatedClass occurrences="1">
-      <code>AbstractExporter</code>
-    </DeprecatedClass>
-    <NonInvariantDocblockPropertyType occurrences="1">
-      <code>$_extension</code>
-    </NonInvariantDocblockPropertyType>
-    <PossiblyUndefinedArrayOffset occurrences="2">
-      <code>$associationMapping['joinColumns']</code>
-      <code>$associationMapping['orphanRemoval']</code>
-    </PossiblyUndefinedArrayOffset>
-    <RedundantConditionGivenDocblockType occurrences="1">
-      <code>$metadata-&gt;table</code>
-    </RedundantConditionGivenDocblockType>
-  </file>
-  <file src="lib/Doctrine/ORM/Tools/Export/Driver/XmlExporter.php">
-    <ArgumentTypeCoercion occurrences="2">
-      <code>$metadata-&gt;changeTrackingPolicy</code>
-      <code>$simpleXml-&gt;asXML()</code>
-    </ArgumentTypeCoercion>
-    <DeprecatedClass occurrences="1">
-      <code>AbstractExporter</code>
-    </DeprecatedClass>
-    <InvalidArrayOffset occurrences="1">
-      <code>$field['version']</code>
-    </InvalidArrayOffset>
-    <NonInvariantDocblockPropertyType occurrences="1">
-      <code>$_extension</code>
-    </NonInvariantDocblockPropertyType>
-    <PossiblyFalseArgument occurrences="1">
-      <code>$simpleXml-&gt;asXML()</code>
-    </PossiblyFalseArgument>
-    <PossiblyNullReference occurrences="1">
-      <code>addAttribute</code>
-    </PossiblyNullReference>
-    <RedundantCondition occurrences="2">
-      <code>$field['associationKey']</code>
-      <code>isset($field['associationKey']) &amp;&amp; $field['associationKey']</code>
-    </RedundantCondition>
-    <RedundantConditionGivenDocblockType occurrences="1">
-      <code>isset($metadata-&gt;lifecycleCallbacks)</code>
-    </RedundantConditionGivenDocblockType>
-  </file>
-  <file src="lib/Doctrine/ORM/Tools/Export/Driver/YamlExporter.php">
-    <ArgumentTypeCoercion occurrences="1">
-      <code>$metadata-&gt;changeTrackingPolicy</code>
-    </ArgumentTypeCoercion>
-    <DeprecatedClass occurrences="1">
-      <code>AbstractExporter</code>
-    </DeprecatedClass>
-    <DocblockTypeContradiction occurrences="1">
-      <code>['name' =&gt; null]</code>
-    </DocblockTypeContradiction>
-    <InvalidArgument occurrences="1">
-      <code>$array</code>
-    </InvalidArgument>
-    <LessSpecificReturnStatement occurrences="1">
-      <code>$array</code>
-    </LessSpecificReturnStatement>
-    <MoreSpecificReturnType occurrences="1">
-      <code>array&lt;string, mixed&gt;&amp;array{entityListeners: array&lt;class-string, array&lt;string, array{string}&gt;&gt;}</code>
-    </MoreSpecificReturnType>
-    <NonInvariantDocblockPropertyType occurrences="1">
-      <code>$_extension</code>
-    </NonInvariantDocblockPropertyType>
-    <PossiblyUndefinedArrayOffset occurrences="3">
-      <code>$associationMapping['joinColumns']</code>
-      <code>$associationMapping['orphanRemoval']</code>
-      <code>$associationMapping['orphanRemoval']</code>
-    </PossiblyUndefinedArrayOffset>
-    <RedundantConditionGivenDocblockType occurrences="2">
-      <code>$metadata-&gt;table</code>
-      <code>isset($metadata-&gt;lifecycleCallbacks)</code>
-    </RedundantConditionGivenDocblockType>
-  </file>
->>>>>>> 74986f1d
   <file src="lib/Doctrine/ORM/Tools/Pagination/CountOutputWalker.php">
     <PossiblyUndefinedArrayOffset occurrences="1">
       <code>$rootClass-&gt;associationMappings[$property]['joinColumns']</code>
@@ -2192,12 +1661,6 @@
     <ArgumentTypeCoercion occurrences="1">
       <code>$parameters</code>
     </ArgumentTypeCoercion>
-<<<<<<< HEAD
-=======
-    <RedundantCastGivenDocblockType occurrences="1">
-      <code>(bool) $fetchJoinCollection</code>
-    </RedundantCastGivenDocblockType>
->>>>>>> 74986f1d
   </file>
   <file src="lib/Doctrine/ORM/Tools/Pagination/RowNumberOverFunction.php">
     <PropertyNotSetInConstructor occurrences="1">
@@ -2262,53 +1725,25 @@
       <code>$class</code>
       <code>$commitOrder[$i]</code>
     </ArgumentTypeCoercion>
-<<<<<<< HEAD
-=======
-    <DocblockTypeContradiction occurrences="2">
-      <code>! is_object($object)</code>
-      <code>is_object($object)</code>
-    </DocblockTypeContradiction>
-    <InvalidArgument occurrences="3">
+    <InvalidArgument occurrences="2">
       <code>$collectionToDelete</code>
       <code>$collectionToUpdate</code>
-      <code>$em-&gt;getMetadataFactory()</code>
     </InvalidArgument>
-    <InvalidNullableReturnType occurrences="1">
-      <code>object</code>
-    </InvalidNullableReturnType>
->>>>>>> 74986f1d
     <InvalidPropertyAssignmentValue occurrences="2">
       <code>$this-&gt;entityChangeSets</code>
       <code>$this-&gt;entityChangeSets</code>
     </InvalidPropertyAssignmentValue>
-<<<<<<< HEAD
-    <PossiblyInvalidArrayOffset occurrences="1">
-      <code>$this-&gt;identityMap[$rootClassName]</code>
-    </PossiblyInvalidArrayOffset>
-    <PossiblyNullArgument occurrences="9">
-=======
-    <MissingParamType occurrences="3">
-      <code>$managedCopy</code>
-      <code>$prevManagedCopy</code>
-      <code>$previousManagedCopy</code>
-    </MissingParamType>
     <NoValue occurrences="2">
       <code>$entityState</code>
       <code>$entityState</code>
     </NoValue>
-    <NullableReturnStatement occurrences="1">
-      <code>$this-&gt;identityMap[$rootClassName][$idHash]</code>
-    </NullableReturnStatement>
     <PossiblyInvalidArgument occurrences="1">
       <code>$value</code>
     </PossiblyInvalidArgument>
     <PossiblyInvalidArrayOffset occurrences="1">
       <code>$this-&gt;identityMap[$rootClassName]</code>
     </PossiblyInvalidArrayOffset>
-    <PossiblyNullArgument occurrences="13">
-      <code>$assoc</code>
-      <code>$assoc</code>
->>>>>>> 74986f1d
+    <PossiblyNullArgument occurrences="10">
       <code>$assoc</code>
       <code>$assoc</code>
       <code>$assoc['targetEntity']</code>
@@ -2366,16 +1801,10 @@
       <code>unwrap</code>
       <code>unwrap</code>
     </PossiblyUndefinedMethod>
-<<<<<<< HEAD
-=======
     <RedundantCondition occurrences="2">
       <code>$i &gt;= 0 &amp;&amp; $this-&gt;entityDeletions</code>
       <code>$this-&gt;entityDeletions</code>
     </RedundantCondition>
-    <RedundantConditionGivenDocblockType occurrences="1">
-      <code>is_array($entity)</code>
-    </RedundantConditionGivenDocblockType>
->>>>>>> 74986f1d
     <ReferenceConstraintViolation occurrences="1">
       <code>$visited</code>
     </ReferenceConstraintViolation>
