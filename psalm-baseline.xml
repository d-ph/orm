<?xml version="1.0" encoding="UTF-8"?>
<files psalm-version="5.15.0@5c774aca4746caf3d239d9c8cadb9f882ca29352">
  <file src="lib/Doctrine/ORM/AbstractQuery.php">
    <FalsableReturnStatement>
      <code><![CDATA[! $filteredParameters->isEmpty() ? $filteredParameters->first() : null]]></code>
    </FalsableReturnStatement>
    <InvalidFalsableReturnType>
      <code>Parameter|null</code>
    </InvalidFalsableReturnType>
    <MissingClosureParamType>
      <code>$alias</code>
      <code>$data</code>
      <code>$data</code>
    </MissingClosureParamType>
    <PossiblyInvalidArgument>
      <code>$stmt</code>
    </PossiblyInvalidArgument>
    <PossiblyNullReference>
      <code>getCacheLogger</code>
      <code>getQueryCache</code>
    </PossiblyNullReference>
  </file>
  <file src="lib/Doctrine/ORM/Cache/CacheConfiguration.php">
    <PossiblyNullReference>
      <code>getTimestampRegion</code>
    </PossiblyNullReference>
  </file>
  <file src="lib/Doctrine/ORM/Cache/DefaultCache.php">
    <PossiblyNullPropertyAssignmentValue>
      <code><![CDATA[$em->getConfiguration()
            ->getSecondLevelCacheConfiguration()
            ->getCacheFactory()]]></code>
    </PossiblyNullPropertyAssignmentValue>
    <PossiblyNullReference>
      <code>getCacheFactory</code>
    </PossiblyNullReference>
  </file>
  <file src="lib/Doctrine/ORM/Cache/DefaultEntityHydrator.php">
    <UndefinedInterfaceMethod>
      <code>getCacheRegion</code>
    </UndefinedInterfaceMethod>
  </file>
  <file src="lib/Doctrine/ORM/Cache/DefaultQueryCache.php">
    <ArgumentTypeCoercion>
      <code><![CDATA[$assocKeys->identifiers[$assocIndex]]]></code>
      <code><![CDATA[$assocKeys->identifiers[$assocIndex]]]></code>
      <code><![CDATA[$cacheKeys->identifiers[$index]]]></code>
      <code><![CDATA[$cacheKeys->identifiers[$index]]]></code>
    </ArgumentTypeCoercion>
    <NoInterfaceProperties>
      <code><![CDATA[$assocEntry->class]]></code>
      <code><![CDATA[$assocEntry->class]]></code>
    </NoInterfaceProperties>
    <PossiblyNullReference>
      <code>getCacheLogger</code>
    </PossiblyNullReference>
    <RedundantCondition>
      <code>assert($cm instanceof ClassMetadata)</code>
    </RedundantCondition>
    <UndefinedInterfaceMethod>
      <code>getCacheRegion</code>
      <code>resolveAssociationEntries</code>
      <code>resolveAssociationEntries</code>
      <code>storeEntityCache</code>
      <code>storeEntityCache</code>
    </UndefinedInterfaceMethod>
  </file>
  <file src="lib/Doctrine/ORM/Cache/Persister/Collection/AbstractCollectionPersister.php">
    <ArgumentTypeCoercion>
      <code>$cache</code>
      <code>$entityKey</code>
    </ArgumentTypeCoercion>
    <NoInterfaceProperties>
      <code><![CDATA[$entry->identifiers]]></code>
    </NoInterfaceProperties>
    <PossiblyNullArgument>
      <code><![CDATA[$collection->getOwner()]]></code>
    </PossiblyNullArgument>
    <PossiblyNullReference>
      <code>buildCollectionHydrator</code>
      <code>getCacheFactory</code>
    </PossiblyNullReference>
  </file>
  <file src="lib/Doctrine/ORM/Cache/Persister/Collection/NonStrictReadWriteCachedCollectionPersister.php">
    <PossiblyNullArgument>
      <code><![CDATA[$collection->getOwner()]]></code>
      <code><![CDATA[$collection->getOwner()]]></code>
    </PossiblyNullArgument>
  </file>
  <file src="lib/Doctrine/ORM/Cache/Persister/Collection/ReadOnlyCachedCollectionPersister.php">
    <PossiblyNullArgument>
      <code><![CDATA[$collection->getOwner()]]></code>
    </PossiblyNullArgument>
  </file>
  <file src="lib/Doctrine/ORM/Cache/Persister/Collection/ReadWriteCachedCollectionPersister.php">
    <PossiblyNullArgument>
      <code><![CDATA[$collection->getOwner()]]></code>
      <code><![CDATA[$collection->getOwner()]]></code>
    </PossiblyNullArgument>
    <UndefinedInterfaceMethod>
      <code>lock</code>
      <code>lock</code>
    </UndefinedInterfaceMethod>
  </file>
  <file src="lib/Doctrine/ORM/Cache/Persister/Entity/AbstractEntityPersister.php">
    <ArgumentTypeCoercion>
      <code>$cacheEntry</code>
    </ArgumentTypeCoercion>
    <NoInterfaceProperties>
      <code><![CDATA[$cacheEntry->class]]></code>
    </NoInterfaceProperties>
    <PossiblyNullArgument>
      <code><![CDATA[$collection->getOwner()]]></code>
      <code><![CDATA[$collection->getOwner()]]></code>
    </PossiblyNullArgument>
    <PossiblyNullPropertyAssignmentValue>
      <code><![CDATA[$em->getCache()]]></code>
    </PossiblyNullPropertyAssignmentValue>
    <PossiblyNullReference>
      <code>getCacheFactory</code>
      <code>getTimestampRegion</code>
    </PossiblyNullReference>
    <RedundantConditionGivenDocblockType>
      <code>assert($metadata instanceof ClassMetadata)</code>
    </RedundantConditionGivenDocblockType>
    <UndefinedInterfaceMethod>
      <code>getCacheRegion</code>
      <code>getCacheRegion</code>
      <code>getCacheRegion</code>
      <code>getCacheRegion</code>
      <code>loadCollectionCache</code>
      <code>loadCollectionCache</code>
      <code>storeCollectionCache</code>
      <code>storeCollectionCache</code>
      <code>storeEntityCache</code>
    </UndefinedInterfaceMethod>
  </file>
  <file src="lib/Doctrine/ORM/Cache/Persister/Entity/ReadWriteCachedEntityPersister.php">
    <RedundantCondition>
      <code>$isChanged</code>
    </RedundantCondition>
    <UndefinedInterfaceMethod>
      <code>lock</code>
      <code>lock</code>
    </UndefinedInterfaceMethod>
  </file>
  <file src="lib/Doctrine/ORM/Cache/TimestampQueryCacheValidator.php">
    <NoInterfaceProperties>
      <code><![CDATA[$timestamp->time]]></code>
    </NoInterfaceProperties>
  </file>
  <file src="lib/Doctrine/ORM/Configuration.php">
    <ArgumentTypeCoercion>
      <code>$className</code>
    </ArgumentTypeCoercion>
  </file>
  <file src="lib/Doctrine/ORM/Decorator/EntityManagerDecorator.php">
    <InvalidReturnStatement>
      <code><![CDATA[$this->wrapped->getClassMetadata($className)]]></code>
    </InvalidReturnStatement>
    <InvalidReturnType>
      <code>ClassMetadata</code>
    </InvalidReturnType>
  </file>
  <file src="lib/Doctrine/ORM/EntityManager.php">
    <ArgumentTypeCoercion>
      <code>$className</code>
    </ArgumentTypeCoercion>
    <InvalidReturnStatement>
      <code>$entity</code>
      <code>$entity</code>
      <code>$entity</code>
      <code><![CDATA[$entity instanceof $class->name ? $entity : null]]></code>
      <code><![CDATA[$persister->load($sortedId, null, null, [], $lockMode)]]></code>
      <code><![CDATA[$persister->loadById($sortedId)]]></code>
      <code><![CDATA[$this->metadataFactory]]></code>
      <code><![CDATA[$this->metadataFactory->getMetadataFor($className)]]></code>
    </InvalidReturnStatement>
    <InvalidReturnType>
      <code>ClassMetadataFactory</code>
      <code>Mapping\ClassMetadata</code>
    </InvalidReturnType>
    <PossiblyNullArgument>
      <code><![CDATA[$config->getProxyDir()]]></code>
      <code><![CDATA[$config->getProxyNamespace()]]></code>
    </PossiblyNullArgument>
    <PossiblyNullReference>
      <code>createCache</code>
      <code>getCacheFactory</code>
    </PossiblyNullReference>
    <PropertyTypeCoercion>
      <code>new $metadataFactoryClassName()</code>
    </PropertyTypeCoercion>
    <RedundantCastGivenDocblockType>
      <code>(string) $hydrationMode</code>
    </RedundantCastGivenDocblockType>
  </file>
  <file src="lib/Doctrine/ORM/EntityRepository.php">
    <InvalidReturnStatement>
      <code><![CDATA[$persister->load($criteria, null, null, [], null, 1, $orderBy)]]></code>
      <code>new LazyCriteriaCollection($persister, $criteria)</code>
    </InvalidReturnStatement>
    <InvalidReturnType>
      <code><![CDATA[AbstractLazyCollection<int, T>&Selectable<int, T>]]></code>
      <code>T|null</code>
    </InvalidReturnType>
    <LessSpecificReturnStatement>
      <code><![CDATA[$persister->loadAll($criteria, $orderBy, $limit, $offset)]]></code>
    </LessSpecificReturnStatement>
    <MoreSpecificReturnType>
      <code><![CDATA[list<T>]]></code>
    </MoreSpecificReturnType>
  </file>
  <file src="lib/Doctrine/ORM/Id/AssignedGenerator.php">
    <PossiblyNullArgument>
      <code>$entity</code>
    </PossiblyNullArgument>
  </file>
  <file src="lib/Doctrine/ORM/Internal/Hydration/AbstractHydrator.php">
    <ReferenceConstraintViolation>
      <code>return $rowData;</code>
      <code>return $rowData;</code>
    </ReferenceConstraintViolation>
  </file>
  <file src="lib/Doctrine/ORM/Internal/Hydration/ArrayHydrator.php">
    <PossiblyInvalidArgument>
      <code>$index</code>
    </PossiblyInvalidArgument>
    <PossiblyNullArgument>
      <code>$index</code>
    </PossiblyNullArgument>
    <PossiblyNullArrayAssignment>
      <code>$result[$resultKey]</code>
      <code>$result[$resultKey]</code>
    </PossiblyNullArrayAssignment>
    <PossiblyUndefinedArrayOffset>
      <code><![CDATA[$newObject['args']]]></code>
    </PossiblyUndefinedArrayOffset>
    <ReferenceConstraintViolation>
      <code>$result</code>
    </ReferenceConstraintViolation>
    <ReferenceReusedFromConfusingScope>
      <code>$baseElement</code>
    </ReferenceReusedFromConfusingScope>
    <UnsupportedPropertyReferenceUsage>
      <code><![CDATA[$baseElement =& $this->resultPointers[$parent]]]></code>
    </UnsupportedPropertyReferenceUsage>
    <UnsupportedReferenceUsage>
      <code><![CDATA[$baseElement =& $this->resultPointers[$parent][key($first)]]]></code>
      <code><![CDATA[$this->resultPointers[$dqlAlias] =& $coll[array_key_last($coll)]]]></code>
    </UnsupportedReferenceUsage>
  </file>
  <file src="lib/Doctrine/ORM/Internal/Hydration/ObjectHydrator.php">
    <InvalidArgument>
      <code>$element</code>
    </InvalidArgument>
    <PossiblyFalseArgument>
      <code>$index</code>
    </PossiblyFalseArgument>
    <PossiblyInvalidArgument>
      <code>$parentObject</code>
      <code>$parentObject</code>
      <code>$parentObject</code>
      <code>$parentObject</code>
      <code>$parentObject</code>
      <code>$parentObject</code>
      <code>$parentObject</code>
    </PossiblyInvalidArgument>
    <PossiblyNullReference>
      <code>getValue</code>
      <code>getValue</code>
      <code>getValue</code>
      <code>setValue</code>
      <code>setValue</code>
    </PossiblyNullReference>
    <PossiblyUndefinedArrayOffset>
      <code><![CDATA[$newObject['args']]]></code>
    </PossiblyUndefinedArrayOffset>
  </file>
  <file src="lib/Doctrine/ORM/Mapping/AssociationMapping.php">
    <LessSpecificReturnStatement>
      <code>$mapping</code>
    </LessSpecificReturnStatement>
    <MoreSpecificReturnType>
      <code>static</code>
    </MoreSpecificReturnType>
  </file>
  <file src="lib/Doctrine/ORM/Mapping/Builder/ClassMetadataBuilder.php">
    <ArgumentTypeCoercion>
      <code>$repositoryClassName</code>
    </ArgumentTypeCoercion>
  </file>
  <file src="lib/Doctrine/ORM/Mapping/Builder/EntityListenerBuilder.php">
    <PossiblyNullArgument>
      <code>$class</code>
    </PossiblyNullArgument>
  </file>
  <file src="lib/Doctrine/ORM/Mapping/ClassMetadata.php">
<<<<<<< HEAD
=======
    <PropertyNotSetInConstructor>
      <code>ClassMetadata</code>
      <code>ClassMetadata</code>
      <code>ClassMetadata</code>
      <code>ClassMetadata</code>
    </PropertyNotSetInConstructor>
  </file>
  <file src="lib/Doctrine/ORM/Mapping/ClassMetadataFactory.php">
    <ArgumentTypeCoercion>
      <code>$class</code>
      <code>$class</code>
      <code>$platformFamily</code>
      <code><![CDATA[new $definition['class']()]]></code>
    </ArgumentTypeCoercion>
    <DeprecatedClass>
      <code>new UuidGenerator()</code>
    </DeprecatedClass>
    <DeprecatedConstant>
      <code>ClassMetadata::GENERATOR_TYPE_UUID</code>
    </DeprecatedConstant>
    <DeprecatedMethod>
      <code>addNamedNativeQuery</code>
      <code>addNamedQuery</code>
    </DeprecatedMethod>
    <InvalidArrayOffset>
      <code><![CDATA[$subClass->table[$indexType][$indexName]]]></code>
    </InvalidArrayOffset>
    <MissingConstructor>
      <code>$driver</code>
      <code>$evm</code>
    </MissingConstructor>
    <PossiblyInvalidIterator>
      <code><![CDATA[$parentClass->table[$indexType]]]></code>
    </PossiblyInvalidIterator>
    <PossiblyNullArgument>
      <code><![CDATA[$this->em]]></code>
      <code><![CDATA[$this->em]]></code>
    </PossiblyNullArgument>
    <PossiblyNullReference>
      <code>getConfiguration</code>
      <code>getConfiguration</code>
      <code>getConfiguration</code>
      <code>getConfiguration</code>
      <code>getConfiguration</code>
      <code>getConnection</code>
    </PossiblyNullReference>
  </file>
  <file src="lib/Doctrine/ORM/Mapping/ClassMetadataInfo.php">
    <ArgumentTypeCoercion>
      <code>$mapping</code>
    </ArgumentTypeCoercion>
    <DeprecatedMethod>
      <code>canEmulateSchemas</code>
      <code>canRequireSQLConversion</code>
    </DeprecatedMethod>
>>>>>>> edd962e3
    <DeprecatedProperty>
      <code><![CDATA[$this->columnNames]]></code>
      <code><![CDATA[$this->columnNames]]></code>
      <code><![CDATA[$this->columnNames]]></code>
      <code><![CDATA[$this->columnNames]]></code>
    </DeprecatedProperty>
    <InvalidArgument>
      <code>$mapping</code>
      <code>$mapping</code>
      <code>$mapping</code>
      <code>$mapping</code>
      <code>$overrideMapping</code>
    </InvalidArgument>
    <InvalidNullableReturnType>
      <code>ReflectionClass|null</code>
    </InvalidNullableReturnType>
    <InvalidPropertyAssignmentValue>
      <code>$definition</code>
      <code><![CDATA[$this->subClasses]]></code>
    </InvalidPropertyAssignmentValue>
    <LessSpecificReturnStatement>
      <code>$className</code>
      <code>$className</code>
      <code><![CDATA[$this->namespace . '\\' . $className]]></code>
    </LessSpecificReturnStatement>
    <MoreSpecificReturnType>
      <code>class-string|null</code>
    </MoreSpecificReturnType>
    <NullableReturnStatement>
      <code><![CDATA[$this->reflClass]]></code>
    </NullableReturnStatement>
    <ParamNameMismatch>
      <code>$entity</code>
    </ParamNameMismatch>
    <PossiblyNullArgument>
      <code>$class</code>
      <code>$className</code>
      <code><![CDATA[$mapping['targetEntity']]]></code>
      <code><![CDATA[$mapping['targetEntity']]]></code>
      <code><![CDATA[$parentReflFields[$embeddedClass->declaredField]]]></code>
    </PossiblyNullArgument>
    <PossiblyNullReference>
      <code>getProperty</code>
      <code>getProperty</code>
      <code>getProperty</code>
      <code>getValue</code>
      <code>getValue</code>
      <code>getValue</code>
      <code>instantiate</code>
      <code>setValue</code>
      <code>setValue</code>
    </PossiblyNullReference>
    <PossiblyUndefinedArrayOffset>
      <code><![CDATA[$mapping['isOwningSide']]]></code>
      <code><![CDATA[$mapping['isOwningSide']]]></code>
      <code><![CDATA[$mapping['isOwningSide']]]></code>
      <code><![CDATA[$mapping['targetEntity']]]></code>
      <code><![CDATA[$table['name']]]></code>
    </PossiblyUndefinedArrayOffset>
    <PropertyNotSetInConstructor>
      <code>$idGenerator</code>
      <code>$table</code>
    </PropertyNotSetInConstructor>
    <RedundantCondition>
      <code>$mapping !== false</code>
      <code>$mapping !== false</code>
    </RedundantCondition>
    <RedundantFunctionCall>
      <code>array_values</code>
    </RedundantFunctionCall>
    <RedundantPropertyInitializationCheck>
      <code><![CDATA[$this->table]]></code>
      <code>null</code>
    </RedundantPropertyInitializationCheck>
  </file>
  <file src="lib/Doctrine/ORM/Mapping/ClassMetadataFactory.php">
    <ArgumentTypeCoercion>
      <code>$platformFamily</code>
      <code><![CDATA[new $definition['class']()]]></code>
    </ArgumentTypeCoercion>
    <InvalidArrayOffset>
      <code><![CDATA[$subClass->table[$indexType][$indexName]]]></code>
    </InvalidArrayOffset>
    <PossiblyInvalidIterator>
      <code><![CDATA[$parentClass->table[$indexType]]]></code>
    </PossiblyInvalidIterator>
    <PossiblyNullArgument>
      <code><![CDATA[$this->em]]></code>
      <code><![CDATA[$this->em]]></code>
    </PossiblyNullArgument>
    <PossiblyNullReference>
      <code>getAllClassNames</code>
      <code>getConfiguration</code>
      <code>getConfiguration</code>
      <code>getConfiguration</code>
      <code>getConnection</code>
      <code>hasListeners</code>
      <code>hasListeners</code>
      <code>loadMetadataForClass</code>
    </PossiblyNullReference>
    <RedundantCondition>
      <code><![CDATA[$parent->generatorType]]></code>
      <code><![CDATA[$parent->idGenerator]]></code>
    </RedundantCondition>
    <RedundantConditionGivenDocblockType>
      <code>assert($owningSide instanceof ManyToManyOwningSideMapping ||
            $owningSide instanceof OneToOneOwningSideMapping ||
            $owningSide instanceof ManyToOneAssociationMapping)</code>
    </RedundantConditionGivenDocblockType>
  </file>
  <file src="lib/Doctrine/ORM/Mapping/DefaultEntityListenerResolver.php">
    <InvalidStringClass>
      <code>new $className()</code>
    </InvalidStringClass>
    <PropertyTypeCoercion>
      <code><![CDATA[$this->instances]]></code>
    </PropertyTypeCoercion>
  </file>
  <file src="lib/Doctrine/ORM/Mapping/DefaultNamingStrategy.php">
    <PossiblyFalseOperand>
      <code><![CDATA[strrpos($className, '\\')]]></code>
    </PossiblyFalseOperand>
  </file>
  <file src="lib/Doctrine/ORM/Mapping/DefaultTypedFieldMapper.php">
    <LessSpecificReturnStatement>
      <code>$mapping</code>
    </LessSpecificReturnStatement>
    <MoreSpecificReturnType>
      <code>array</code>
    </MoreSpecificReturnType>
    <PropertyTypeCoercion>
      <code>array_merge(self::DEFAULT_TYPED_FIELD_MAPPINGS, $typedFieldMappings)</code>
    </PropertyTypeCoercion>
  </file>
  <file src="lib/Doctrine/ORM/Mapping/Driver/AttributeDriver.php">
    <InvalidArgument>
      <code>$mapping</code>
      <code><![CDATA[[
                            'sequenceName' => $seqGeneratorAttribute->sequenceName,
                            'allocationSize' => $seqGeneratorAttribute->allocationSize,
                            'initialValue' => $seqGeneratorAttribute->initialValue,
                        ]]]></code>
    </InvalidArgument>
    <LessSpecificReturnStatement>
      <code>$mapping</code>
    </LessSpecificReturnStatement>
    <MoreSpecificImplementedParamType>
      <code>$metadata</code>
    </MoreSpecificImplementedParamType>
    <MoreSpecificReturnType>
      <code>array{
     *                   fieldName: string,
     *                   type: mixed,
     *                   scale: int,
     *                   length: int,
     *                   unique: bool,
     *                   nullable: bool,
     *                   precision: int,
     *                   enumType?: class-string,
     *                   options?: mixed[],
     *                   columnName?: string,
     *                   columnDefinition?: string
     *               }</code>
    </MoreSpecificReturnType>
    <PossiblyNullArgument>
      <code>$listenerClassName</code>
    </PossiblyNullArgument>
    <RedundantCondition>
      <code><![CDATA[$metadata->getReflectionClass()]]></code>
    </RedundantCondition>
    <RedundantConditionGivenDocblockType>
      <code>assert($cacheAttribute instanceof Mapping\Cache)</code>
      <code>assert($method instanceof ReflectionMethod)</code>
      <code>assert($method instanceof ReflectionMethod)</code>
      <code>assert($property instanceof ReflectionProperty)</code>
    </RedundantConditionGivenDocblockType>
    <TypeDoesNotContainNull>
      <code><![CDATA[new ReflectionClass($metadata->name)]]></code>
    </TypeDoesNotContainNull>
  </file>
  <file src="lib/Doctrine/ORM/Mapping/Driver/DatabaseDriver.php">
    <DocblockTypeContradiction>
      <code>$metadata instanceof ClassMetadata</code>
    </DocblockTypeContradiction>
    <MoreSpecificImplementedParamType>
      <code>$metadata</code>
    </MoreSpecificImplementedParamType>
    <PossiblyNullArrayAccess>
      <code><![CDATA[$this->tables[$tableName]]]></code>
      <code><![CDATA[$this->tables[$tableName]]]></code>
    </PossiblyNullArrayAccess>
    <PossiblyNullReference>
      <code>getColumns</code>
      <code>getColumns</code>
      <code>getIndexes</code>
    </PossiblyNullReference>
  </file>
  <file src="lib/Doctrine/ORM/Mapping/Driver/SimplifiedXmlDriver.php">
    <MissingParamType>
      <code>$fileExtension</code>
      <code>$prefixes</code>
    </MissingParamType>
  </file>
  <file src="lib/Doctrine/ORM/Mapping/Driver/XmlDriver.php">
    <ArgumentTypeCoercion>
      <code>$mapping</code>
      <code><![CDATA[(string) $xmlRoot['repository-class']]]></code>
      <code><![CDATA[isset($xmlRoot['repository-class']) ? (string) $xmlRoot['repository-class'] : null]]></code>
    </ArgumentTypeCoercion>
    <InvalidArgument>
      <code>$columnDef</code>
      <code><![CDATA[$this->cacheToArray($manyToManyElement->cache)]]></code>
      <code><![CDATA[$this->cacheToArray($manyToOneElement->cache)]]></code>
      <code><![CDATA[$this->cacheToArray($oneToManyElement->cache)]]></code>
      <code><![CDATA[$this->cacheToArray($oneToOneElement->cache)]]></code>
    </InvalidArgument>
    <InvalidPropertyAssignmentValue>
      <code><![CDATA[$metadata->table]]></code>
    </InvalidPropertyAssignmentValue>
    <InvalidPropertyFetch>
      <code><![CDATA[$xmlRoot->{'discriminator-column'}]]></code>
      <code><![CDATA[$xmlRoot->{'discriminator-map'}]]></code>
    </InvalidPropertyFetch>
    <InvalidReturnStatement>
      <code>$mapping</code>
      <code>$result</code>
      <code><![CDATA[[
            'usage'  => $usage,
            'region' => $region,
        ]]]></code>
    </InvalidReturnStatement>
    <InvalidReturnType>
      <code>array{
      *                   fieldName: string,
      *                   type?: string,
      *                   columnName?: string,
      *                   length?: int,
      *                   precision?: int,
      *                   scale?: int,
      *                   unique?: bool,
      *                   nullable?: bool,
      *                   notInsertable?: bool,
      *                   notUpdatable?: bool,
      *                   enumType?: string,
      *                   version?: bool,
      *                   columnDefinition?: string,
      *                   options?: array
      *               }</code>
      <code>array{usage: int|null, region?: string}</code>
      <code>loadMappingFile</code>
    </InvalidReturnType>
    <MoreSpecificImplementedParamType>
      <code>$metadata</code>
    </MoreSpecificImplementedParamType>
    <NoInterfaceProperties>
      <code><![CDATA[$xmlRoot->{'discriminator-column'}]]></code>
      <code><![CDATA[$xmlRoot->{'discriminator-map'}]]></code>
    </NoInterfaceProperties>
    <TypeDoesNotContainType>
      <code><![CDATA[$xmlRoot->getName() === 'embeddable']]></code>
      <code><![CDATA[$xmlRoot->getName() === 'entity']]></code>
      <code><![CDATA[$xmlRoot->getName() === 'mapped-superclass']]></code>
    </TypeDoesNotContainType>
  </file>
  <file src="lib/Doctrine/ORM/Mapping/ManyToManyInverseSideMapping.php">
    <PropertyNotSetInConstructor>
      <code>ManyToManyInverseSideMapping</code>
    </PropertyNotSetInConstructor>
  </file>
  <file src="lib/Doctrine/ORM/Mapping/ManyToManyOwningSideMapping.php">
    <PropertyNotSetInConstructor>
      <code>$joinTable</code>
    </PropertyNotSetInConstructor>
  </file>
  <file src="lib/Doctrine/ORM/Mapping/OneToManyAssociationMapping.php">
    <PropertyNotSetInConstructor>
      <code>OneToManyAssociationMapping</code>
    </PropertyNotSetInConstructor>
    <TypeDoesNotContainType>
      <code><![CDATA[isset($mapping->mappedBy)]]></code>
    </TypeDoesNotContainType>
  </file>
  <file src="lib/Doctrine/ORM/Mapping/OneToOneInverseSideMapping.php">
    <PropertyNotSetInConstructor>
      <code>OneToOneInverseSideMapping</code>
    </PropertyNotSetInConstructor>
  </file>
  <file src="lib/Doctrine/ORM/Mapping/ReflectionEmbeddedProperty.php">
    <MethodSignatureMismatch>
      <code>$object</code>
    </MethodSignatureMismatch>
    <PropertyNotSetInConstructor>
      <code>ReflectionEmbeddedProperty</code>
      <code>ReflectionEmbeddedProperty</code>
    </PropertyNotSetInConstructor>
  </file>
  <file src="lib/Doctrine/ORM/Mapping/ReflectionEnumProperty.php">
    <MethodSignatureMismatch>
      <code>$object</code>
    </MethodSignatureMismatch>
    <PropertyNotSetInConstructor>
      <code>ReflectionEnumProperty</code>
      <code>ReflectionEnumProperty</code>
    </PropertyNotSetInConstructor>
  </file>
  <file src="lib/Doctrine/ORM/Mapping/ReflectionReadonlyProperty.php">
    <PropertyNotSetInConstructor>
      <code>ReflectionReadonlyProperty</code>
      <code>ReflectionReadonlyProperty</code>
    </PropertyNotSetInConstructor>
  </file>
  <file src="lib/Doctrine/ORM/Mapping/ToOneInverseSideMapping.php">
    <LessSpecificReturnStatement>
      <code>$mapping</code>
    </LessSpecificReturnStatement>
    <MoreSpecificReturnType>
      <code>static</code>
    </MoreSpecificReturnType>
  </file>
  <file src="lib/Doctrine/ORM/Mapping/ToOneOwningSideMapping.php">
    <LessSpecificReturnStatement>
      <code>$instance</code>
      <code>$mapping</code>
    </LessSpecificReturnStatement>
    <MoreSpecificReturnType>
      <code>static</code>
      <code>static</code>
    </MoreSpecificReturnType>
  </file>
  <file src="lib/Doctrine/ORM/Mapping/UnderscoreNamingStrategy.php">
    <PossiblyFalseOperand>
      <code><![CDATA[strrpos($className, '\\')]]></code>
    </PossiblyFalseOperand>
  </file>
  <file src="lib/Doctrine/ORM/NativeQuery.php">
    <PropertyNotSetInConstructor>
      <code>$sql</code>
    </PropertyNotSetInConstructor>
  </file>
  <file src="lib/Doctrine/ORM/PersistentCollection.php">
    <ImplementedReturnTypeMismatch>
      <code><![CDATA[Collection<TKey, T>]]></code>
    </ImplementedReturnTypeMismatch>
    <InvalidReturnStatement>
      <code><![CDATA[$association->fetch === ClassMetadata::FETCH_EXTRA_LAZY
            ? new LazyCriteriaCollection($persister, $criteria)
            : new ArrayCollection($persister->loadCriteria($criteria))]]></code>
      <code><![CDATA[$this->em->find($this->typeClass->name, $key)]]></code>
    </InvalidReturnStatement>
    <InvalidReturnType>
      <code><![CDATA[Collection<TKey, T>]]></code>
    </InvalidReturnType>
    <LessSpecificReturnStatement>
      <code><![CDATA[$this->unwrap()->matching($criteria)]]></code>
    </LessSpecificReturnStatement>
    <ParamNameMismatch>
      <code>$value</code>
      <code>$value</code>
    </ParamNameMismatch>
    <PossiblyNullArgument>
      <code><![CDATA[$this->backRefFieldName]]></code>
    </PossiblyNullArgument>
    <PossiblyNullReference>
      <code>setValue</code>
      <code>setValue</code>
    </PossiblyNullReference>
    <UndefinedMethod>
      <code><![CDATA[[$this->unwrap(), 'add']]]></code>
    </UndefinedMethod>
  </file>
  <file src="lib/Doctrine/ORM/Persisters/Collection/ManyToManyPersister.php">
    <PossiblyNullArgument>
      <code><![CDATA[$collection->getOwner()]]></code>
      <code><![CDATA[$collection->getOwner()]]></code>
      <code><![CDATA[$collection->getOwner()]]></code>
      <code><![CDATA[$collection->getOwner()]]></code>
      <code><![CDATA[$collection->getOwner()]]></code>
      <code><![CDATA[$collection->getOwner()]]></code>
      <code><![CDATA[$collection->getOwner()]]></code>
      <code>$owner</code>
    </PossiblyNullArgument>
    <PossiblyNullReference>
      <code>getFieldForColumn</code>
      <code>getFieldForColumn</code>
    </PossiblyNullReference>
  </file>
  <file src="lib/Doctrine/ORM/Persisters/Collection/OneToManyPersister.php">
    <PossiblyNullArgument>
      <code><![CDATA[$collection->getOwner()]]></code>
      <code><![CDATA[$collection->getOwner()]]></code>
      <code><![CDATA[$collection->getOwner()]]></code>
    </PossiblyNullArgument>
  </file>
  <file src="lib/Doctrine/ORM/Persisters/Entity/BasicEntityPersister.php">
    <DocblockTypeContradiction>
      <code>$value === null</code>
    </DocblockTypeContradiction>
    <InvalidArgument>
      <code>$hints</code>
      <code>$hints</code>
      <code><![CDATA[[Query::HINT_REFRESH => true]]]></code>
      <code><![CDATA[[UnitOfWork::HINT_DEFEREAGERLOAD => true]]]></code>
      <code><![CDATA[[UnitOfWork::HINT_DEFEREAGERLOAD => true]]]></code>
    </InvalidArgument>
    <LessSpecificReturnStatement>
      <code>$newValue</code>
      <code>[$params, $types]</code>
      <code>[$sqlParams, $sqlTypes]</code>
    </LessSpecificReturnStatement>
    <MoreSpecificReturnType>
      <code>array</code>
      <code>array</code>
      <code><![CDATA[list<mixed>]]></code>
    </MoreSpecificReturnType>
    <PossiblyNullReference>
      <code>getValue</code>
      <code>getValue</code>
      <code>getValue</code>
      <code>getValue</code>
      <code>getValue</code>
      <code>getValue</code>
      <code>setValue</code>
    </PossiblyNullReference>
    <PropertyTypeCoercion>
      <code><![CDATA[$this->currentPersisterContext->sqlTableAliases]]></code>
    </PropertyTypeCoercion>
  </file>
  <file src="lib/Doctrine/ORM/Persisters/Entity/CachedPersisterContext.php">
    <PropertyNotSetInConstructor>
      <code>$selectJoinSql</code>
    </PropertyNotSetInConstructor>
  </file>
  <file src="lib/Doctrine/ORM/Proxy/DefaultProxyClassNameResolver.php">
    <LessSpecificReturnStatement>
      <code>$className</code>
      <code>substr($className, $pos + Proxy::MARKER_LENGTH + 2)</code>
    </LessSpecificReturnStatement>
    <MoreSpecificReturnType>
      <code>string</code>
    </MoreSpecificReturnType>
  </file>
  <file src="lib/Doctrine/ORM/Proxy/ProxyFactory.php">
    <ArgumentTypeCoercion>
      <code>$classMetadata</code>
    </ArgumentTypeCoercion>
    <InvalidNullableReturnType>
      <code>Closure</code>
    </InvalidNullableReturnType>
    <InvalidPropertyAssignmentValue>
      <code><![CDATA[$this->proxyFactories]]></code>
    </InvalidPropertyAssignmentValue>
    <NoInterfaceProperties>
      <code><![CDATA[$metadata->isEmbeddedClass]]></code>
      <code><![CDATA[$metadata->isMappedSuperclass]]></code>
    </NoInterfaceProperties>
    <NullableReturnStatement>
      <code><![CDATA[$this->proxyFactories[$className] = $proxyFactory]]></code>
    </NullableReturnStatement>
    <PossiblyFalseArgument>
      <code>$i</code>
    </PossiblyFalseArgument>
    <PossiblyFalseOperand>
      <code>$i</code>
    </PossiblyFalseOperand>
    <TypeDoesNotContainType>
      <code><![CDATA[$autoGenerate < 0]]></code>
      <code><![CDATA[$autoGenerate > 4]]></code>
    </TypeDoesNotContainType>
    <UndefinedMethod>
      <code><![CDATA[self::createLazyGhost(static function (InternalProxy $object) use ($initializer, &$proxy): void {
                $initializer($object, $proxy);
            }, $skippedProperties)]]></code>
    </UndefinedMethod>
    <UnresolvableInclude>
      <code>require $fileName</code>
    </UnresolvableInclude>
  </file>
  <file src="lib/Doctrine/ORM/Query.php">
    <InvalidArgument>
      <code>$sqlParams</code>
    </InvalidArgument>
    <LessSpecificReturnStatement>
      <code><![CDATA[$this->parse()->getSqlExecutor()->getSqlStatements()]]></code>
    </LessSpecificReturnStatement>
    <MoreSpecificReturnType>
      <code><![CDATA[list<string>|string]]></code>
    </MoreSpecificReturnType>
    <PossiblyNullArgument>
      <code><![CDATA[$this->getDQL()]]></code>
    </PossiblyNullArgument>
    <PossiblyNullReference>
      <code>evictEntityRegion</code>
    </PossiblyNullReference>
    <PropertyNotSetInConstructor>
      <code>$parserResult</code>
    </PropertyNotSetInConstructor>
  </file>
  <file src="lib/Doctrine/ORM/Query/AST/Functions/BitAndFunction.php">
    <PossiblyInvalidPropertyAssignmentValue>
      <code><![CDATA[$parser->ArithmeticPrimary()]]></code>
      <code><![CDATA[$parser->ArithmeticPrimary()]]></code>
    </PossiblyInvalidPropertyAssignmentValue>
  </file>
  <file src="lib/Doctrine/ORM/Query/AST/Functions/BitOrFunction.php">
    <PossiblyInvalidPropertyAssignmentValue>
      <code><![CDATA[$parser->ArithmeticPrimary()]]></code>
      <code><![CDATA[$parser->ArithmeticPrimary()]]></code>
    </PossiblyInvalidPropertyAssignmentValue>
  </file>
  <file src="lib/Doctrine/ORM/Query/AST/Functions/DateAddFunction.php">
    <PossiblyInvalidPropertyAssignmentValue>
      <code><![CDATA[$parser->ArithmeticPrimary()]]></code>
      <code><![CDATA[$parser->ArithmeticPrimary()]]></code>
    </PossiblyInvalidPropertyAssignmentValue>
    <UndefinedPropertyFetch>
      <code><![CDATA[$this->unit->value]]></code>
    </UndefinedPropertyFetch>
  </file>
  <file src="lib/Doctrine/ORM/Query/AST/Functions/DateDiffFunction.php">
    <PossiblyInvalidPropertyAssignmentValue>
      <code><![CDATA[$parser->ArithmeticPrimary()]]></code>
      <code><![CDATA[$parser->ArithmeticPrimary()]]></code>
    </PossiblyInvalidPropertyAssignmentValue>
  </file>
  <file src="lib/Doctrine/ORM/Query/AST/Functions/DateSubFunction.php">
    <UndefinedPropertyFetch>
      <code><![CDATA[$this->unit->value]]></code>
    </UndefinedPropertyFetch>
  </file>
  <file src="lib/Doctrine/ORM/Query/AST/Functions/FunctionNode.php">
    <ParamNameMismatch>
      <code>$sqlWalker</code>
    </ParamNameMismatch>
  </file>
  <file src="lib/Doctrine/ORM/Query/AST/Functions/LocateFunction.php">
    <PossiblyInvalidArgument>
      <code><![CDATA[$this->simpleArithmeticExpression]]></code>
    </PossiblyInvalidArgument>
  </file>
  <file src="lib/Doctrine/ORM/Query/AST/JoinClassPathExpression.php">
    <UndefinedMethod>
      <code>walkJoinPathExpression</code>
    </UndefinedMethod>
  </file>
  <file src="lib/Doctrine/ORM/Query/AST/JoinVariableDeclaration.php">
    <UndefinedMethod>
      <code>walkJoinVariableDeclaration</code>
    </UndefinedMethod>
  </file>
  <file src="lib/Doctrine/ORM/Query/AST/SimpleWhenClause.php">
    <UndefinedMethod>
      <code>walkWhenClauseExpression</code>
    </UndefinedMethod>
  </file>
  <file src="lib/Doctrine/ORM/Query/AST/WhenClause.php">
    <UndefinedMethod>
      <code>walkWhenClauseExpression</code>
    </UndefinedMethod>
  </file>
  <file src="lib/Doctrine/ORM/Query/Exec/MultiTableDeleteExecutor.php">
    <InvalidReturnStatement>
      <code>$numDeleted</code>
    </InvalidReturnStatement>
    <InvalidReturnType>
      <code>int</code>
    </InvalidReturnType>
    <PossiblyInvalidIterator>
      <code><![CDATA[$this->sqlStatements]]></code>
    </PossiblyInvalidIterator>
    <PropertyNotSetInConstructor>
      <code>MultiTableDeleteExecutor</code>
    </PropertyNotSetInConstructor>
    <UninitializedProperty>
      <code><![CDATA[$this->sqlStatements]]></code>
    </UninitializedProperty>
  </file>
  <file src="lib/Doctrine/ORM/Query/Exec/MultiTableUpdateExecutor.php">
    <InvalidArgument>
      <code>$paramTypes</code>
    </InvalidArgument>
    <InvalidReturnStatement>
      <code>$numUpdated</code>
    </InvalidReturnStatement>
    <InvalidReturnType>
      <code>int</code>
    </InvalidReturnType>
    <PossiblyInvalidIterator>
      <code><![CDATA[$this->sqlStatements]]></code>
    </PossiblyInvalidIterator>
    <PropertyNotSetInConstructor>
      <code>MultiTableUpdateExecutor</code>
    </PropertyNotSetInConstructor>
    <PropertyTypeCoercion>
      <code><![CDATA[$this->sqlStatements]]></code>
    </PropertyTypeCoercion>
    <UninitializedProperty>
      <code><![CDATA[$this->sqlStatements]]></code>
    </UninitializedProperty>
  </file>
  <file src="lib/Doctrine/ORM/Query/Exec/SingleSelectExecutor.php">
    <PossiblyInvalidArgument>
      <code><![CDATA[$this->sqlStatements]]></code>
    </PossiblyInvalidArgument>
  </file>
  <file src="lib/Doctrine/ORM/Query/Exec/SingleTableDeleteUpdateExecutor.php">
    <InvalidReturnStatement>
      <code><![CDATA[$conn->executeStatement($this->sqlStatements, $params, $types)]]></code>
    </InvalidReturnStatement>
    <InvalidReturnType>
      <code>int</code>
    </InvalidReturnType>
    <PossiblyInvalidArgument>
      <code><![CDATA[$this->sqlStatements]]></code>
    </PossiblyInvalidArgument>
    <PropertyNotSetInConstructor>
      <code>SingleTableDeleteUpdateExecutor</code>
    </PropertyNotSetInConstructor>
  </file>
  <file src="lib/Doctrine/ORM/Query/Expr/Andx.php">
    <NonInvariantDocblockPropertyType>
      <code>$allowedClasses</code>
      <code>$parts</code>
    </NonInvariantDocblockPropertyType>
  </file>
  <file src="lib/Doctrine/ORM/Query/Expr/Func.php">
    <LessSpecificReturnStatement>
      <code><![CDATA[$this->arguments]]></code>
    </LessSpecificReturnStatement>
    <MoreSpecificReturnType>
      <code><![CDATA[list<mixed>]]></code>
    </MoreSpecificReturnType>
  </file>
  <file src="lib/Doctrine/ORM/Query/Expr/GroupBy.php">
    <NonInvariantDocblockPropertyType>
      <code>$parts</code>
    </NonInvariantDocblockPropertyType>
  </file>
  <file src="lib/Doctrine/ORM/Query/Expr/Join.php">
    <PossiblyNullArgument>
      <code><![CDATA[$this->conditionType]]></code>
    </PossiblyNullArgument>
  </file>
  <file src="lib/Doctrine/ORM/Query/Expr/Literal.php">
    <NonInvariantDocblockPropertyType>
      <code>$parts</code>
    </NonInvariantDocblockPropertyType>
  </file>
  <file src="lib/Doctrine/ORM/Query/Expr/Orx.php">
    <NonInvariantDocblockPropertyType>
      <code>$allowedClasses</code>
      <code>$parts</code>
    </NonInvariantDocblockPropertyType>
  </file>
  <file src="lib/Doctrine/ORM/Query/Expr/Select.php">
    <NonInvariantDocblockPropertyType>
      <code>$allowedClasses</code>
      <code>$parts</code>
    </NonInvariantDocblockPropertyType>
  </file>
  <file src="lib/Doctrine/ORM/Query/Filter/SQLFilter.php">
    <PropertyTypeCoercion>
      <code><![CDATA[$this->parameters]]></code>
    </PropertyTypeCoercion>
  </file>
  <file src="lib/Doctrine/ORM/Query/Parser.php">
    <ArgumentTypeCoercion>
      <code>$stringPattern</code>
    </ArgumentTypeCoercion>
    <InvalidNullableReturnType>
      <code>AST\SelectStatement|AST\UpdateStatement|AST\DeleteStatement</code>
    </InvalidNullableReturnType>
    <InvalidPropertyAssignmentValue>
      <code><![CDATA[$this->queryComponents]]></code>
    </InvalidPropertyAssignmentValue>
    <InvalidStringClass>
      <code>new $functionClass($functionName)</code>
      <code>new $functionClass($functionName)</code>
      <code>new $functionClass($functionName)</code>
    </InvalidStringClass>
    <LessSpecificReturnStatement>
      <code>$function</code>
      <code>$function</code>
      <code>$function</code>
    </LessSpecificReturnStatement>
    <NullableReturnStatement>
      <code>$statement</code>
    </NullableReturnStatement>
    <PossiblyFalseArgument>
      <code><![CDATA[strrpos($fromClassName, '\\')]]></code>
    </PossiblyFalseArgument>
    <PossiblyInvalidArgument>
      <code>$AST</code>
      <code>$conditionalExpression</code>
      <code>$expr</code>
      <code><![CDATA[$this->ConditionalExpression()]]></code>
      <code><![CDATA[$this->ConditionalExpression()]]></code>
      <code><![CDATA[$this->lexer->getLiteral($token)]]></code>
      <code><![CDATA[$this->lexer->getLiteral($token)]]></code>
      <code><![CDATA[$this->lexer->getLiteral($token)]]></code>
    </PossiblyInvalidArgument>
    <PossiblyInvalidPropertyAssignmentValue>
      <code><![CDATA[$this->ConditionalExpression()]]></code>
      <code><![CDATA[$this->ConditionalExpression()]]></code>
    </PossiblyInvalidPropertyAssignmentValue>
    <PossiblyNullArgument>
      <code>$dql</code>
      <code><![CDATA[$this->query->getDQL()]]></code>
      <code><![CDATA[$token->value]]></code>
    </PossiblyNullArgument>
    <PossiblyNullPropertyFetch>
      <code><![CDATA[$lookaheadType->value]]></code>
      <code><![CDATA[$lookaheadType->value]]></code>
      <code><![CDATA[$this->lexer->glimpse()->type]]></code>
      <code><![CDATA[$token->value]]></code>
      <code><![CDATA[$token->value]]></code>
    </PossiblyNullPropertyFetch>
    <RedundantCondition>
      <code><![CDATA[$token->value === TokenType::T_IDENTIFIER->value]]></code>
    </RedundantCondition>
  </file>
  <file src="lib/Doctrine/ORM/Query/QueryExpressionVisitor.php">
    <InvalidReturnStatement>
      <code><![CDATA[new ArrayCollection($this->parameters)]]></code>
    </InvalidReturnStatement>
    <InvalidReturnType>
      <code><![CDATA[ArrayCollection<int, mixed>]]></code>
    </InvalidReturnType>
    <RedundantConditionGivenDocblockType>
      <code>Comparison::EQ</code>
    </RedundantConditionGivenDocblockType>
  </file>
  <file src="lib/Doctrine/ORM/Query/SqlWalker.php">
    <DocblockTypeContradiction>
      <code><![CDATA[$this->conn->quote((string) $newValue)]]></code>
      <code>throw QueryException::invalidLiteral($literal)</code>
    </DocblockTypeContradiction>
    <InvalidArgument>
      <code><![CDATA[$join->conditionalExpression]]></code>
    </InvalidArgument>
    <PossiblyInvalidArgument>
      <code>$expr</code>
    </PossiblyInvalidArgument>
    <PossiblyNullArgument>
      <code><![CDATA[$arithmeticExpr->simpleArithmeticExpression]]></code>
      <code><![CDATA[$arithmeticExpr->subselect]]></code>
      <code>$condExpr</code>
      <code><![CDATA[$generalCaseExpression->elseScalarExpression]]></code>
      <code><![CDATA[$identificationVariableDecl->rangeVariableDeclaration]]></code>
      <code><![CDATA[$simpleCaseExpression->caseOperand]]></code>
      <code><![CDATA[$simpleCaseExpression->elseScalarExpression]]></code>
    </PossiblyNullArgument>
    <PossiblyNullArrayOffset>
      <code><![CDATA[$this->scalarResultAliasMap]]></code>
      <code><![CDATA[$this->scalarResultAliasMap]]></code>
    </PossiblyNullArrayOffset>
    <PossiblyNullReference>
      <code>dispatch</code>
    </PossiblyNullReference>
  </file>
  <file src="lib/Doctrine/ORM/QueryBuilder.php">
    <ArgumentTypeCoercion>
      <code>$having</code>
      <code>$having</code>
      <code>$where</code>
      <code>$where</code>
      <code><![CDATA[[$rootAlias => $join]]]></code>
      <code><![CDATA[[$rootAlias => $join]]]></code>
    </ArgumentTypeCoercion>
    <DeprecatedMethod>
      <code>getRootAlias</code>
      <code>getRootAlias</code>
    </DeprecatedMethod>
    <FalsableReturnStatement>
      <code><![CDATA[! $filteredParameters->isEmpty() ? $filteredParameters->first() : null]]></code>
    </FalsableReturnStatement>
    <InvalidFalsableReturnType>
      <code>Parameter|null</code>
    </InvalidFalsableReturnType>
    <InvalidPropertyAssignmentValue>
      <code>new ArrayCollection($parameters)</code>
    </InvalidPropertyAssignmentValue>
    <PossiblyFalseArgument>
      <code>$spacePos</code>
      <code>$spacePos</code>
    </PossiblyFalseArgument>
    <PossiblyFalseOperand>
      <code>$spacePos</code>
      <code>$spacePos</code>
    </PossiblyFalseOperand>
    <PossiblyInvalidIterator>
      <code>$dqlPart</code>
    </PossiblyInvalidIterator>
  </file>
  <file src="lib/Doctrine/ORM/Repository/DefaultRepositoryFactory.php">
    <InvalidReturnStatement>
      <code><![CDATA[$this->repositoryList[$repositoryHash] ??= $this->createRepository($entityManager, $entityName)]]></code>
    </InvalidReturnStatement>
    <InvalidReturnType>
      <code>EntityRepository</code>
    </InvalidReturnType>
    <UnsafeInstantiation>
      <code>new $repositoryClassName($entityManager, $metadata)</code>
    </UnsafeInstantiation>
  </file>
  <file src="lib/Doctrine/ORM/Tools/Console/Command/ClearCache/CollectionRegionCommand.php">
    <PossiblyNullReference>
      <code>evictAll</code>
    </PossiblyNullReference>
  </file>
  <file src="lib/Doctrine/ORM/Tools/Console/Command/ClearCache/EntityRegionCommand.php">
    <PossiblyNullReference>
      <code>evictAll</code>
    </PossiblyNullReference>
  </file>
  <file src="lib/Doctrine/ORM/Tools/Console/Command/GenerateProxiesCommand.php">
    <NoInterfaceProperties>
      <code><![CDATA[$metadata->name]]></code>
    </NoInterfaceProperties>
    <PossiblyNullArgument>
      <code><![CDATA[$em->getConfiguration()->getProxyDir()]]></code>
    </PossiblyNullArgument>
  </file>
  <file src="lib/Doctrine/ORM/Tools/Console/Command/InfoCommand.php">
    <PossiblyNullReference>
      <code>getAllClassNames</code>
    </PossiblyNullReference>
  </file>
  <file src="lib/Doctrine/ORM/Tools/Console/Command/MappingDescribeCommand.php">
    <ArgumentTypeCoercion>
      <code><![CDATA[$metadata->entityListeners]]></code>
    </ArgumentTypeCoercion>
    <PossiblyNullReference>
      <code>getAllClassNames</code>
    </PossiblyNullReference>
  </file>
<<<<<<< HEAD
  <file src="lib/Doctrine/ORM/Tools/Console/Command/RunDqlCommand.php">
    <DeprecatedClass>
      <code><![CDATA[Debug::dump($resultSet, (int) $input->getOption('depth'), true, false)]]></code>
    </DeprecatedClass>
=======
  <file src="lib/Doctrine/ORM/Tools/Console/Command/SchemaTool/AbstractCommand.php">
    <InvalidNullableReturnType>
      <code>int</code>
    </InvalidNullableReturnType>
    <NullableReturnStatement>
      <code><![CDATA[$this->executeSchemaCommand($input, $output, new SchemaTool($em), $metadatas, $ui)]]></code>
    </NullableReturnStatement>
>>>>>>> edd962e3
  </file>
  <file src="lib/Doctrine/ORM/Tools/Console/Command/SchemaTool/CreateCommand.php">
    <ArgumentTypeCoercion>
      <code>$metadatas</code>
      <code>$metadatas</code>
    </ArgumentTypeCoercion>
  </file>
  <file src="lib/Doctrine/ORM/Tools/Console/Command/SchemaTool/DropCommand.php">
    <ArgumentTypeCoercion>
      <code>$metadatas</code>
      <code>$metadatas</code>
      <code>$metadatas</code>
    </ArgumentTypeCoercion>
    <PossiblyNullArgument>
      <code><![CDATA[$this->getName()]]></code>
      <code><![CDATA[$this->getName()]]></code>
    </PossiblyNullArgument>
  </file>
  <file src="lib/Doctrine/ORM/Tools/Console/Command/SchemaTool/UpdateCommand.php">
    <ArgumentTypeCoercion>
      <code>$metadatas</code>
    </ArgumentTypeCoercion>
    <PossiblyNullArgument>
      <code><![CDATA[$this->getName()]]></code>
      <code><![CDATA[$this->getName()]]></code>
    </PossiblyNullArgument>
  </file>
  <file src="lib/Doctrine/ORM/Tools/Console/MetadataFilter.php">
    <InvalidArgument>
      <code>new ArrayIterator($metadatas)</code>
    </InvalidArgument>
    <MissingTemplateParam>
      <code>MetadataFilter</code>
    </MissingTemplateParam>
  </file>
  <file src="lib/Doctrine/ORM/Tools/DebugUnitOfWorkListener.php">
    <RedundantConditionGivenDocblockType>
      <code>$state === UnitOfWork::STATE_DETACHED</code>
    </RedundantConditionGivenDocblockType>
  </file>
  <file src="lib/Doctrine/ORM/Tools/Pagination/LimitSubqueryOutputWalker.php">
    <PossiblyFalseArgument>
      <code><![CDATA[strrpos($orderByItemString, ' ')]]></code>
    </PossiblyFalseArgument>
    <PossiblyNullIterator>
      <code><![CDATA[$orderByClause->orderByItems]]></code>
    </PossiblyNullIterator>
    <PossiblyNullPropertyAssignmentValue>
      <code><![CDATA[$AST->orderByClause]]></code>
    </PossiblyNullPropertyAssignmentValue>
    <PossiblyNullPropertyFetch>
      <code><![CDATA[$orderByClause->orderByItems]]></code>
    </PossiblyNullPropertyFetch>
  </file>
  <file src="lib/Doctrine/ORM/Tools/Pagination/Paginator.php">
    <ArgumentTypeCoercion>
      <code>$parameters</code>
    </ArgumentTypeCoercion>
  </file>
  <file src="lib/Doctrine/ORM/Tools/Pagination/RowNumberOverFunction.php">
    <PropertyNotSetInConstructor>
      <code>$orderByClause</code>
    </PropertyNotSetInConstructor>
  </file>
  <file src="lib/Doctrine/ORM/Tools/Pagination/WhereInWalker.php">
    <DocblockTypeContradiction>
      <code><![CDATA[$selectStatement->whereClause->conditionalExpression instanceof ConditionalExpression
                || $selectStatement->whereClause->conditionalExpression instanceof ConditionalFactor]]></code>
      <code><![CDATA[$selectStatement->whereClause->conditionalExpression instanceof ConditionalFactor]]></code>
      <code><![CDATA[$selectStatement->whereClause->conditionalExpression instanceof ConditionalPrimary]]></code>
    </DocblockTypeContradiction>
    <PossiblyInvalidPropertyAssignmentValue>
      <code><![CDATA[$selectStatement->whereClause->conditionalExpression]]></code>
    </PossiblyInvalidPropertyAssignmentValue>
    <RedundantConditionGivenDocblockType>
      <code><![CDATA[$selectStatement->whereClause->conditionalExpression instanceof ConditionalExpression
                || $selectStatement->whereClause->conditionalExpression instanceof ConditionalFactor]]></code>
    </RedundantConditionGivenDocblockType>
  </file>
  <file src="lib/Doctrine/ORM/Tools/SchemaTool.php">
    <ArgumentTypeCoercion>
      <code>$classes</code>
    </ArgumentTypeCoercion>
    <MissingClosureParamType>
      <code>$asset</code>
    </MissingClosureParamType>
    <PossiblyNullArgument>
      <code>$referencedFieldName</code>
    </PossiblyNullArgument>
    <RedundantCondition>
      <code>is_numeric($indexName)</code>
    </RedundantCondition>
    <TypeDoesNotContainType>
      <code>$indexName</code>
    </TypeDoesNotContainType>
  </file>
  <file src="lib/Doctrine/ORM/UnitOfWork.php">
    <InvalidArgument>
      <code>$collectionToDelete</code>
      <code>$collectionToUpdate</code>
    </InvalidArgument>
    <InvalidPropertyAssignmentValue>
      <code><![CDATA[$this->entityChangeSets]]></code>
      <code><![CDATA[$this->entityChangeSets]]></code>
    </InvalidPropertyAssignmentValue>
    <NoValue>
      <code>$entityState</code>
      <code>$entityState</code>
    </NoValue>
    <PossiblyInvalidArgument>
      <code>$value</code>
    </PossiblyInvalidArgument>
    <PossiblyInvalidArrayOffset>
      <code><![CDATA[$this->identityMap[$rootClassName]]]></code>
    </PossiblyInvalidArrayOffset>
    <PossiblyNullArgument>
      <code><![CDATA[$class->getTypeOfField($class->getSingleIdentifierFieldName())]]></code>
      <code><![CDATA[$collection->getOwner()]]></code>
      <code><![CDATA[$collection->getOwner()]]></code>
      <code>$owner</code>
    </PossiblyNullArgument>
    <PossiblyNullReference>
      <code>buildCachedCollectionPersister</code>
      <code>buildCachedEntityPersister</code>
      <code>getCacheFactory</code>
      <code>getCacheFactory</code>
      <code>getValue</code>
      <code>getValue</code>
      <code>getValue</code>
      <code>getValue</code>
      <code>getValue</code>
      <code>getValue</code>
      <code>getValue</code>
      <code>getValue</code>
      <code>setValue</code>
      <code>setValue</code>
      <code>setValue</code>
      <code>setValue</code>
      <code>setValue</code>
      <code>setValue</code>
      <code>setValue</code>
      <code>setValue</code>
      <code>setValue</code>
      <code>setValue</code>
      <code>setValue</code>
      <code>setValue</code>
      <code>setValue</code>
    </PossiblyNullReference>
    <PossiblyUndefinedMethod>
      <code>unwrap</code>
      <code>unwrap</code>
      <code>unwrap</code>
    </PossiblyUndefinedMethod>
    <ReferenceConstraintViolation>
      <code>$visited</code>
    </ReferenceConstraintViolation>
  </file>
  <file src="lib/Doctrine/ORM/Utility/HierarchyDiscriminatorResolver.php">
    <NoInterfaceProperties>
      <code><![CDATA[$rootClassMetadata->name]]></code>
      <code><![CDATA[$rootClassMetadata->subClasses]]></code>
    </NoInterfaceProperties>
  </file>
</files><|MERGE_RESOLUTION|>--- conflicted
+++ resolved
@@ -296,64 +296,6 @@
     </PossiblyNullArgument>
   </file>
   <file src="lib/Doctrine/ORM/Mapping/ClassMetadata.php">
-<<<<<<< HEAD
-=======
-    <PropertyNotSetInConstructor>
-      <code>ClassMetadata</code>
-      <code>ClassMetadata</code>
-      <code>ClassMetadata</code>
-      <code>ClassMetadata</code>
-    </PropertyNotSetInConstructor>
-  </file>
-  <file src="lib/Doctrine/ORM/Mapping/ClassMetadataFactory.php">
-    <ArgumentTypeCoercion>
-      <code>$class</code>
-      <code>$class</code>
-      <code>$platformFamily</code>
-      <code><![CDATA[new $definition['class']()]]></code>
-    </ArgumentTypeCoercion>
-    <DeprecatedClass>
-      <code>new UuidGenerator()</code>
-    </DeprecatedClass>
-    <DeprecatedConstant>
-      <code>ClassMetadata::GENERATOR_TYPE_UUID</code>
-    </DeprecatedConstant>
-    <DeprecatedMethod>
-      <code>addNamedNativeQuery</code>
-      <code>addNamedQuery</code>
-    </DeprecatedMethod>
-    <InvalidArrayOffset>
-      <code><![CDATA[$subClass->table[$indexType][$indexName]]]></code>
-    </InvalidArrayOffset>
-    <MissingConstructor>
-      <code>$driver</code>
-      <code>$evm</code>
-    </MissingConstructor>
-    <PossiblyInvalidIterator>
-      <code><![CDATA[$parentClass->table[$indexType]]]></code>
-    </PossiblyInvalidIterator>
-    <PossiblyNullArgument>
-      <code><![CDATA[$this->em]]></code>
-      <code><![CDATA[$this->em]]></code>
-    </PossiblyNullArgument>
-    <PossiblyNullReference>
-      <code>getConfiguration</code>
-      <code>getConfiguration</code>
-      <code>getConfiguration</code>
-      <code>getConfiguration</code>
-      <code>getConfiguration</code>
-      <code>getConnection</code>
-    </PossiblyNullReference>
-  </file>
-  <file src="lib/Doctrine/ORM/Mapping/ClassMetadataInfo.php">
-    <ArgumentTypeCoercion>
-      <code>$mapping</code>
-    </ArgumentTypeCoercion>
-    <DeprecatedMethod>
-      <code>canEmulateSchemas</code>
-      <code>canRequireSQLConversion</code>
-    </DeprecatedMethod>
->>>>>>> edd962e3
     <DeprecatedProperty>
       <code><![CDATA[$this->columnNames]]></code>
       <code><![CDATA[$this->columnNames]]></code>
@@ -1189,21 +1131,6 @@
       <code>getAllClassNames</code>
     </PossiblyNullReference>
   </file>
-<<<<<<< HEAD
-  <file src="lib/Doctrine/ORM/Tools/Console/Command/RunDqlCommand.php">
-    <DeprecatedClass>
-      <code><![CDATA[Debug::dump($resultSet, (int) $input->getOption('depth'), true, false)]]></code>
-    </DeprecatedClass>
-=======
-  <file src="lib/Doctrine/ORM/Tools/Console/Command/SchemaTool/AbstractCommand.php">
-    <InvalidNullableReturnType>
-      <code>int</code>
-    </InvalidNullableReturnType>
-    <NullableReturnStatement>
-      <code><![CDATA[$this->executeSchemaCommand($input, $output, new SchemaTool($em), $metadatas, $ui)]]></code>
-    </NullableReturnStatement>
->>>>>>> edd962e3
-  </file>
   <file src="lib/Doctrine/ORM/Tools/Console/Command/SchemaTool/CreateCommand.php">
     <ArgumentTypeCoercion>
       <code>$metadatas</code>
