--- conflicted
+++ resolved
@@ -173,46 +173,14 @@
       <code>$className</code>
       <code>$className</code>
     </ArgumentTypeCoercion>
-<<<<<<< HEAD
-=======
-    <DeprecatedClass occurrences="2">
-      <code>new CachedReader($reader, new ArrayCache())</code>
-      <code>new SimpleAnnotationReader()</code>
-    </DeprecatedClass>
-    <DeprecatedMethod occurrences="3">
-      <code>AnnotationRegistry::registerFile(__DIR__ . '/Mapping/Driver/DoctrineAnnotations.php')</code>
-      <code>getMetadataCacheImpl</code>
-      <code>getQueryCacheImpl</code>
-    </DeprecatedMethod>
->>>>>>> 7be96f64
     <RedundantCastGivenDocblockType occurrences="1">
       <code>(bool) $flag</code>
     </RedundantCastGivenDocblockType>
-  </file>
-  <file src="lib/Doctrine/ORM/Decorator/EntityManagerDecorator.php">
-    <DeprecatedClass occurrences="1">
-      <code>ProxyFactory</code>
-    </DeprecatedClass>
   </file>
   <file src="lib/Doctrine/ORM/EntityManager.php">
     <ArgumentTypeCoercion occurrences="1">
       <code>$connection</code>
     </ArgumentTypeCoercion>
-<<<<<<< HEAD
-    <DeprecatedClass occurrences="3">
-      <code>ProxyFactory</code>
-      <code>ProxyFactory</code>
-    </DeprecatedClass>
-    <DeprecatedMethod occurrences="3">
-      <code>getAutoGenerateProxyClasses</code>
-      <code>getProxyDir</code>
-      <code>getProxyNamespace</code>
-=======
-    <DeprecatedMethod occurrences="2">
-      <code>getMetadataCacheImpl</code>
-      <code>merge</code>
->>>>>>> 7be96f64
-    </DeprecatedMethod>
     <DocblockTypeContradiction occurrences="4">
       <code>is_object($entity)</code>
       <code>is_object($entity)</code>
@@ -2388,16 +2356,6 @@
     </PossiblyNullReference>
   </file>
   <file src="lib/Doctrine/ORM/Tools/Console/Command/GenerateProxiesCommand.php">
-<<<<<<< HEAD
-    <DeprecatedMethod occurrences="2">
-      <code>getProxyDir</code>
-      <code>getProxyDir</code>
-    </DeprecatedMethod>
-=======
-    <MissingReturnType occurrences="1">
-      <code>configure</code>
-    </MissingReturnType>
->>>>>>> 7be96f64
     <NoInterfaceProperties occurrences="1">
       <code>$metadata-&gt;name</code>
     </NoInterfaceProperties>
