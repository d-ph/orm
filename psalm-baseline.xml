<?xml version="1.0" encoding="UTF-8"?>
<files psalm-version="5.3.0@b6faa3e96b8eb50ec71384c53799b8a107236bb6">
  <file src="lib/Doctrine/ORM/AbstractQuery.php">
    <FalsableReturnStatement occurrences="1">
      <code>! $filteredParameters-&gt;isEmpty() ? $filteredParameters-&gt;first() : null</code>
    </FalsableReturnStatement>
    <InvalidFalsableReturnType occurrences="1">
      <code>Parameter|null</code>
    </InvalidFalsableReturnType>
<<<<<<< HEAD
    <LessSpecificReturnStatement occurrences="1">
      <code>$queryCacheProfile-&gt;generateCacheKeys($sql, $parameters, $hints)</code>
    </LessSpecificReturnStatement>
=======
    <InvalidNullableReturnType occurrences="1">
      <code>\Doctrine\Common\Cache\Cache</code>
    </InvalidNullableReturnType>
>>>>>>> ae9fb8ca
    <MissingClosureParamType occurrences="3">
      <code>$alias</code>
      <code>$data</code>
      <code>$data</code>
    </MissingClosureParamType>
<<<<<<< HEAD
    <MoreSpecificReturnType occurrences="1">
      <code>array{string, string}</code>
    </MoreSpecificReturnType>
    <PossiblyInvalidArgument occurrences="1">
=======
    <NullableReturnStatement occurrences="2">
      <code>$this-&gt;_em-&gt;getConfiguration()-&gt;getResultCacheImpl()</code>
      <code>$this-&gt;_queryCacheProfile-&gt;getResultCacheDriver()</code>
    </NullableReturnStatement>
    <PossiblyInvalidArgument occurrences="2">
      <code>$stmt</code>
>>>>>>> ae9fb8ca
      <code>$stmt</code>
    </PossiblyInvalidArgument>
    <PossiblyNullReference occurrences="2">
      <code>getCacheLogger</code>
      <code>getQueryCache</code>
    </PossiblyNullReference>
  </file>
  <file src="lib/Doctrine/ORM/Cache/CacheConfiguration.php">
    <PossiblyNullReference occurrences="1">
      <code>getTimestampRegion</code>
    </PossiblyNullReference>
  </file>
  <file src="lib/Doctrine/ORM/Cache/DefaultCache.php">
    <InvalidOperand occurrences="1">
      <code>! $association['type']</code>
    </InvalidOperand>
    <PossiblyNullPropertyAssignmentValue occurrences="1"/>
    <PossiblyNullReference occurrences="1">
      <code>getCacheFactory</code>
    </PossiblyNullReference>
  </file>
  <file src="lib/Doctrine/ORM/Cache/DefaultCacheFactory.php">
    <InvalidNullableReturnType occurrences="1">
      <code>string</code>
    </InvalidNullableReturnType>
    <NullableReturnStatement occurrences="1">
      <code>$this-&gt;fileLockRegionDirectory</code>
    </NullableReturnStatement>
  </file>
  <file src="lib/Doctrine/ORM/Cache/DefaultEntityHydrator.php">
    <PossiblyNullArrayOffset occurrences="1">
      <code>$targetClassMetadata-&gt;associationMappings</code>
    </PossiblyNullArrayOffset>
    <PossiblyUndefinedArrayOffset occurrences="3">
      <code>$assoc['joinColumnFieldNames']</code>
      <code>$assoc['targetToSourceKeyColumns']</code>
      <code>$owningAssociation['targetToSourceKeyColumns']</code>
    </PossiblyUndefinedArrayOffset>
    <UndefinedInterfaceMethod occurrences="1">
      <code>getCacheRegion</code>
    </UndefinedInterfaceMethod>
  </file>
  <file src="lib/Doctrine/ORM/Cache/DefaultQueryCache.php">
    <ArgumentTypeCoercion occurrences="4">
      <code>$assocKeys-&gt;identifiers[$assocIndex]</code>
      <code>$assocKeys-&gt;identifiers[$assocIndex]</code>
      <code>$cacheKeys-&gt;identifiers[$index]</code>
      <code>$cacheKeys-&gt;identifiers[$index]</code>
    </ArgumentTypeCoercion>
    <NoInterfaceProperties occurrences="2">
      <code>$assocEntry-&gt;class</code>
      <code>$assocEntry-&gt;class</code>
    </NoInterfaceProperties>
    <PossiblyNullReference occurrences="1">
      <code>getCacheLogger</code>
    </PossiblyNullReference>
    <RedundantCondition occurrences="1">
      <code>assert($cm instanceof ClassMetadata)</code>
    </RedundantCondition>
    <UndefinedInterfaceMethod occurrences="5">
      <code>getCacheRegion</code>
      <code>resolveAssociationEntries</code>
      <code>resolveAssociationEntries</code>
      <code>storeEntityCache</code>
      <code>storeEntityCache</code>
    </UndefinedInterfaceMethod>
  </file>
  <file src="lib/Doctrine/ORM/Cache/Persister/Collection/AbstractCollectionPersister.php">
    <ArgumentTypeCoercion occurrences="2">
      <code>$cache</code>
      <code>$entityKey</code>
    </ArgumentTypeCoercion>
    <NoInterfaceProperties occurrences="1">
      <code>$entry-&gt;identifiers</code>
    </NoInterfaceProperties>
    <PossiblyNullArgument occurrences="1">
      <code>$collection-&gt;getOwner()</code>
    </PossiblyNullArgument>
    <PossiblyNullReference occurrences="2">
      <code>buildCollectionHydrator</code>
      <code>getCacheFactory</code>
    </PossiblyNullReference>
  </file>
  <file src="lib/Doctrine/ORM/Cache/Persister/Collection/NonStrictReadWriteCachedCollectionPersister.php">
    <PossiblyNullArgument occurrences="2">
      <code>$collection-&gt;getOwner()</code>
      <code>$collection-&gt;getOwner()</code>
    </PossiblyNullArgument>
  </file>
  <file src="lib/Doctrine/ORM/Cache/Persister/Collection/ReadOnlyCachedCollectionPersister.php">
    <PossiblyNullArgument occurrences="1">
      <code>$collection-&gt;getOwner()</code>
    </PossiblyNullArgument>
  </file>
  <file src="lib/Doctrine/ORM/Cache/Persister/Collection/ReadWriteCachedCollectionPersister.php">
    <PossiblyNullArgument occurrences="2">
      <code>$collection-&gt;getOwner()</code>
      <code>$collection-&gt;getOwner()</code>
    </PossiblyNullArgument>
    <UndefinedInterfaceMethod occurrences="2">
      <code>lock</code>
      <code>lock</code>
    </UndefinedInterfaceMethod>
  </file>
  <file src="lib/Doctrine/ORM/Cache/Persister/Entity/AbstractEntityPersister.php">
    <ArgumentTypeCoercion occurrences="1">
      <code>$cacheEntry</code>
    </ArgumentTypeCoercion>
    <NoInterfaceProperties occurrences="1">
      <code>$cacheEntry-&gt;class</code>
    </NoInterfaceProperties>
    <PossiblyNullArgument occurrences="2">
      <code>$collection-&gt;getOwner()</code>
      <code>$collection-&gt;getOwner()</code>
    </PossiblyNullArgument>
    <PossiblyNullPropertyAssignmentValue occurrences="1">
      <code>$em-&gt;getCache()</code>
    </PossiblyNullPropertyAssignmentValue>
    <PossiblyNullReference occurrences="2">
      <code>getCacheFactory</code>
      <code>getTimestampRegion</code>
    </PossiblyNullReference>
    <RedundantConditionGivenDocblockType occurrences="1">
      <code>assert($metadata instanceof ClassMetadata)</code>
    </RedundantConditionGivenDocblockType>
    <UndefinedInterfaceMethod occurrences="9">
      <code>getCacheRegion</code>
      <code>getCacheRegion</code>
      <code>getCacheRegion</code>
      <code>getCacheRegion</code>
      <code>loadCollectionCache</code>
      <code>loadCollectionCache</code>
      <code>storeCollectionCache</code>
      <code>storeCollectionCache</code>
      <code>storeEntityCache</code>
    </UndefinedInterfaceMethod>
  </file>
  <file src="lib/Doctrine/ORM/Cache/Persister/Entity/ReadWriteCachedEntityPersister.php">
    <RedundantCondition occurrences="1">
      <code>$isChanged</code>
    </RedundantCondition>
    <UndefinedInterfaceMethod occurrences="2">
      <code>lock</code>
      <code>lock</code>
    </UndefinedInterfaceMethod>
  </file>
  <file src="lib/Doctrine/ORM/Cache/TimestampQueryCacheValidator.php">
    <NoInterfaceProperties occurrences="1">
      <code>$timestamp-&gt;time</code>
    </NoInterfaceProperties>
  </file>
  <file src="lib/Doctrine/ORM/Configuration.php">
    <ArgumentTypeCoercion occurrences="1">
      <code>$className</code>
    </ArgumentTypeCoercion>
<<<<<<< HEAD
=======
    <DeprecatedMethod occurrences="2">
      <code>getMetadataCacheImpl</code>
      <code>getQueryCacheImpl</code>
    </DeprecatedMethod>
    <RedundantCastGivenDocblockType occurrences="1">
      <code>(bool) $flag</code>
    </RedundantCastGivenDocblockType>
>>>>>>> ae9fb8ca
  </file>
  <file src="lib/Doctrine/ORM/Decorator/EntityManagerDecorator.php">
    <InvalidReturnStatement occurrences="1">
      <code>$this-&gt;wrapped-&gt;getClassMetadata($className)</code>
    </InvalidReturnStatement>
    <InvalidReturnType occurrences="1">
      <code>ClassMetadata</code>
    </InvalidReturnType>
  </file>
  <file src="lib/Doctrine/ORM/EntityManager.php">
    <ArgumentTypeCoercion occurrences="1">
      <code>$className</code>
    </ArgumentTypeCoercion>
    <InvalidReturnStatement occurrences="10">
      <code>$entity</code>
      <code>$entity</code>
      <code>$entity</code>
      <code>$entity</code>
      <code>$entity instanceof $class-&gt;name ? $entity : null</code>
      <code>$entity instanceof $class-&gt;name ? $entity : null</code>
      <code>$persister-&gt;load($sortedId, null, null, [], $lockMode)</code>
      <code>$persister-&gt;loadById($sortedId)</code>
      <code>$this-&gt;metadataFactory</code>
      <code>$this-&gt;metadataFactory-&gt;getMetadataFor($className)</code>
    </InvalidReturnStatement>
    <InvalidReturnType occurrences="5">
      <code>ClassMetadataFactory</code>
      <code>Mapping\ClassMetadata</code>
      <code>object|null</code>
      <code>object|null</code>
      <code>object|null</code>
    </InvalidReturnType>
    <PossiblyNullArgument occurrences="2">
      <code>$config-&gt;getProxyDir()</code>
      <code>$config-&gt;getProxyNamespace()</code>
    </PossiblyNullArgument>
    <PossiblyNullReference occurrences="2">
      <code>createCache</code>
      <code>getCacheFactory</code>
    </PossiblyNullReference>
    <PropertyTypeCoercion occurrences="1">
      <code>new $metadataFactoryClassName()</code>
    </PropertyTypeCoercion>
    <RedundantCast occurrences="1">
      <code>(string) $hydrationMode</code>
    </RedundantCast>
    <UnsafeInstantiation occurrences="1">
      <code>new $class($this)</code>
    </UnsafeInstantiation>
  </file>
  <file src="lib/Doctrine/ORM/EntityRepository.php">
    <InvalidReturnStatement occurrences="2">
      <code>$persister-&gt;load($criteria, null, null, [], null, 1, $orderBy)</code>
      <code>new LazyCriteriaCollection($persister, $criteria)</code>
    </InvalidReturnStatement>
    <InvalidReturnType occurrences="2">
      <code>AbstractLazyCollection&lt;int, T&gt;&amp;Selectable&lt;int, T&gt;</code>
      <code>T|null</code>
    </InvalidReturnType>
    <LessSpecificReturnStatement occurrences="1">
      <code>$persister-&gt;loadAll($criteria, $orderBy, $limit, $offset)</code>
    </LessSpecificReturnStatement>
    <MoreSpecificReturnType occurrences="1">
      <code>list&lt;T&gt;</code>
    </MoreSpecificReturnType>
  </file>
  <file src="lib/Doctrine/ORM/Event/OnClassMetadataNotFoundEventArgs.php">
    <RedundantCastGivenDocblockType occurrences="1">
      <code>(string) $className</code>
    </RedundantCastGivenDocblockType>
  </file>
  <file src="lib/Doctrine/ORM/Id/AssignedGenerator.php">
    <PossiblyNullArgument occurrences="1">
      <code>$entity</code>
    </PossiblyNullArgument>
  </file>
  <file src="lib/Doctrine/ORM/Internal/CommitOrderCalculator.php">
    <RedundantCondition occurrences="1">
      <code>$vertex-&gt;state !== VertexState::Visited</code>
    </RedundantCondition>
  </file>
  <file src="lib/Doctrine/ORM/Internal/Hydration/AbstractHydrator.php">
    <PossiblyUndefinedArrayOffset occurrences="2">
      <code>$class-&gt;associationMappings[$fieldName]['joinColumns']</code>
      <code>$class-&gt;associationMappings[$fieldName]['joinColumns']</code>
    </PossiblyUndefinedArrayOffset>
    <ReferenceConstraintViolation occurrences="2">
      <code>return $rowData;</code>
      <code>return $rowData;</code>
    </ReferenceConstraintViolation>
  </file>
  <file src="lib/Doctrine/ORM/Internal/Hydration/ArrayHydrator.php">
    <PossiblyInvalidArgument occurrences="1">
      <code>$index</code>
    </PossiblyInvalidArgument>
    <PossiblyNullArgument occurrences="1">
      <code>$index</code>
    </PossiblyNullArgument>
    <PossiblyNullArrayAssignment occurrences="2">
      <code>$result[$resultKey]</code>
      <code>$result[$resultKey]</code>
    </PossiblyNullArrayAssignment>
    <PossiblyUndefinedArrayOffset occurrences="1">
      <code>$newObject['args']</code>
    </PossiblyUndefinedArrayOffset>
    <ReferenceConstraintViolation occurrences="1">
      <code>$result</code>
    </ReferenceConstraintViolation>
    <ReferenceReusedFromConfusingScope occurrences="1">
      <code>$baseElement</code>
    </ReferenceReusedFromConfusingScope>
    <UnsupportedReferenceUsage occurrences="2">
      <code>$baseElement =&amp; $this-&gt;_resultPointers[$parent][key($first)]</code>
      <code>$this-&gt;_resultPointers[$dqlAlias] =&amp; $coll[array_key_last($coll)]</code>
    </UnsupportedReferenceUsage>
  </file>
  <file src="lib/Doctrine/ORM/Internal/Hydration/ObjectHydrator.php">
    <PossiblyFalseArgument occurrences="1">
      <code>$index</code>
    </PossiblyFalseArgument>
    <PossiblyInvalidArgument occurrences="7">
      <code>$parentObject</code>
      <code>$parentObject</code>
      <code>$parentObject</code>
      <code>$parentObject</code>
      <code>$parentObject</code>
      <code>$parentObject</code>
      <code>$parentObject</code>
    </PossiblyInvalidArgument>
    <PossiblyNullArgument occurrences="1">
      <code>$relation['mappedBy']</code>
    </PossiblyNullArgument>
    <PossiblyNullArrayOffset occurrences="1">
      <code>$targetClass-&gt;reflFields</code>
    </PossiblyNullArrayOffset>
    <PossiblyNullReference occurrences="6">
      <code>getValue</code>
      <code>getValue</code>
      <code>getValue</code>
      <code>setValue</code>
      <code>setValue</code>
      <code>setValue</code>
    </PossiblyNullReference>
    <PossiblyUndefinedArrayOffset occurrences="3">
      <code>$class-&gt;associationMappings[$class-&gt;identifier[0]]['joinColumns']</code>
      <code>$class-&gt;associationMappings[$fieldName]['joinColumns']</code>
      <code>$newObject['args']</code>
    </PossiblyUndefinedArrayOffset>
  </file>
  <file src="lib/Doctrine/ORM/Mapping/Builder/ClassMetadataBuilder.php">
    <ArgumentTypeCoercion occurrences="1">
      <code>$repositoryClassName</code>
    </ArgumentTypeCoercion>
  </file>
  <file src="lib/Doctrine/ORM/Mapping/Builder/EntityListenerBuilder.php">
    <NoValue occurrences="1">
      <code>$class</code>
    </NoValue>
    <PossiblyNullArgument occurrences="1">
      <code>$class</code>
    </PossiblyNullArgument>
  </file>
  <file src="lib/Doctrine/ORM/Mapping/ClassMetadata.php">
    <PropertyNotSetInConstructor occurrences="2">
      <code>ClassMetadata</code>
      <code>ClassMetadata</code>
    </PropertyNotSetInConstructor>
  </file>
  <file src="lib/Doctrine/ORM/Mapping/ClassMetadataFactory.php">
    <ArgumentTypeCoercion occurrences="2">
      <code>$nonSuperclassParents</code>
      <code>new $definition['class']()</code>
    </ArgumentTypeCoercion>
    <InvalidArrayOffset occurrences="1">
      <code>$subClass-&gt;table[$indexType][$indexName]</code>
    </InvalidArrayOffset>
    <InvalidNullableReturnType occurrences="1">
      <code>MappingDriver</code>
    </InvalidNullableReturnType>
    <InvalidPropertyAssignmentValue occurrences="1">
      <code>$subClass-&gt;table</code>
    </InvalidPropertyAssignmentValue>
    <NullableReturnStatement occurrences="1">
      <code>$this-&gt;driver</code>
    </NullableReturnStatement>
    <PossiblyInvalidArrayAssignment occurrences="1">
      <code>$subClass-&gt;table[$indexType][$indexName]</code>
    </PossiblyInvalidArrayAssignment>
    <PossiblyInvalidIterator occurrences="1">
      <code>$parentClass-&gt;table[$indexType]</code>
    </PossiblyInvalidIterator>
    <PossiblyNullArgument occurrences="2">
      <code>$this-&gt;em</code>
      <code>$this-&gt;em</code>
    </PossiblyNullArgument>
    <PossiblyNullReference occurrences="8">
      <code>getAllClassNames</code>
      <code>getConfiguration</code>
      <code>getConfiguration</code>
      <code>getConfiguration</code>
      <code>getConnection</code>
      <code>hasListeners</code>
      <code>hasListeners</code>
      <code>loadMetadataForClass</code>
    </PossiblyNullReference>
    <RedundantCondition occurrences="2">
      <code>$parent-&gt;generatorType</code>
      <code>$parent-&gt;idGenerator</code>
    </RedundantCondition>
  </file>
  <file src="lib/Doctrine/ORM/Mapping/ClassMetadataInfo.php">
    <DeprecatedProperty occurrences="4">
      <code>$this-&gt;columnNames</code>
      <code>$this-&gt;columnNames</code>
      <code>$this-&gt;columnNames</code>
      <code>$this-&gt;columnNames</code>
    </DeprecatedProperty>
    <DocblockTypeContradiction occurrences="1">
      <code>! class_exists($mapping['targetEntity'])</code>
    </DocblockTypeContradiction>
    <InvalidArgument occurrences="3">
      <code>$mapping</code>
      <code>$mapping</code>
      <code>$overrideMapping</code>
    </InvalidArgument>
    <InvalidDocblock occurrences="3">
      <code>protected function _validateAndCompleteAssociationMapping(array $mapping)</code>
      <code>protected function _validateAndCompleteManyToManyMapping(array $mapping)</code>
      <code>protected function _validateAndCompleteOneToOneMapping(array $mapping)</code>
    </InvalidDocblock>
    <InvalidNullableReturnType occurrences="2">
      <code>getReflectionClass</code>
      <code>string</code>
    </InvalidNullableReturnType>
    <InvalidPropertyAssignmentValue occurrences="3">
      <code>$definition</code>
      <code>$this-&gt;identifier</code>
      <code>$this-&gt;subClasses</code>
    </InvalidPropertyAssignmentValue>
    <LessSpecificReturnStatement occurrences="5">
      <code>$cache</code>
      <code>$className</code>
      <code>$className</code>
      <code>$columnNames</code>
      <code>$this-&gt;namespace . '\\' . $className</code>
    </LessSpecificReturnStatement>
    <MissingReturnType occurrences="3">
      <code>_validateAndCompleteAssociationMapping</code>
      <code>_validateAndCompleteManyToManyMapping</code>
      <code>_validateAndCompleteOneToOneMapping</code>
    </MissingReturnType>
    <MoreSpecificReturnType occurrences="3">
      <code>array{usage: int, region: string|null}</code>
      <code>class-string|null</code>
      <code>list&lt;string&gt;</code>
    </MoreSpecificReturnType>
    <NoValue occurrences="1">
      <code>$class</code>
    </NoValue>
    <NullableReturnStatement occurrences="2">
      <code>$this-&gt;associationMappings[$assocName]['mappedBy']</code>
      <code>$this-&gt;reflClass</code>
    </NullableReturnStatement>
    <ParamNameMismatch occurrences="1">
      <code>$entity</code>
    </ParamNameMismatch>
    <PossiblyNullArgument occurrences="6">
      <code>$class</code>
      <code>$className</code>
      <code>$mapping['targetEntity']</code>
      <code>$mapping['targetEntity']</code>
      <code>$parentReflFields[$embeddedClass['declaredField']]</code>
      <code>$parentReflFields[$mapping['declaredField']]</code>
    </PossiblyNullArgument>
    <PossiblyNullReference occurrences="9">
      <code>getProperty</code>
      <code>getProperty</code>
      <code>getProperty</code>
      <code>getValue</code>
      <code>getValue</code>
      <code>getValue</code>
      <code>instantiate</code>
      <code>setValue</code>
      <code>setValue</code>
    </PossiblyNullReference>
    <PossiblyUndefinedArrayOffset occurrences="8">
      <code>$mapping['fieldName']</code>
      <code>$mapping['originalClass']</code>
      <code>$mapping['originalField']</code>
      <code>$mapping['targetEntity']</code>
      <code>$this-&gt;associationMappings[$assocName]['joinColumns']</code>
      <code>$this-&gt;associationMappings[$fieldName]['joinColumns']</code>
      <code>$this-&gt;associationMappings[$fieldName]['joinColumns']</code>
      <code>$this-&gt;associationMappings[$idProperty]['joinColumns']</code>
    </PossiblyUndefinedArrayOffset>
    <PropertyNotSetInConstructor occurrences="2">
      <code>$idGenerator</code>
      <code>$table</code>
    </PropertyNotSetInConstructor>
    <PropertyTypeCoercion occurrences="12">
      <code>$identifier</code>
      <code>$this-&gt;associationMappings</code>
      <code>$this-&gt;associationMappings</code>
      <code>$this-&gt;entityListeners</code>
      <code>$this-&gt;fieldMappings</code>
      <code>$this-&gt;fullyQualifiedClassName($repositoryClassName)</code>
      <code>$this-&gt;table</code>
      <code>$this-&gt;table</code>
      <code>$this-&gt;table</code>
      <code>$this-&gt;table</code>
      <code>$this-&gt;table</code>
      <code>$this-&gt;table</code>
    </PropertyTypeCoercion>
    <RedundantCondition occurrences="2">
      <code>$mapping !== false</code>
      <code>$mapping !== false</code>
    </RedundantCondition>
    <RedundantFunctionCall occurrences="1">
      <code>array_values</code>
    </RedundantFunctionCall>
    <TypeDoesNotContainType occurrences="2">
      <code>! $this-&gt;table</code>
      <code>$this-&gt;table</code>
    </TypeDoesNotContainType>
  </file>
  <file src="lib/Doctrine/ORM/Mapping/DefaultEntityListenerResolver.php">
    <InvalidStringClass occurrences="1">
      <code>new $className()</code>
    </InvalidStringClass>
    <PropertyTypeCoercion occurrences="1">
      <code>$this-&gt;instances</code>
    </PropertyTypeCoercion>
  </file>
  <file src="lib/Doctrine/ORM/Mapping/DefaultNamingStrategy.php">
    <PossiblyFalseOperand occurrences="1">
      <code>strrpos($className, '\\')</code>
    </PossiblyFalseOperand>
  </file>
  <file src="lib/Doctrine/ORM/Mapping/DefaultQuoteStrategy.php">
    <LessSpecificReturnStatement occurrences="1">
      <code>$quotedColumnNames</code>
    </LessSpecificReturnStatement>
    <MoreSpecificReturnType occurrences="1">
      <code>array</code>
    </MoreSpecificReturnType>
    <PossiblyUndefinedArrayOffset occurrences="1">
      <code>$class-&gt;associationMappings[$fieldName]['joinColumns']</code>
    </PossiblyUndefinedArrayOffset>
  </file>
  <file src="lib/Doctrine/ORM/Mapping/DefaultTypedFieldMapper.php">
    <PropertyTypeCoercion occurrences="1">
      <code>array_merge(self::DEFAULT_TYPED_FIELD_MAPPINGS, $typedFieldMappings)</code>
    </PropertyTypeCoercion>
  </file>
  <file src="lib/Doctrine/ORM/Mapping/Driver/AttributeDriver.php">
    <InvalidArgument occurrences="1"/>
    <InvalidArrayAccess occurrences="4">
      <code>$value[0]</code>
      <code>$value[0]</code>
      <code>$value[1]</code>
      <code>$value[1]</code>
    </InvalidArrayAccess>
    <LessSpecificReturnStatement occurrences="1">
      <code>$mapping</code>
    </LessSpecificReturnStatement>
    <MoreSpecificImplementedParamType occurrences="1">
      <code>$metadata</code>
    </MoreSpecificImplementedParamType>
    <MoreSpecificReturnType occurrences="1"/>
    <NoValue occurrences="1">
      <code>$listenerClassName</code>
    </NoValue>
    <PossiblyNullArgument occurrences="1">
      <code>$listenerClassName</code>
    </PossiblyNullArgument>
    <RedundantCondition occurrences="1">
      <code>$metadata-&gt;getReflectionClass()</code>
    </RedundantCondition>
    <RedundantConditionGivenDocblockType occurrences="4">
      <code>assert($cacheAttribute instanceof Mapping\Cache)</code>
      <code>assert($method instanceof ReflectionMethod)</code>
      <code>assert($method instanceof ReflectionMethod)</code>
      <code>assert($property instanceof ReflectionProperty)</code>
    </RedundantConditionGivenDocblockType>
    <TypeDoesNotContainNull occurrences="1">
      <code>new ReflectionClass($metadata-&gt;name)</code>
    </TypeDoesNotContainNull>
  </file>
  <file src="lib/Doctrine/ORM/Mapping/Driver/DatabaseDriver.php">
    <DocblockTypeContradiction occurrences="1">
      <code>$metadata instanceof ClassMetadata</code>
    </DocblockTypeContradiction>
    <MoreSpecificImplementedParamType occurrences="1">
      <code>$metadata</code>
    </MoreSpecificImplementedParamType>
    <PossiblyNullArrayAccess occurrences="2">
      <code>$this-&gt;tables[$tableName]</code>
      <code>$this-&gt;tables[$tableName]</code>
    </PossiblyNullArrayAccess>
    <PossiblyNullReference occurrences="3">
      <code>getColumns</code>
      <code>getColumns</code>
      <code>getIndexes</code>
    </PossiblyNullReference>
  </file>
  <file src="lib/Doctrine/ORM/Mapping/Driver/SimplifiedXmlDriver.php">
    <MissingParamType occurrences="2">
      <code>$fileExtension</code>
      <code>$prefixes</code>
    </MissingParamType>
  </file>
  <file src="lib/Doctrine/ORM/Mapping/Driver/XmlDriver.php">
    <ArgumentTypeCoercion occurrences="2">
      <code>(string) $xmlRoot['repository-class']</code>
      <code>isset($xmlRoot['repository-class']) ? (string) $xmlRoot['repository-class'] : null</code>
    </ArgumentTypeCoercion>
    <InvalidArgument occurrences="5">
      <code>$this-&gt;cacheToArray($manyToManyElement-&gt;cache)</code>
      <code>$this-&gt;cacheToArray($manyToOneElement-&gt;cache)</code>
      <code>$this-&gt;cacheToArray($oneToManyElement-&gt;cache)</code>
      <code>$this-&gt;cacheToArray($oneToOneElement-&gt;cache)</code>
    </InvalidArgument>
    <InvalidPropertyAssignmentValue occurrences="1">
      <code>$metadata-&gt;table</code>
    </InvalidPropertyAssignmentValue>
    <InvalidReturnStatement occurrences="1">
      <code>$mapping</code>
    </InvalidReturnStatement>
    <InvalidReturnType occurrences="1"/>
    <LessSpecificReturnStatement occurrences="1"/>
    <MissingParamType occurrences="2">
      <code>$fileExtension</code>
      <code>$locator</code>
    </MissingParamType>
    <MoreSpecificImplementedParamType occurrences="1">
      <code>$metadata</code>
    </MoreSpecificImplementedParamType>
    <MoreSpecificReturnType occurrences="1">
      <code>array{usage: int|null, region?: string}</code>
    </MoreSpecificReturnType>
    <NoInterfaceProperties occurrences="4">
      <code>$indexXml-&gt;options</code>
      <code>$uniqueXml-&gt;options</code>
      <code>$xmlRoot-&gt;{'discriminator-column'}</code>
      <code>$xmlRoot-&gt;{'discriminator-map'}</code>
    </NoInterfaceProperties>
    <PossiblyInvalidPropertyFetch occurrences="4">
      <code>$indexXml-&gt;options</code>
      <code>$uniqueXml-&gt;options</code>
      <code>$xmlRoot-&gt;{'discriminator-column'}</code>
      <code>$xmlRoot-&gt;{'discriminator-map'}</code>
    </PossiblyInvalidPropertyFetch>
    <RedundantCondition occurrences="14">
      <code>isset($xmlRoot-&gt;cache)</code>
      <code>isset($xmlRoot-&gt;embedded)</code>
      <code>isset($xmlRoot-&gt;field)</code>
      <code>isset($xmlRoot-&gt;indexes)</code>
      <code>isset($xmlRoot-&gt;options)</code>
      <code>isset($xmlRoot-&gt;{'association-overrides'})</code>
      <code>isset($xmlRoot-&gt;{'attribute-overrides'})</code>
      <code>isset($xmlRoot-&gt;{'entity-listeners'})</code>
      <code>isset($xmlRoot-&gt;{'lifecycle-callbacks'})</code>
      <code>isset($xmlRoot-&gt;{'many-to-many'})</code>
      <code>isset($xmlRoot-&gt;{'many-to-one'})</code>
      <code>isset($xmlRoot-&gt;{'one-to-many'})</code>
      <code>isset($xmlRoot-&gt;{'one-to-one'})</code>
      <code>isset($xmlRoot-&gt;{'unique-constraints'})</code>
    </RedundantCondition>
    <TypeDoesNotContainType occurrences="3">
      <code>$xmlRoot-&gt;getName() === 'embeddable'</code>
      <code>$xmlRoot-&gt;getName() === 'entity'</code>
      <code>$xmlRoot-&gt;getName() === 'mapped-superclass'</code>
    </TypeDoesNotContainType>
  </file>
  <file src="lib/Doctrine/ORM/Mapping/MappingException.php">
    <ArgumentTypeCoercion occurrences="2">
      <code>$className</code>
      <code>$entityName</code>
    </ArgumentTypeCoercion>
    <MissingParamType occurrences="4">
      <code>$className</code>
      <code>$className</code>
      <code>$indexName</code>
      <code>$indexName</code>
    </MissingParamType>
  </file>
  <file src="lib/Doctrine/ORM/Mapping/ReflectionEmbeddedProperty.php">
    <MethodSignatureMismatch occurrences="1">
      <code>$object</code>
    </MethodSignatureMismatch>
    <PropertyNotSetInConstructor occurrences="2">
      <code>ReflectionEmbeddedProperty</code>
      <code>ReflectionEmbeddedProperty</code>
    </PropertyNotSetInConstructor>
  </file>
  <file src="lib/Doctrine/ORM/Mapping/ReflectionEnumProperty.php">
    <MethodSignatureMismatch occurrences="1">
      <code>$object</code>
    </MethodSignatureMismatch>
    <PropertyNotSetInConstructor occurrences="2">
      <code>ReflectionEnumProperty</code>
      <code>ReflectionEnumProperty</code>
    </PropertyNotSetInConstructor>
  </file>
  <file src="lib/Doctrine/ORM/Mapping/ReflectionReadonlyProperty.php">
    <PropertyNotSetInConstructor occurrences="2">
      <code>ReflectionReadonlyProperty</code>
      <code>ReflectionReadonlyProperty</code>
    </PropertyNotSetInConstructor>
  </file>
  <file src="lib/Doctrine/ORM/Mapping/UnderscoreNamingStrategy.php">
    <PossiblyFalseOperand occurrences="1">
      <code>strrpos($className, '\\')</code>
    </PossiblyFalseOperand>
  </file>
  <file src="lib/Doctrine/ORM/NativeQuery.php">
    <PropertyNotSetInConstructor occurrences="1">
      <code>$sql</code>
    </PropertyNotSetInConstructor>
  </file>
  <file src="lib/Doctrine/ORM/ORMInvalidArgumentException.php">
    <PossiblyInvalidArgument occurrences="1">
      <code>$entity</code>
    </PossiblyInvalidArgument>
  </file>
  <file src="lib/Doctrine/ORM/PersistentCollection.php">
<<<<<<< HEAD
    <ImplementedReturnTypeMismatch occurrences="1">
      <code>Collection&lt;TKey, T&gt;</code>
=======
    <ImplementedReturnTypeMismatch occurrences="3">
      <code>Collection&lt;TKey, T&gt;</code>
      <code>object|null</code>
      <code>object|null</code>
>>>>>>> ae9fb8ca
    </ImplementedReturnTypeMismatch>
    <InvalidReturnStatement occurrences="1"/>
    <InvalidReturnType occurrences="1">
      <code>Collection&lt;TKey, T&gt;</code>
    </InvalidReturnType>
    <LessSpecificReturnStatement occurrences="1">
      <code>$this-&gt;unwrap()-&gt;matching($criteria)</code>
    </LessSpecificReturnStatement>
    <ParamNameMismatch occurrences="2">
      <code>$value</code>
      <code>$value</code>
    </ParamNameMismatch>
    <PossiblyNullArgument occurrences="5">
      <code>$this-&gt;association</code>
      <code>$this-&gt;association</code>
      <code>$this-&gt;association</code>
      <code>$this-&gt;association['targetEntity']</code>
      <code>$this-&gt;backRefFieldName</code>
    </PossiblyNullArgument>
    <PossiblyNullArrayAccess occurrences="12">
      <code>$this-&gt;association['fetch']</code>
      <code>$this-&gt;association['fetch']</code>
      <code>$this-&gt;association['fetch']</code>
      <code>$this-&gt;association['fetch']</code>
      <code>$this-&gt;association['fetch']</code>
      <code>$this-&gt;association['isOwningSide']</code>
      <code>$this-&gt;association['orphanRemoval']</code>
      <code>$this-&gt;association['targetEntity']</code>
      <code>$this-&gt;association['type']</code>
      <code>$this-&gt;association['type']</code>
      <code>$this-&gt;association['type']</code>
      <code>$this-&gt;association['type']</code>
    </PossiblyNullArrayAccess>
    <PossiblyNullReference occurrences="2">
      <code>setValue</code>
      <code>setValue</code>
    </PossiblyNullReference>
    <UndefinedMethod occurrences="1">
      <code>[$this-&gt;unwrap(), 'add']</code>
    </UndefinedMethod>
  </file>
  <file src="lib/Doctrine/ORM/Persisters/Collection/ManyToManyPersister.php">
    <PossiblyNullArgument occurrences="42">
      <code>$association</code>
      <code>$collection-&gt;getOwner()</code>
      <code>$collection-&gt;getOwner()</code>
      <code>$collection-&gt;getOwner()</code>
      <code>$collection-&gt;getOwner()</code>
      <code>$collection-&gt;getOwner()</code>
      <code>$collection-&gt;getOwner()</code>
      <code>$collection-&gt;getOwner()</code>
      <code>$filterMapping</code>
      <code>$filterMapping</code>
      <code>$indexBy</code>
      <code>$mapping</code>
      <code>$mapping</code>
      <code>$mapping</code>
      <code>$mapping</code>
      <code>$mapping</code>
      <code>$mapping</code>
      <code>$mapping</code>
      <code>$mapping</code>
      <code>$mapping['joinTableColumns']</code>
      <code>$mapping['relationToSourceKeyColumns']</code>
      <code>$mapping['relationToSourceKeyColumns'][$joinTableColumn]</code>
      <code>$mapping['relationToTargetKeyColumns'][$joinTableColumn]</code>
      <code>$mapping['sourceEntity']</code>
      <code>$mapping['sourceEntity']</code>
      <code>$mapping['sourceEntity']</code>
      <code>$mapping['sourceEntity']</code>
      <code>$mapping['sourceEntity']</code>
      <code>$mapping['sourceEntity']</code>
      <code>$mapping['sourceEntity']</code>
      <code>$mapping['sourceEntity']</code>
      <code>$mapping['sourceEntity']</code>
      <code>$mapping['targetEntity']</code>
      <code>$mapping['targetEntity']</code>
      <code>$mapping['targetEntity']</code>
      <code>$mapping['targetEntity']</code>
      <code>$mapping['targetEntity']</code>
      <code>$mapping['targetEntity']</code>
      <code>$mapping['targetEntity']</code>
      <code>$mapping['targetEntity']</code>
      <code>$mapping['targetEntity']</code>
      <code>$owner</code>
    </PossiblyNullArgument>
    <PossiblyNullArrayAccess occurrences="42">
      <code>$mapping['indexBy']</code>
      <code>$mapping['isOwningSide']</code>
      <code>$mapping['isOwningSide']</code>
      <code>$mapping['isOwningSide']</code>
      <code>$mapping['isOwningSide']</code>
      <code>$mapping['isOwningSide']</code>
      <code>$mapping['joinTable']</code>
      <code>$mapping['joinTable']</code>
      <code>$mapping['joinTable']</code>
      <code>$mapping['joinTable']</code>
      <code>$mapping['joinTable']['inverseJoinColumns']</code>
      <code>$mapping['joinTable']['inverseJoinColumns']</code>
      <code>$mapping['joinTable']['inverseJoinColumns']</code>
      <code>$mapping['joinTable']['joinColumns']</code>
      <code>$mapping['joinTable']['joinColumns']</code>
      <code>$mapping['joinTable']['joinColumns']</code>
      <code>$mapping['joinTableColumns']</code>
      <code>$mapping['mappedBy']</code>
      <code>$mapping['mappedBy']</code>
      <code>$mapping['mappedBy']</code>
      <code>$mapping['relationToSourceKeyColumns']</code>
      <code>$mapping['relationToSourceKeyColumns']</code>
      <code>$mapping['relationToSourceKeyColumns']</code>
      <code>$mapping['relationToSourceKeyColumns'][$joinTableColumn]</code>
      <code>$mapping['relationToTargetKeyColumns']</code>
      <code>$mapping['relationToTargetKeyColumns'][$joinTableColumn]</code>
      <code>$mapping['sourceEntity']</code>
      <code>$mapping['sourceEntity']</code>
      <code>$mapping['sourceEntity']</code>
      <code>$mapping['sourceEntity']</code>
      <code>$mapping['sourceEntity']</code>
      <code>$mapping['sourceEntity']</code>
      <code>$mapping['sourceEntity']</code>
      <code>$mapping['sourceEntity']</code>
      <code>$mapping['targetEntity']</code>
      <code>$mapping['targetEntity']</code>
      <code>$mapping['targetEntity']</code>
      <code>$mapping['targetEntity']</code>
      <code>$mapping['targetEntity']</code>
      <code>$mapping['targetEntity']</code>
      <code>$mapping['targetEntity']</code>
      <code>$mapping['targetEntity']</code>
    </PossiblyNullArrayAccess>
    <PossiblyNullArrayOffset occurrences="3">
      <code>$associationSourceClass-&gt;associationMappings</code>
      <code>$sourceClass-&gt;associationMappings</code>
      <code>$targetClass-&gt;associationMappings</code>
    </PossiblyNullArrayOffset>
    <PossiblyNullIterator occurrences="8">
      <code>$joinColumns</code>
      <code>$mapping['joinTable']['inverseJoinColumns']</code>
      <code>$mapping['joinTable']['inverseJoinColumns']</code>
      <code>$mapping['joinTable']['joinColumns']</code>
      <code>$mapping['joinTable']['joinColumns']</code>
      <code>$mapping['joinTable']['joinColumns']</code>
      <code>$mapping['joinTableColumns']</code>
      <code>$mapping['relationToSourceKeyColumns']</code>
    </PossiblyNullIterator>
    <PossiblyNullReference occurrences="2">
      <code>getFieldForColumn</code>
      <code>getFieldForColumn</code>
    </PossiblyNullReference>
    <PossiblyUndefinedArrayOffset occurrences="10">
      <code>$association['joinTable']</code>
      <code>$association['joinTable']</code>
      <code>$association['joinTable']</code>
      <code>$association['joinTable']</code>
      <code>$mapping[$sourceRelationMode]</code>
      <code>$mapping[$targetRelationMode]</code>
      <code>$mapping['joinTable']</code>
      <code>$mapping['joinTableColumns']</code>
      <code>$mapping['joinTableColumns']</code>
      <code>$mapping['relationToSourceKeyColumns']</code>
    </PossiblyUndefinedArrayOffset>
  </file>
  <file src="lib/Doctrine/ORM/Persisters/Collection/OneToManyPersister.php">
    <InvalidReturnStatement occurrences="2">
      <code>$numDeleted</code>
      <code>$this-&gt;conn-&gt;executeStatement($statement, $parameters)</code>
    </InvalidReturnStatement>
    <InvalidReturnType occurrences="2">
      <code>int</code>
      <code>int</code>
    </InvalidReturnType>
    <PossiblyNullArgument occurrences="14">
      <code>$collection-&gt;getOwner()</code>
      <code>$collection-&gt;getOwner()</code>
      <code>$collection-&gt;getOwner()</code>
      <code>$mapping</code>
      <code>$mapping['mappedBy']</code>
      <code>$mapping['mappedBy']</code>
      <code>$mapping['sourceEntity']</code>
      <code>$mapping['sourceEntity']</code>
      <code>$mapping['targetEntity']</code>
      <code>$mapping['targetEntity']</code>
      <code>$mapping['targetEntity']</code>
      <code>$mapping['targetEntity']</code>
      <code>$mapping['targetEntity']</code>
      <code>$mapping['targetEntity']</code>
    </PossiblyNullArgument>
    <PossiblyNullArrayAccess occurrences="13">
      <code>$mapping['mappedBy']</code>
      <code>$mapping['mappedBy']</code>
      <code>$mapping['mappedBy']</code>
      <code>$mapping['mappedBy']</code>
      <code>$mapping['orphanRemoval']</code>
      <code>$mapping['sourceEntity']</code>
      <code>$mapping['sourceEntity']</code>
      <code>$mapping['targetEntity']</code>
      <code>$mapping['targetEntity']</code>
      <code>$mapping['targetEntity']</code>
      <code>$mapping['targetEntity']</code>
      <code>$mapping['targetEntity']</code>
      <code>$mapping['targetEntity']</code>
    </PossiblyNullArrayAccess>
    <PossiblyNullArrayOffset occurrences="1">
      <code>$targetClass-&gt;associationMappings</code>
    </PossiblyNullArrayOffset>
    <PossiblyUndefinedArrayOffset occurrences="1">
      <code>$targetClass-&gt;associationMappings[$mapping['mappedBy']]['joinColumns']</code>
    </PossiblyUndefinedArrayOffset>
  </file>
  <file src="lib/Doctrine/ORM/Persisters/Entity/BasicEntityPersister.php">
    <DocblockTypeContradiction occurrences="1">
      <code>$value === null</code>
    </DocblockTypeContradiction>
    <InvalidArgument occurrences="5">
      <code>$hints</code>
      <code>$hints</code>
      <code>[Query::HINT_REFRESH =&gt; true]</code>
      <code>[UnitOfWork::HINT_DEFEREAGERLOAD =&gt; true]</code>
      <code>[UnitOfWork::HINT_DEFEREAGERLOAD =&gt; true]</code>
    </InvalidArgument>
    <LessSpecificReturnStatement occurrences="4">
      <code>$newValue</code>
      <code>$postInsertIds</code>
      <code>[$params, $types]</code>
      <code>[$sqlParams, $sqlTypes]</code>
    </LessSpecificReturnStatement>
    <MoreSpecificReturnType occurrences="4">
      <code>array</code>
      <code>array</code>
      <code>array</code>
      <code>list&lt;mixed&gt;</code>
    </MoreSpecificReturnType>
    <PossiblyNullArgument occurrences="2">
      <code>$assoc['mappedBy']</code>
      <code>$association</code>
    </PossiblyNullArgument>
    <PossiblyNullArrayAccess occurrences="1">
      <code>$assoc['isOwningSide']</code>
    </PossiblyNullArrayAccess>
    <PossiblyNullArrayOffset occurrences="2">
      <code>$class-&gt;associationMappings</code>
      <code>$class-&gt;associationMappings</code>
    </PossiblyNullArrayOffset>
    <PossiblyNullReference occurrences="7">
      <code>getValue</code>
      <code>getValue</code>
      <code>getValue</code>
      <code>getValue</code>
      <code>getValue</code>
      <code>getValue</code>
      <code>setValue</code>
    </PossiblyNullReference>
    <PossiblyUndefinedArrayOffset occurrences="16">
      <code>$assoc['inversedBy']</code>
      <code>$assoc['joinColumns']</code>
      <code>$assoc['joinColumns']</code>
      <code>$assoc['relationToTargetKeyColumns']</code>
      <code>$assoc['sourceToTargetKeyColumns']</code>
      <code>$association['joinColumns']</code>
      <code>$association['joinColumns']</code>
      <code>$association['joinColumns']</code>
      <code>$association['joinTable']</code>
      <code>$association['joinTable']</code>
      <code>$association['joinTable']</code>
      <code>$association['joinTable']</code>
      <code>$owningAssoc['targetToSourceKeyColumns']</code>
      <code>$owningAssoc['targetToSourceKeyColumns']</code>
      <code>$this-&gt;class-&gt;associationMappings[$fieldName]['joinColumns']</code>
      <code>$this-&gt;class-&gt;associationMappings[$idField]['joinColumns']</code>
    </PossiblyUndefinedArrayOffset>
    <PropertyTypeCoercion occurrences="1">
      <code>$this-&gt;currentPersisterContext-&gt;sqlTableAliases</code>
    </PropertyTypeCoercion>
  </file>
  <file src="lib/Doctrine/ORM/Persisters/Entity/CachedPersisterContext.php">
    <PropertyNotSetInConstructor occurrences="1">
      <code>$selectJoinSql</code>
    </PropertyNotSetInConstructor>
  </file>
  <file src="lib/Doctrine/ORM/Persisters/Entity/JoinedSubclassPersister.php">
    <LessSpecificReturnStatement occurrences="1">
      <code>$postInsertIds</code>
    </LessSpecificReturnStatement>
    <MoreSpecificReturnType occurrences="1">
      <code>array</code>
    </MoreSpecificReturnType>
    <PossiblyUndefinedArrayOffset occurrences="3">
      <code>$assoc['targetToSourceKeyColumns']</code>
      <code>$mapping['joinColumns']</code>
      <code>$mapping['joinColumns']</code>
    </PossiblyUndefinedArrayOffset>
  </file>
  <file src="lib/Doctrine/ORM/Persisters/Entity/SingleTablePersister.php">
    <PossiblyUndefinedArrayOffset occurrences="1">
      <code>$assoc['joinColumns']</code>
    </PossiblyUndefinedArrayOffset>
  </file>
  <file src="lib/Doctrine/ORM/Proxy/Proxy.php">
    <MissingTemplateParam occurrences="1">
      <code>BaseProxy</code>
    </MissingTemplateParam>
  </file>
  <file src="lib/Doctrine/ORM/Proxy/ProxyFactory.php">
    <ArgumentTypeCoercion occurrences="3">
      <code>$classMetadata</code>
      <code>$classMetadata</code>
      <code>$classMetadata</code>
    </ArgumentTypeCoercion>
    <InvalidArgument occurrences="1">
      <code>$classMetadata-&gt;getReflectionProperties()</code>
    </InvalidArgument>
    <NoInterfaceProperties occurrences="3">
      <code>$metadata-&gt;isEmbeddedClass</code>
      <code>$metadata-&gt;isMappedSuperclass</code>
      <code>$proxy-&gt;__isCloning</code>
    </NoInterfaceProperties>
    <PossiblyNullArgument occurrences="1">
      <code>$property-&gt;name</code>
    </PossiblyNullArgument>
    <PossiblyNullPropertyFetch occurrences="1">
      <code>$property-&gt;name</code>
    </PossiblyNullPropertyFetch>
    <PossiblyNullReference occurrences="2">
      <code>getValue</code>
      <code>setValue</code>
    </PossiblyNullReference>
    <UndefinedInterfaceMethod occurrences="1">
      <code>__wakeup</code>
    </UndefinedInterfaceMethod>
  </file>
  <file src="lib/Doctrine/ORM/Query.php">
    <InvalidArgument occurrences="1">
      <code>$sqlParams</code>
    </InvalidArgument>
    <LessSpecificReturnStatement occurrences="1">
      <code>$this-&gt;parse()-&gt;getSqlExecutor()-&gt;getSqlStatements()</code>
    </LessSpecificReturnStatement>
    <MoreSpecificReturnType occurrences="1">
      <code>list&lt;string&gt;|string</code>
    </MoreSpecificReturnType>
    <PossiblyNullArgument occurrences="1">
      <code>$this-&gt;getDQL()</code>
    </PossiblyNullArgument>
    <PossiblyNullReference occurrences="1">
      <code>evictEntityRegion</code>
    </PossiblyNullReference>
    <PropertyNotSetInConstructor occurrences="1">
      <code>$parserResult</code>
    </PropertyNotSetInConstructor>
  </file>
  <file src="lib/Doctrine/ORM/Query/AST/Functions/AbsFunction.php">
    <PossiblyInvalidPropertyAssignmentValue occurrences="1">
      <code>$parser-&gt;SimpleArithmeticExpression()</code>
    </PossiblyInvalidPropertyAssignmentValue>
  </file>
  <file src="lib/Doctrine/ORM/Query/AST/Functions/BitAndFunction.php">
    <PossiblyInvalidPropertyAssignmentValue occurrences="2">
      <code>$parser-&gt;ArithmeticPrimary()</code>
      <code>$parser-&gt;ArithmeticPrimary()</code>
    </PossiblyInvalidPropertyAssignmentValue>
  </file>
  <file src="lib/Doctrine/ORM/Query/AST/Functions/BitOrFunction.php">
    <PossiblyInvalidPropertyAssignmentValue occurrences="2">
      <code>$parser-&gt;ArithmeticPrimary()</code>
      <code>$parser-&gt;ArithmeticPrimary()</code>
    </PossiblyInvalidPropertyAssignmentValue>
  </file>
  <file src="lib/Doctrine/ORM/Query/AST/Functions/DateAddFunction.php">
    <PossiblyInvalidPropertyAssignmentValue occurrences="2">
      <code>$parser-&gt;ArithmeticPrimary()</code>
      <code>$parser-&gt;ArithmeticPrimary()</code>
    </PossiblyInvalidPropertyAssignmentValue>
    <UndefinedPropertyFetch occurrences="1">
      <code>$this-&gt;unit-&gt;value</code>
    </UndefinedPropertyFetch>
  </file>
  <file src="lib/Doctrine/ORM/Query/AST/Functions/DateDiffFunction.php">
    <PossiblyInvalidPropertyAssignmentValue occurrences="2">
      <code>$parser-&gt;ArithmeticPrimary()</code>
      <code>$parser-&gt;ArithmeticPrimary()</code>
    </PossiblyInvalidPropertyAssignmentValue>
  </file>
  <file src="lib/Doctrine/ORM/Query/AST/Functions/DateSubFunction.php">
    <UndefinedPropertyFetch occurrences="1">
      <code>$this-&gt;unit-&gt;value</code>
    </UndefinedPropertyFetch>
  </file>
  <file src="lib/Doctrine/ORM/Query/AST/Functions/FunctionNode.php">
    <ParamNameMismatch occurrences="1">
      <code>$sqlWalker</code>
    </ParamNameMismatch>
  </file>
  <file src="lib/Doctrine/ORM/Query/AST/Functions/IdentityFunction.php">
    <PossiblyUndefinedArrayOffset occurrences="1">
      <code>$assoc['joinColumns']</code>
    </PossiblyUndefinedArrayOffset>
  </file>
  <file src="lib/Doctrine/ORM/Query/AST/Functions/LocateFunction.php">
    <PossiblyInvalidArgument occurrences="1">
      <code>$this-&gt;simpleArithmeticExpression</code>
    </PossiblyInvalidArgument>
    <PossiblyInvalidPropertyAssignmentValue occurrences="1">
      <code>$parser-&gt;SimpleArithmeticExpression()</code>
    </PossiblyInvalidPropertyAssignmentValue>
  </file>
  <file src="lib/Doctrine/ORM/Query/AST/Functions/ModFunction.php">
    <PossiblyInvalidPropertyAssignmentValue occurrences="2">
      <code>$parser-&gt;SimpleArithmeticExpression()</code>
      <code>$parser-&gt;SimpleArithmeticExpression()</code>
    </PossiblyInvalidPropertyAssignmentValue>
  </file>
  <file src="lib/Doctrine/ORM/Query/AST/Functions/SizeFunction.php">
    <PossiblyNullArrayOffset occurrences="2">
      <code>$targetClass-&gt;associationMappings</code>
      <code>$targetClass-&gt;associationMappings</code>
    </PossiblyNullArrayOffset>
    <PossiblyUndefinedArrayOffset occurrences="2">
      <code>$owningAssoc['joinTable']</code>
      <code>$owningAssoc['targetToSourceKeyColumns']</code>
    </PossiblyUndefinedArrayOffset>
  </file>
  <file src="lib/Doctrine/ORM/Query/AST/Functions/SqrtFunction.php">
    <PossiblyInvalidPropertyAssignmentValue occurrences="1">
      <code>$parser-&gt;SimpleArithmeticExpression()</code>
    </PossiblyInvalidPropertyAssignmentValue>
  </file>
  <file src="lib/Doctrine/ORM/Query/AST/Functions/SubstringFunction.php">
    <PossiblyInvalidPropertyAssignmentValue occurrences="2">
      <code>$parser-&gt;SimpleArithmeticExpression()</code>
      <code>$parser-&gt;SimpleArithmeticExpression()</code>
    </PossiblyInvalidPropertyAssignmentValue>
  </file>
  <file src="lib/Doctrine/ORM/Query/AST/JoinClassPathExpression.php">
    <UndefinedMethod occurrences="1">
      <code>walkJoinPathExpression</code>
    </UndefinedMethod>
  </file>
  <file src="lib/Doctrine/ORM/Query/AST/JoinVariableDeclaration.php">
    <UndefinedMethod occurrences="1">
      <code>walkJoinVariableDeclaration</code>
    </UndefinedMethod>
  </file>
  <file src="lib/Doctrine/ORM/Query/AST/SimpleWhenClause.php">
    <UndefinedMethod occurrences="1">
      <code>walkWhenClauseExpression</code>
    </UndefinedMethod>
  </file>
  <file src="lib/Doctrine/ORM/Query/AST/WhenClause.php">
    <UndefinedMethod occurrences="1">
      <code>walkWhenClauseExpression</code>
    </UndefinedMethod>
  </file>
  <file src="lib/Doctrine/ORM/Query/Exec/AbstractSqlExecutor.php">
    <PossiblyNullPropertyAssignmentValue occurrences="1">
      <code>null</code>
    </PossiblyNullPropertyAssignmentValue>
  </file>
  <file src="lib/Doctrine/ORM/Query/Exec/MultiTableDeleteExecutor.php">
    <InvalidReturnStatement occurrences="1">
      <code>$numDeleted</code>
    </InvalidReturnStatement>
    <InvalidReturnType occurrences="1">
      <code>int</code>
    </InvalidReturnType>
    <PossiblyInvalidIterator occurrences="1">
      <code>$this-&gt;_sqlStatements</code>
    </PossiblyInvalidIterator>
    <PropertyNotSetInConstructor occurrences="2">
      <code>MultiTableDeleteExecutor</code>
      <code>MultiTableDeleteExecutor</code>
    </PropertyNotSetInConstructor>
    <UninitializedProperty occurrences="1">
      <code>$this-&gt;_sqlStatements</code>
    </UninitializedProperty>
  </file>
  <file src="lib/Doctrine/ORM/Query/Exec/MultiTableUpdateExecutor.php">
    <InvalidReturnStatement occurrences="1">
      <code>$numUpdated</code>
    </InvalidReturnStatement>
    <InvalidReturnType occurrences="1">
      <code>int</code>
    </InvalidReturnType>
    <PossiblyInvalidIterator occurrences="1">
      <code>$this-&gt;_sqlStatements</code>
    </PossiblyInvalidIterator>
    <PropertyNotSetInConstructor occurrences="2">
      <code>MultiTableUpdateExecutor</code>
      <code>MultiTableUpdateExecutor</code>
    </PropertyNotSetInConstructor>
    <PropertyTypeCoercion occurrences="1">
      <code>$this-&gt;_sqlStatements</code>
    </PropertyTypeCoercion>
    <UninitializedProperty occurrences="1">
      <code>$this-&gt;_sqlStatements</code>
    </UninitializedProperty>
  </file>
  <file src="lib/Doctrine/ORM/Query/Exec/SingleSelectExecutor.php">
    <PossiblyInvalidArgument occurrences="1">
      <code>$this-&gt;_sqlStatements</code>
    </PossiblyInvalidArgument>
    <PropertyNotSetInConstructor occurrences="1">
      <code>SingleSelectExecutor</code>
    </PropertyNotSetInConstructor>
  </file>
  <file src="lib/Doctrine/ORM/Query/Exec/SingleTableDeleteUpdateExecutor.php">
    <InvalidReturnStatement occurrences="1">
      <code>$conn-&gt;executeStatement($this-&gt;_sqlStatements, $params, $types)</code>
    </InvalidReturnStatement>
    <InvalidReturnType occurrences="1">
      <code>int</code>
    </InvalidReturnType>
    <PossiblyInvalidArgument occurrences="1">
      <code>$this-&gt;_sqlStatements</code>
    </PossiblyInvalidArgument>
    <PropertyNotSetInConstructor occurrences="2">
      <code>SingleTableDeleteUpdateExecutor</code>
      <code>SingleTableDeleteUpdateExecutor</code>
    </PropertyNotSetInConstructor>
  </file>
  <file src="lib/Doctrine/ORM/Query/Expr/Andx.php">
    <NonInvariantDocblockPropertyType occurrences="2">
      <code>$allowedClasses</code>
      <code>$parts</code>
    </NonInvariantDocblockPropertyType>
  </file>
  <file src="lib/Doctrine/ORM/Query/Expr/Base.php">
    <InvalidPropertyAssignmentValue occurrences="1">
      <code>$this-&gt;parts</code>
    </InvalidPropertyAssignmentValue>
  </file>
  <file src="lib/Doctrine/ORM/Query/Expr/Func.php">
    <LessSpecificReturnStatement occurrences="1">
      <code>$this-&gt;arguments</code>
    </LessSpecificReturnStatement>
    <MoreSpecificReturnType occurrences="1">
      <code>list&lt;mixed&gt;</code>
    </MoreSpecificReturnType>
  </file>
  <file src="lib/Doctrine/ORM/Query/Expr/GroupBy.php">
    <NonInvariantDocblockPropertyType occurrences="1">
      <code>$parts</code>
    </NonInvariantDocblockPropertyType>
  </file>
  <file src="lib/Doctrine/ORM/Query/Expr/Join.php">
    <PossiblyNullArgument occurrences="1">
      <code>$this-&gt;conditionType</code>
    </PossiblyNullArgument>
  </file>
  <file src="lib/Doctrine/ORM/Query/Expr/Literal.php">
    <NonInvariantDocblockPropertyType occurrences="1">
      <code>$parts</code>
    </NonInvariantDocblockPropertyType>
  </file>
  <file src="lib/Doctrine/ORM/Query/Expr/Orx.php">
    <NonInvariantDocblockPropertyType occurrences="2">
      <code>$allowedClasses</code>
      <code>$parts</code>
    </NonInvariantDocblockPropertyType>
  </file>
  <file src="lib/Doctrine/ORM/Query/Expr/Select.php">
    <NonInvariantDocblockPropertyType occurrences="2">
      <code>$allowedClasses</code>
      <code>$parts</code>
    </NonInvariantDocblockPropertyType>
  </file>
  <file src="lib/Doctrine/ORM/Query/Filter/SQLFilter.php">
    <PropertyTypeCoercion occurrences="1">
      <code>$this-&gt;parameters</code>
    </PropertyTypeCoercion>
  </file>
  <file src="lib/Doctrine/ORM/Query/Parser.php">
    <ArgumentTypeCoercion occurrences="1">
      <code>$stringPattern</code>
    </ArgumentTypeCoercion>
    <DocblockTypeContradiction occurrences="2">
      <code>$this-&gt;lexer-&gt;lookahead !== null &amp;&amp; $this-&gt;lexer-&gt;lookahead-&gt;type === TokenType::T_ESCAPE</code>
      <code>$token-&gt;type === TokenType::T_OPEN_PARENTHESIS</code>
    </DocblockTypeContradiction>
    <InvalidNullableReturnType occurrences="1">
      <code>AST\SelectStatement|AST\UpdateStatement|AST\DeleteStatement</code>
    </InvalidNullableReturnType>
    <InvalidPropertyAssignmentValue occurrences="1">
      <code>$this-&gt;queryComponents</code>
    </InvalidPropertyAssignmentValue>
    <InvalidReturnStatement occurrences="11">
      <code>$factors[0]</code>
      <code>$primary</code>
      <code>$terms[0]</code>
      <code>$this-&gt;CollectionMemberExpression()</code>
      <code>$this-&gt;ComparisonExpression()</code>
      <code>$this-&gt;EmptyCollectionComparisonExpression()</code>
      <code>$this-&gt;ExistsExpression()</code>
      <code>$this-&gt;InExpression()</code>
      <code>$this-&gt;InstanceOfExpression()</code>
      <code>$this-&gt;LikeExpression()</code>
      <code>$this-&gt;NullComparisonExpression()</code>
    </InvalidReturnStatement>
    <InvalidReturnType occurrences="4">
      <code>AST\ArithmeticFactor</code>
      <code>AST\ArithmeticTerm</code>
      <code>AST\BetweenExpression|</code>
      <code>AST\SimpleArithmeticExpression|AST\ArithmeticTerm</code>
    </InvalidReturnType>
    <InvalidStringClass occurrences="3">
      <code>new $functionClass($functionName)</code>
      <code>new $functionClass($functionName)</code>
      <code>new $functionClass($functionName)</code>
    </InvalidStringClass>
    <LessSpecificReturnStatement occurrences="3">
      <code>$function</code>
      <code>$function</code>
      <code>$function</code>
    </LessSpecificReturnStatement>
    <NullableReturnStatement occurrences="1">
      <code>$statement</code>
    </NullableReturnStatement>
    <PossiblyFalseArgument occurrences="1">
      <code>strrpos($fromClassName, '\\')</code>
    </PossiblyFalseArgument>
    <PossiblyInvalidArgument occurrences="9">
      <code>$AST</code>
      <code>$conditionalExpression</code>
      <code>$expr</code>
      <code>$pathExp</code>
      <code>$this-&gt;ConditionalExpression()</code>
      <code>$this-&gt;ConditionalExpression()</code>
      <code>$this-&gt;lexer-&gt;getLiteral($token)</code>
      <code>$this-&gt;lexer-&gt;getLiteral($token)</code>
      <code>$this-&gt;lexer-&gt;getLiteral($token)</code>
    </PossiblyInvalidArgument>
    <PossiblyInvalidPropertyAssignmentValue occurrences="3">
      <code>$this-&gt;ConditionalExpression()</code>
      <code>$this-&gt;ConditionalExpression()</code>
      <code>$this-&gt;SimpleArithmeticExpression()</code>
    </PossiblyInvalidPropertyAssignmentValue>
    <PossiblyNullArgument occurrences="3">
      <code>$dql</code>
      <code>$this-&gt;query-&gt;getDQL()</code>
      <code>$token-&gt;value</code>
    </PossiblyNullArgument>
    <PossiblyNullPropertyFetch occurrences="5">
      <code>$lookaheadType-&gt;value</code>
      <code>$lookaheadType-&gt;value</code>
      <code>$this-&gt;lexer-&gt;glimpse()-&gt;type</code>
      <code>$token-&gt;value</code>
      <code>$token-&gt;value</code>
    </PossiblyNullPropertyFetch>
    <PossiblyUndefinedVariable occurrences="1">
      <code>$args</code>
    </PossiblyUndefinedVariable>
    <RedundantConditionGivenDocblockType occurrences="1">
      <code>$AST instanceof AST\SelectStatement</code>
    </RedundantConditionGivenDocblockType>
  </file>
  <file src="lib/Doctrine/ORM/Query/ParserResult.php">
    <PropertyNotSetInConstructor occurrences="1">
      <code>$_sqlExecutor</code>
    </PropertyNotSetInConstructor>
  </file>
  <file src="lib/Doctrine/ORM/Query/QueryExpressionVisitor.php">
    <InvalidReturnStatement occurrences="1">
      <code>new ArrayCollection($this-&gt;parameters)</code>
    </InvalidReturnStatement>
    <InvalidReturnType occurrences="1">
      <code>ArrayCollection&lt;int, mixed&gt;</code>
    </InvalidReturnType>
    <RedundantConditionGivenDocblockType occurrences="1">
      <code>Comparison::EQ</code>
    </RedundantConditionGivenDocblockType>
  </file>
  <file src="lib/Doctrine/ORM/Query/ResultSetMappingBuilder.php">
    <PossiblyUndefinedArrayOffset occurrences="2">
      <code>$associationMapping['joinColumns']</code>
      <code>$associationMapping['joinColumns']</code>
    </PossiblyUndefinedArrayOffset>
  </file>
  <file src="lib/Doctrine/ORM/Query/SqlWalker.php">
    <DocblockTypeContradiction occurrences="2">
      <code>$this-&gt;conn-&gt;quote((string) $newValue)</code>
      <code>is_string($expression)</code>
    </DocblockTypeContradiction>
    <InvalidArgument occurrences="3">
      <code>$assoc</code>
      <code>$join-&gt;conditionalExpression</code>
      <code>$selectedClass['class']-&gt;name</code>
    </InvalidArgument>
    <PossiblyInvalidArgument occurrences="1">
      <code>$expr</code>
    </PossiblyInvalidArgument>
    <PossiblyNullArgument occurrences="7">
      <code>$arithmeticExpr-&gt;simpleArithmeticExpression</code>
      <code>$arithmeticExpr-&gt;subselect</code>
      <code>$condExpr</code>
      <code>$generalCaseExpression-&gt;elseScalarExpression</code>
      <code>$identificationVariableDecl-&gt;rangeVariableDeclaration</code>
      <code>$simpleCaseExpression-&gt;caseOperand</code>
      <code>$simpleCaseExpression-&gt;elseScalarExpression</code>
    </PossiblyNullArgument>
    <PossiblyNullArrayOffset occurrences="4">
      <code>$targetClass-&gt;associationMappings</code>
      <code>$targetClass-&gt;associationMappings</code>
      <code>$this-&gt;scalarResultAliasMap</code>
      <code>$this-&gt;scalarResultAliasMap</code>
    </PossiblyNullArrayOffset>
    <PossiblyNullReference occurrences="1">
      <code>dispatch</code>
    </PossiblyNullReference>
    <PossiblyUndefinedArrayOffset occurrences="12">
      <code>$assoc['joinColumns']</code>
      <code>$assoc['joinColumns']</code>
      <code>$assoc['joinColumns']</code>
      <code>$assoc['joinTable']</code>
      <code>$assoc['sourceToTargetKeyColumns']</code>
      <code>$assoc['targetToSourceKeyColumns']</code>
      <code>$assoc['type']</code>
      <code>$assoc['type']</code>
      <code>$association['sourceToTargetKeyColumns']</code>
      <code>$association['targetToSourceKeyColumns']</code>
      <code>$owningAssoc['joinTable']</code>
      <code>$owningAssoc['targetToSourceKeyColumns']</code>
    </PossiblyUndefinedArrayOffset>
  </file>
  <file src="lib/Doctrine/ORM/QueryBuilder.php">
    <ArgumentTypeCoercion occurrences="6">
      <code>$having</code>
      <code>$having</code>
      <code>$where</code>
      <code>$where</code>
      <code>[$rootAlias =&gt; $join]</code>
      <code>[$rootAlias =&gt; $join]</code>
    </ArgumentTypeCoercion>
    <DeprecatedMethod occurrences="2">
      <code>getRootAlias</code>
      <code>getRootAlias</code>
    </DeprecatedMethod>
    <FalsableReturnStatement occurrences="1">
      <code>! $filteredParameters-&gt;isEmpty() ? $filteredParameters-&gt;first() : null</code>
    </FalsableReturnStatement>
    <InvalidFalsableReturnType occurrences="1">
      <code>Parameter|null</code>
    </InvalidFalsableReturnType>
    <InvalidPropertyAssignmentValue occurrences="1">
      <code>new ArrayCollection($parameters)</code>
    </InvalidPropertyAssignmentValue>
    <LessSpecificReturnStatement occurrences="2">
      <code>$aliases</code>
      <code>$entities</code>
    </LessSpecificReturnStatement>
    <MoreSpecificReturnType occurrences="2">
      <code>list&lt;class-string&gt;</code>
      <code>list&lt;string&gt;</code>
    </MoreSpecificReturnType>
    <PossiblyFalseArgument occurrences="2">
      <code>$spacePos</code>
      <code>$spacePos</code>
    </PossiblyFalseArgument>
    <PossiblyFalseOperand occurrences="2">
      <code>$spacePos</code>
      <code>$spacePos</code>
    </PossiblyFalseOperand>
    <PossiblyInvalidIterator occurrences="1">
      <code>$dqlPart</code>
    </PossiblyInvalidIterator>
  </file>
  <file src="lib/Doctrine/ORM/Repository/DefaultRepositoryFactory.php">
    <InvalidReturnStatement occurrences="1">
      <code>$this-&gt;repositoryList[$repositoryHash] ??= $this-&gt;createRepository($entityManager, $entityName)</code>
    </InvalidReturnStatement>
    <InvalidReturnType occurrences="1">
      <code>EntityRepository</code>
    </InvalidReturnType>
    <UnsafeInstantiation occurrences="1">
      <code>new $repositoryClassName($entityManager, $metadata)</code>
    </UnsafeInstantiation>
  </file>
  <file src="lib/Doctrine/ORM/Tools/Console/Command/ClearCache/CollectionRegionCommand.php">
    <PossiblyNullReference occurrences="1">
      <code>evictAll</code>
    </PossiblyNullReference>
  </file>
  <file src="lib/Doctrine/ORM/Tools/Console/Command/ClearCache/EntityRegionCommand.php">
    <PossiblyNullReference occurrences="1">
      <code>evictAll</code>
    </PossiblyNullReference>
  </file>
  <file src="lib/Doctrine/ORM/Tools/Console/Command/GenerateProxiesCommand.php">
    <NoInterfaceProperties occurrences="1">
      <code>$metadata-&gt;name</code>
    </NoInterfaceProperties>
    <PossiblyNullArgument occurrences="1">
      <code>$em-&gt;getConfiguration()-&gt;getProxyDir()</code>
    </PossiblyNullArgument>
  </file>
  <file src="lib/Doctrine/ORM/Tools/Console/Command/InfoCommand.php">
    <PossiblyNullReference occurrences="1">
      <code>getAllClassNames</code>
    </PossiblyNullReference>
  </file>
  <file src="lib/Doctrine/ORM/Tools/Console/Command/MappingDescribeCommand.php">
    <ArgumentTypeCoercion occurrences="1">
      <code>$metadata-&gt;entityListeners</code>
    </ArgumentTypeCoercion>
    <PossiblyNullReference occurrences="1">
      <code>getAllClassNames</code>
    </PossiblyNullReference>
  </file>
  <file src="lib/Doctrine/ORM/Tools/Console/Command/RunDqlCommand.php">
    <DeprecatedClass occurrences="1">
      <code>Debug::dump($resultSet, (int) $input-&gt;getOption('depth'), true, false)</code>
    </DeprecatedClass>
  </file>
  <file src="lib/Doctrine/ORM/Tools/Console/Command/SchemaTool/CreateCommand.php">
    <ArgumentTypeCoercion occurrences="2">
      <code>$metadatas</code>
      <code>$metadatas</code>
    </ArgumentTypeCoercion>
  </file>
  <file src="lib/Doctrine/ORM/Tools/Console/Command/SchemaTool/DropCommand.php">
    <ArgumentTypeCoercion occurrences="3">
      <code>$metadatas</code>
      <code>$metadatas</code>
      <code>$metadatas</code>
    </ArgumentTypeCoercion>
    <PossiblyNullArgument occurrences="2">
      <code>$this-&gt;getName()</code>
      <code>$this-&gt;getName()</code>
    </PossiblyNullArgument>
  </file>
  <file src="lib/Doctrine/ORM/Tools/Console/Command/SchemaTool/UpdateCommand.php">
    <ArgumentTypeCoercion occurrences="1">
      <code>$metadatas</code>
    </ArgumentTypeCoercion>
    <PossiblyNullArgument occurrences="2">
      <code>$this-&gt;getName()</code>
      <code>$this-&gt;getName()</code>
    </PossiblyNullArgument>
  </file>
  <file src="lib/Doctrine/ORM/Tools/Console/MetadataFilter.php">
    <InvalidArgument occurrences="1">
      <code>new ArrayIterator($metadatas)</code>
    </InvalidArgument>
    <MissingTemplateParam occurrences="1">
      <code>MetadataFilter</code>
    </MissingTemplateParam>
  </file>
  <file src="lib/Doctrine/ORM/Tools/DebugUnitOfWorkListener.php">
    <PossiblyNullArgument occurrences="1">
      <code>$entity</code>
    </PossiblyNullArgument>
    <RedundantConditionGivenDocblockType occurrences="1">
      <code>$state === UnitOfWork::STATE_DETACHED</code>
    </RedundantConditionGivenDocblockType>
  </file>
  <file src="lib/Doctrine/ORM/Tools/Pagination/CountOutputWalker.php">
    <PossiblyUndefinedArrayOffset occurrences="1">
      <code>$rootClass-&gt;associationMappings[$property]['joinColumns']</code>
    </PossiblyUndefinedArrayOffset>
  </file>
  <file src="lib/Doctrine/ORM/Tools/Pagination/LimitSubqueryOutputWalker.php">
    <PossiblyFalseArgument occurrences="1">
      <code>strrpos($orderByItemString, ' ')</code>
    </PossiblyFalseArgument>
    <PossiblyNullIterator occurrences="1">
      <code>$orderByClause-&gt;orderByItems</code>
    </PossiblyNullIterator>
    <PossiblyNullPropertyAssignmentValue occurrences="1">
      <code>$AST-&gt;orderByClause</code>
    </PossiblyNullPropertyAssignmentValue>
    <PossiblyNullPropertyFetch occurrences="1">
      <code>$orderByClause-&gt;orderByItems</code>
    </PossiblyNullPropertyFetch>
    <PossiblyUndefinedArrayOffset occurrences="1">
      <code>$rootClass-&gt;associationMappings[$property]['joinColumns']</code>
    </PossiblyUndefinedArrayOffset>
  </file>
  <file src="lib/Doctrine/ORM/Tools/Pagination/Paginator.php">
    <ArgumentTypeCoercion occurrences="1">
      <code>$parameters</code>
    </ArgumentTypeCoercion>
  </file>
  <file src="lib/Doctrine/ORM/Tools/Pagination/RowNumberOverFunction.php">
    <PropertyNotSetInConstructor occurrences="1">
      <code>$orderByClause</code>
    </PropertyNotSetInConstructor>
  </file>
  <file src="lib/Doctrine/ORM/Tools/Pagination/WhereInWalker.php">
    <DocblockTypeContradiction occurrences="3">
      <code>$selectStatement-&gt;whereClause-&gt;conditionalExpression instanceof ConditionalFactor</code>
      <code>$selectStatement-&gt;whereClause-&gt;conditionalExpression instanceof ConditionalPrimary</code>
    </DocblockTypeContradiction>
    <MissingClosureReturnType occurrences="1">
      <code>static function ($id) use ($connection, $type) {</code>
    </MissingClosureReturnType>
    <PossiblyInvalidPropertyAssignmentValue occurrences="1">
      <code>$selectStatement-&gt;whereClause-&gt;conditionalExpression</code>
    </PossiblyInvalidPropertyAssignmentValue>
    <RedundantConditionGivenDocblockType occurrences="1"/>
  </file>
  <file src="lib/Doctrine/ORM/Tools/SchemaTool.php">
    <ArgumentTypeCoercion occurrences="1">
      <code>$classes</code>
    </ArgumentTypeCoercion>
    <MissingClosureParamType occurrences="1">
      <code>$asset</code>
    </MissingClosureParamType>
    <PossiblyNullArgument occurrences="1">
      <code>$referencedFieldName</code>
    </PossiblyNullArgument>
    <PossiblyUndefinedArrayOffset occurrences="7">
      <code>$assoc['joinColumns']</code>
      <code>$class-&gt;getAssociationMapping($fieldName)['joinColumns']</code>
      <code>$fieldMapping['precision']</code>
      <code>$fieldMapping['scale']</code>
      <code>$idMapping['joinColumns']</code>
      <code>$mapping['joinColumns']</code>
      <code>$mapping['joinTable']</code>
    </PossiblyUndefinedArrayOffset>
    <RedundantCondition occurrences="1">
      <code>is_numeric($indexName)</code>
    </RedundantCondition>
    <RedundantConditionGivenDocblockType occurrences="2">
      <code>assert(is_array($assoc))</code>
      <code>is_array($assoc)</code>
    </RedundantConditionGivenDocblockType>
    <TypeDoesNotContainType occurrences="1">
      <code>$indexName</code>
    </TypeDoesNotContainType>
  </file>
  <file src="lib/Doctrine/ORM/Tools/SchemaValidator.php">
    <PossiblyUndefinedArrayOffset occurrences="4">
      <code>$assoc['joinColumns']</code>
      <code>$assoc['joinTable']</code>
      <code>$assoc['relationToSourceKeyColumns']</code>
      <code>$assoc['relationToTargetKeyColumns']</code>
    </PossiblyUndefinedArrayOffset>
    <RedundantConditionGivenDocblockType occurrences="2">
      <code>$assoc['orderBy'] !== null</code>
      <code>isset($assoc['orderBy']) &amp;&amp; $assoc['orderBy'] !== null</code>
    </RedundantConditionGivenDocblockType>
  </file>
  <file src="lib/Doctrine/ORM/UnitOfWork.php">
    <InvalidArgument occurrences="2">
      <code>$collectionToDelete</code>
      <code>$collectionToUpdate</code>
    </InvalidArgument>
    <InvalidArrayOffset occurrences="1">
      <code>$commitOrder[$i]</code>
    </InvalidArrayOffset>
    <InvalidPropertyAssignmentValue occurrences="2">
      <code>$this-&gt;entityChangeSets</code>
      <code>$this-&gt;entityChangeSets</code>
    </InvalidPropertyAssignmentValue>
    <NoValue occurrences="2">
      <code>$entityState</code>
      <code>$entityState</code>
    </NoValue>
    <PossiblyInvalidArgument occurrences="1">
      <code>$value</code>
    </PossiblyInvalidArgument>
    <PossiblyInvalidArrayOffset occurrences="1">
      <code>$this-&gt;identityMap[$rootClassName]</code>
    </PossiblyInvalidArrayOffset>
    <PossiblyNullArgument occurrences="10">
      <code>$assoc</code>
      <code>$assoc</code>
      <code>$assoc['targetEntity']</code>
      <code>$class-&gt;getTypeOfField($class-&gt;getSingleIdentifierFieldName())</code>
      <code>$collection-&gt;getOwner()</code>
      <code>$collection-&gt;getOwner()</code>
      <code>$collectionToDelete-&gt;getMapping()</code>
      <code>$collectionToUpdate-&gt;getMapping()</code>
      <code>$entity</code>
      <code>$owner</code>
    </PossiblyNullArgument>
    <PossiblyNullArrayAccess occurrences="2">
      <code>$assoc['targetEntity']</code>
      <code>$assoc['type']</code>
    </PossiblyNullArrayAccess>
    <PossiblyNullArrayOffset occurrences="1">
      <code>$targetClass-&gt;reflFields</code>
    </PossiblyNullArrayOffset>
    <PossiblyNullReference occurrences="25">
      <code>buildCachedCollectionPersister</code>
      <code>buildCachedEntityPersister</code>
      <code>getCacheFactory</code>
      <code>getCacheFactory</code>
      <code>getValue</code>
      <code>getValue</code>
      <code>getValue</code>
      <code>getValue</code>
      <code>getValue</code>
      <code>getValue</code>
      <code>getValue</code>
      <code>getValue</code>
      <code>setValue</code>
      <code>setValue</code>
      <code>setValue</code>
      <code>setValue</code>
      <code>setValue</code>
      <code>setValue</code>
      <code>setValue</code>
      <code>setValue</code>
      <code>setValue</code>
      <code>setValue</code>
      <code>setValue</code>
      <code>setValue</code>
      <code>setValue</code>
    </PossiblyNullReference>
    <PossiblyUndefinedArrayOffset occurrences="3">
      <code>$assoc['joinColumns']</code>
      <code>$assoc['orphanRemoval']</code>
      <code>$assoc['targetToSourceKeyColumns']</code>
    </PossiblyUndefinedArrayOffset>
    <PossiblyUndefinedMethod occurrences="3">
      <code>unwrap</code>
      <code>unwrap</code>
      <code>unwrap</code>
    </PossiblyUndefinedMethod>
    <RedundantCondition occurrences="2">
      <code>$i &gt;= 0 &amp;&amp; $this-&gt;entityDeletions</code>
      <code>$this-&gt;entityDeletions</code>
    </RedundantCondition>
    <ReferenceConstraintViolation occurrences="1">
      <code>$visited</code>
    </ReferenceConstraintViolation>
  </file>
  <file src="lib/Doctrine/ORM/Utility/HierarchyDiscriminatorResolver.php">
    <NoInterfaceProperties occurrences="2">
      <code>$rootClassMetadata-&gt;name</code>
      <code>$rootClassMetadata-&gt;subClasses</code>
    </NoInterfaceProperties>
  </file>
  <file src="lib/Doctrine/ORM/Utility/IdentifierFlattener.php">
    <PossiblyUndefinedArrayOffset occurrences="1">
      <code>$class-&gt;associationMappings[$field]['joinColumns']</code>
    </PossiblyUndefinedArrayOffset>
  </file>
  <file src="lib/Doctrine/ORM/Utility/PersisterHelper.php">
    <PossiblyNullArgument occurrences="1">
      <code>$assoc['mappedBy']</code>
    </PossiblyNullArgument>
    <PossiblyUndefinedArrayOffset occurrences="1">
      <code>$assoc['joinTable']</code>
    </PossiblyUndefinedArrayOffset>
  </file>
</files><|MERGE_RESOLUTION|>--- conflicted
+++ resolved
@@ -7,33 +7,13 @@
     <InvalidFalsableReturnType occurrences="1">
       <code>Parameter|null</code>
     </InvalidFalsableReturnType>
-<<<<<<< HEAD
-    <LessSpecificReturnStatement occurrences="1">
-      <code>$queryCacheProfile-&gt;generateCacheKeys($sql, $parameters, $hints)</code>
-    </LessSpecificReturnStatement>
-=======
-    <InvalidNullableReturnType occurrences="1">
-      <code>\Doctrine\Common\Cache\Cache</code>
-    </InvalidNullableReturnType>
->>>>>>> ae9fb8ca
     <MissingClosureParamType occurrences="3">
       <code>$alias</code>
       <code>$data</code>
       <code>$data</code>
     </MissingClosureParamType>
-<<<<<<< HEAD
-    <MoreSpecificReturnType occurrences="1">
-      <code>array{string, string}</code>
-    </MoreSpecificReturnType>
     <PossiblyInvalidArgument occurrences="1">
-=======
-    <NullableReturnStatement occurrences="2">
-      <code>$this-&gt;_em-&gt;getConfiguration()-&gt;getResultCacheImpl()</code>
-      <code>$this-&gt;_queryCacheProfile-&gt;getResultCacheDriver()</code>
-    </NullableReturnStatement>
-    <PossiblyInvalidArgument occurrences="2">
       <code>$stmt</code>
->>>>>>> ae9fb8ca
       <code>$stmt</code>
     </PossiblyInvalidArgument>
     <PossiblyNullReference occurrences="2">
@@ -189,16 +169,6 @@
     <ArgumentTypeCoercion occurrences="1">
       <code>$className</code>
     </ArgumentTypeCoercion>
-<<<<<<< HEAD
-=======
-    <DeprecatedMethod occurrences="2">
-      <code>getMetadataCacheImpl</code>
-      <code>getQueryCacheImpl</code>
-    </DeprecatedMethod>
-    <RedundantCastGivenDocblockType occurrences="1">
-      <code>(bool) $flag</code>
-    </RedundantCastGivenDocblockType>
->>>>>>> ae9fb8ca
   </file>
   <file src="lib/Doctrine/ORM/Decorator/EntityManagerDecorator.php">
     <InvalidReturnStatement occurrences="1">
@@ -725,15 +695,8 @@
     </PossiblyInvalidArgument>
   </file>
   <file src="lib/Doctrine/ORM/PersistentCollection.php">
-<<<<<<< HEAD
     <ImplementedReturnTypeMismatch occurrences="1">
       <code>Collection&lt;TKey, T&gt;</code>
-=======
-    <ImplementedReturnTypeMismatch occurrences="3">
-      <code>Collection&lt;TKey, T&gt;</code>
-      <code>object|null</code>
-      <code>object|null</code>
->>>>>>> ae9fb8ca
     </ImplementedReturnTypeMismatch>
     <InvalidReturnStatement occurrences="1"/>
     <InvalidReturnType occurrences="1">
