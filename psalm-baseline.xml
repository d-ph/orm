--- conflicted
+++ resolved
@@ -2847,15 +2847,6 @@
     <InvalidFalsableReturnType occurrences="1">
       <code>Parameter|null</code>
     </InvalidFalsableReturnType>
-<<<<<<< HEAD
-    <MethodSignatureMustProvideReturnType occurrences="1">
-      <code>__toString</code>
-    </MethodSignatureMustProvideReturnType>
-=======
-    <InvalidScalarArgument occurrences="1">
-      <code>$key</code>
-    </InvalidScalarArgument>
->>>>>>> 1c55025b
     <PossiblyFalseArgument occurrences="2">
       <code>$spacePos</code>
       <code>$spacePos</code>
