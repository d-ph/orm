<?xml version="1.0" encoding="UTF-8"?>
<files psalm-version="4.23.0@f1fe6ff483bf325c803df9f510d09a03fd796f88">
  <file src="lib/Doctrine/ORM/AbstractQuery.php">
    <DocblockTypeContradiction occurrences="1">
      <code>in_array($fetchMode, [Mapping\ClassMetadata::FETCH_EAGER, Mapping\ClassMetadata::FETCH_LAZY], true)</code>
    </DocblockTypeContradiction>
    <FalsableReturnStatement occurrences="1">
      <code>! $filteredParameters-&gt;isEmpty() ? $filteredParameters-&gt;first() : null</code>
    </FalsableReturnStatement>
    <InvalidFalsableReturnType occurrences="1">
      <code>Parameter|null</code>
    </InvalidFalsableReturnType>
    <MissingClosureParamType occurrences="3">
      <code>$alias</code>
      <code>$data</code>
      <code>$data</code>
    </MissingClosureParamType>
    <PossiblyInvalidArgument occurrences="1">
      <code>$stmt</code>
    </PossiblyInvalidArgument>
    <PossiblyNullReference occurrences="2">
      <code>getCacheLogger</code>
      <code>getQueryCache</code>
    </PossiblyNullReference>
    <RedundantCastGivenDocblockType occurrences="4">
      <code>(bool) $cacheable</code>
      <code>(int) $cacheMode</code>
      <code>(int) $lifetime</code>
      <code>(string) $cacheRegion</code>
    </RedundantCastGivenDocblockType>
  </file>
  <file src="lib/Doctrine/ORM/Cache/CacheConfiguration.php">
    <PossiblyNullReference occurrences="1">
      <code>getTimestampRegion</code>
    </PossiblyNullReference>
  </file>
  <file src="lib/Doctrine/ORM/Cache/DefaultCache.php">
    <InvalidOperand occurrences="1">
      <code>! $association['type']</code>
    </InvalidOperand>
    <PossiblyNullPropertyAssignmentValue occurrences="1"/>
    <PossiblyNullReference occurrences="1">
      <code>getCacheFactory</code>
    </PossiblyNullReference>
  </file>
  <file src="lib/Doctrine/ORM/Cache/DefaultCacheFactory.php">
    <InvalidNullableReturnType occurrences="1">
      <code>string</code>
    </InvalidNullableReturnType>
    <NullableReturnStatement occurrences="1">
      <code>$this-&gt;fileLockRegionDirectory</code>
    </NullableReturnStatement>
  </file>
  <file src="lib/Doctrine/ORM/Cache/DefaultEntityHydrator.php">
    <InvalidArgument occurrences="1">
      <code>$em-&gt;getMetadataFactory()</code>
    </InvalidArgument>
    <PossiblyNullArrayOffset occurrences="1">
      <code>$targetClassMetadata-&gt;associationMappings</code>
    </PossiblyNullArrayOffset>
    <PossiblyUndefinedArrayOffset occurrences="5">
      <code>$assoc['fetch']</code>
      <code>$assoc['isOwningSide']</code>
      <code>$assoc['isOwningSide']</code>
      <code>$assoc['joinColumnFieldNames']</code>
      <code>$assoc['mappedBy']</code>
    </PossiblyUndefinedArrayOffset>
    <UndefinedInterfaceMethod occurrences="1">
      <code>getCacheRegion</code>
    </UndefinedInterfaceMethod>
  </file>
  <file src="lib/Doctrine/ORM/Cache/DefaultQueryCache.php">
    <ArgumentTypeCoercion occurrences="4">
      <code>$assocKeys-&gt;identifiers[$assocIndex]</code>
      <code>$assocKeys-&gt;identifiers[$assocIndex]</code>
      <code>$cacheKeys-&gt;identifiers[$index]</code>
      <code>$cacheKeys-&gt;identifiers[$index]</code>
    </ArgumentTypeCoercion>
    <MissingClosureParamType occurrences="1">
      <code>$id</code>
    </MissingClosureParamType>
    <NoInterfaceProperties occurrences="2">
      <code>$assocEntry-&gt;class</code>
      <code>$assocEntry-&gt;class</code>
    </NoInterfaceProperties>
    <PossiblyNullReference occurrences="1">
      <code>getCacheLogger</code>
    </PossiblyNullReference>
    <RedundantConditionGivenDocblockType occurrences="1">
      <code>assert($cm instanceof ClassMetadata)</code>
    </RedundantConditionGivenDocblockType>
    <UndefinedInterfaceMethod occurrences="5">
      <code>getCacheRegion</code>
      <code>resolveAssociationEntries</code>
      <code>resolveAssociationEntries</code>
      <code>storeEntityCache</code>
      <code>storeEntityCache</code>
    </UndefinedInterfaceMethod>
  </file>
  <file src="lib/Doctrine/ORM/Cache/Persister/Collection/AbstractCollectionPersister.php">
    <ArgumentTypeCoercion occurrences="2">
      <code>$cache</code>
      <code>$entityKey</code>
    </ArgumentTypeCoercion>
    <NoInterfaceProperties occurrences="1">
      <code>$entry-&gt;identifiers</code>
    </NoInterfaceProperties>
    <PossiblyNullArgument occurrences="1">
      <code>$collection-&gt;getOwner()</code>
    </PossiblyNullArgument>
    <PossiblyNullReference occurrences="2">
      <code>buildCollectionHydrator</code>
      <code>getCacheFactory</code>
    </PossiblyNullReference>
  </file>
  <file src="lib/Doctrine/ORM/Cache/Persister/Collection/NonStrictReadWriteCachedCollectionPersister.php">
    <PossiblyNullArgument occurrences="2">
      <code>$collection-&gt;getOwner()</code>
      <code>$collection-&gt;getOwner()</code>
    </PossiblyNullArgument>
  </file>
  <file src="lib/Doctrine/ORM/Cache/Persister/Collection/ReadOnlyCachedCollectionPersister.php">
    <PossiblyNullArgument occurrences="1">
      <code>$collection-&gt;getOwner()</code>
    </PossiblyNullArgument>
  </file>
  <file src="lib/Doctrine/ORM/Cache/Persister/Collection/ReadWriteCachedCollectionPersister.php">
    <PossiblyNullArgument occurrences="2">
      <code>$collection-&gt;getOwner()</code>
      <code>$collection-&gt;getOwner()</code>
    </PossiblyNullArgument>
    <UndefinedInterfaceMethod occurrences="2">
      <code>lock</code>
      <code>lock</code>
    </UndefinedInterfaceMethod>
  </file>
  <file src="lib/Doctrine/ORM/Cache/Persister/Entity/AbstractEntityPersister.php">
    <ArgumentTypeCoercion occurrences="1">
      <code>$cacheEntry</code>
    </ArgumentTypeCoercion>
    <NoInterfaceProperties occurrences="1">
      <code>$cacheEntry-&gt;class</code>
    </NoInterfaceProperties>
    <PossiblyNullArgument occurrences="2">
      <code>$collection-&gt;getOwner()</code>
      <code>$collection-&gt;getOwner()</code>
    </PossiblyNullArgument>
    <PossiblyNullPropertyAssignmentValue occurrences="1">
      <code>$em-&gt;getCache()</code>
    </PossiblyNullPropertyAssignmentValue>
    <PossiblyNullReference occurrences="2">
      <code>getCacheFactory</code>
      <code>getTimestampRegion</code>
    </PossiblyNullReference>
    <PossiblyUndefinedArrayOffset occurrences="2">
      <code>$assoc['fetch']</code>
      <code>$assoc['isOwningSide']</code>
    </PossiblyUndefinedArrayOffset>
    <RedundantConditionGivenDocblockType occurrences="1">
      <code>assert($metadata instanceof ClassMetadata)</code>
    </RedundantConditionGivenDocblockType>
    <UndefinedInterfaceMethod occurrences="9">
      <code>getCacheRegion</code>
      <code>getCacheRegion</code>
      <code>getCacheRegion</code>
      <code>getCacheRegion</code>
      <code>loadCollectionCache</code>
      <code>loadCollectionCache</code>
      <code>storeCollectionCache</code>
      <code>storeCollectionCache</code>
      <code>storeEntityCache</code>
    </UndefinedInterfaceMethod>
  </file>
  <file src="lib/Doctrine/ORM/Cache/Persister/Entity/ReadWriteCachedEntityPersister.php">
    <RedundantCondition occurrences="1">
      <code>$isChanged</code>
    </RedundantCondition>
    <UndefinedInterfaceMethod occurrences="2">
      <code>lock</code>
      <code>lock</code>
    </UndefinedInterfaceMethod>
  </file>
  <file src="lib/Doctrine/ORM/Cache/TimestampQueryCacheValidator.php">
    <NoInterfaceProperties occurrences="1">
      <code>$timestamp-&gt;time</code>
    </NoInterfaceProperties>
  </file>
  <file src="lib/Doctrine/ORM/Configuration.php">
    <ArgumentTypeCoercion occurrences="1">
      <code>$className</code>
    </ArgumentTypeCoercion>
    <RedundantCastGivenDocblockType occurrences="1">
      <code>(bool) $flag</code>
    </RedundantCastGivenDocblockType>
  </file>
  <file src="lib/Doctrine/ORM/EntityManager.php">
    <ArgumentTypeCoercion occurrences="5">
      <code>$className</code>
      <code>$connection</code>
      <code>ltrim($className, '\\')</code>
      <code>ltrim($entityName, '\\')</code>
      <code>ltrim($entityName, '\\')</code>
    </ArgumentTypeCoercion>
    <InvalidReturnStatement occurrences="10">
      <code>$entity</code>
      <code>$entity</code>
      <code>$entity</code>
      <code>$entity</code>
      <code>$entity instanceof $class-&gt;name ? $entity : null</code>
      <code>$entity instanceof $class-&gt;name ? $entity : null</code>
      <code>$persister-&gt;load($sortedId, null, null, [], $lockMode)</code>
      <code>$persister-&gt;loadById($sortedId)</code>
      <code>$this-&gt;metadataFactory</code>
      <code>$this-&gt;metadataFactory-&gt;getMetadataFor($className)</code>
    </InvalidReturnStatement>
    <InvalidReturnType occurrences="5">
      <code>?object</code>
      <code>?object</code>
      <code>?object</code>
      <code>ClassMetadataFactory</code>
      <code>Mapping\ClassMetadata</code>
    </InvalidReturnType>
    <PossiblyNullArgument occurrences="2">
      <code>$config-&gt;getProxyDir()</code>
      <code>$config-&gt;getProxyNamespace()</code>
    </PossiblyNullArgument>
    <PossiblyNullReference occurrences="2">
      <code>createCache</code>
      <code>getCacheFactory</code>
    </PossiblyNullReference>
    <PropertyTypeCoercion occurrences="1">
      <code>new $metadataFactoryClassName()</code>
    </PropertyTypeCoercion>
    <RedundantCastGivenDocblockType occurrences="1">
      <code>(string) $hydrationMode</code>
    </RedundantCastGivenDocblockType>
    <UnsafeInstantiation occurrences="1">
      <code>new $class($this)</code>
    </UnsafeInstantiation>
  </file>
  <file src="lib/Doctrine/ORM/EntityRepository.php">
    <InvalidReturnStatement occurrences="2">
      <code>$persister-&gt;load($criteria, null, null, [], null, 1, $orderBy)</code>
      <code>new LazyCriteriaCollection($persister, $criteria)</code>
    </InvalidReturnStatement>
    <InvalidReturnType occurrences="2">
      <code>AbstractLazyCollection&lt;int, T&gt;&amp;Selectable&lt;int, T&gt;</code>
      <code>T|null</code>
    </InvalidReturnType>
  </file>
  <file src="lib/Doctrine/ORM/Event/OnClassMetadataNotFoundEventArgs.php">
    <RedundantCastGivenDocblockType occurrences="1">
      <code>(string) $className</code>
    </RedundantCastGivenDocblockType>
  </file>
  <file src="lib/Doctrine/ORM/Id/AssignedGenerator.php">
    <PossiblyNullArgument occurrences="1">
      <code>$entity</code>
    </PossiblyNullArgument>
  </file>
  <file src="lib/Doctrine/ORM/Internal/CommitOrderCalculator.php">
    <RedundantCondition occurrences="2">
      <code>$vertex-&gt;state !== self::VISITED</code>
      <code>$vertex-&gt;state !== self::VISITED</code>
    </RedundantCondition>
  </file>
  <file src="lib/Doctrine/ORM/Internal/Hydration/AbstractHydrator.php">
<<<<<<< HEAD
=======
    <DeprecatedClass occurrences="2">
      <code>IterableResult</code>
      <code>new IterableResult($this)</code>
    </DeprecatedClass>
    <PossiblyUndefinedArrayOffset occurrences="2">
      <code>$class-&gt;associationMappings[$fieldName]['joinColumns']</code>
      <code>$class-&gt;associationMappings[$fieldName]['joinColumns']</code>
    </PossiblyUndefinedArrayOffset>
>>>>>>> ddede406
    <ReferenceConstraintViolation occurrences="1">
      <code>return $rowData;</code>
    </ReferenceConstraintViolation>
  </file>
  <file src="lib/Doctrine/ORM/Internal/Hydration/ArrayHydrator.php">
    <PossiblyInvalidArgument occurrences="1">
      <code>$index</code>
    </PossiblyInvalidArgument>
    <PossiblyNullArrayAssignment occurrences="2">
      <code>$result[$resultKey]</code>
      <code>$result[$resultKey]</code>
    </PossiblyNullArrayAssignment>
    <PossiblyUndefinedArrayOffset occurrences="1">
      <code>$newObject['args']</code>
    </PossiblyUndefinedArrayOffset>
    <ReferenceConstraintViolation occurrences="1">
      <code>$result</code>
    </ReferenceConstraintViolation>
  </file>
  <file src="lib/Doctrine/ORM/Internal/Hydration/ObjectHydrator.php">
    <PossiblyFalseArgument occurrences="1">
      <code>$index</code>
    </PossiblyFalseArgument>
    <PossiblyInvalidArgument occurrences="7">
      <code>$parentObject</code>
      <code>$parentObject</code>
      <code>$parentObject</code>
      <code>$parentObject</code>
      <code>$parentObject</code>
      <code>$parentObject</code>
      <code>$parentObject</code>
    </PossiblyInvalidArgument>
    <PossiblyNullArgument occurrences="2">
      <code>$objectClass</code>
      <code>$relation['mappedBy']</code>
    </PossiblyNullArgument>
    <PossiblyNullArrayOffset occurrences="1">
      <code>$targetClass-&gt;reflFields</code>
    </PossiblyNullArrayOffset>
    <PossiblyNullReference occurrences="6">
      <code>getValue</code>
      <code>getValue</code>
      <code>getValue</code>
      <code>setValue</code>
      <code>setValue</code>
      <code>setValue</code>
    </PossiblyNullReference>
    <PossiblyUndefinedArrayOffset occurrences="9">
      <code>$assoc['inversedBy']</code>
      <code>$assoc['mappedBy']</code>
      <code>$class-&gt;associationMappings[$class-&gt;identifier[0]]['joinColumns']</code>
      <code>$class-&gt;associationMappings[$fieldName]['joinColumns']</code>
      <code>$newObject['args']</code>
      <code>$relation['inversedBy']</code>
      <code>$relation['isOwningSide']</code>
      <code>$relation['mappedBy']</code>
      <code>$relation['mappedBy']</code>
    </PossiblyUndefinedArrayOffset>
  </file>
  <file src="lib/Doctrine/ORM/LazyCriteriaCollection.php">
    <PropertyNotSetInConstructor occurrences="1">
      <code>LazyCriteriaCollection</code>
    </PropertyNotSetInConstructor>
  </file>
  <file src="lib/Doctrine/ORM/Mapping/Builder/ClassMetadataBuilder.php">
    <ArgumentTypeCoercion occurrences="2">
      <code>$class</code>
      <code>$repositoryClassName</code>
    </ArgumentTypeCoercion>
  </file>
  <file src="lib/Doctrine/ORM/Mapping/Builder/EntityListenerBuilder.php">
    <PossiblyNullArgument occurrences="1">
      <code>$class</code>
    </PossiblyNullArgument>
  </file>
  <file src="lib/Doctrine/ORM/Mapping/Builder/FieldBuilder.php">
    <PropertyNotSetInConstructor occurrences="3">
      <code>$generatedValue</code>
      <code>$sequenceDef</code>
      <code>$version</code>
    </PropertyNotSetInConstructor>
    <RedundantCastGivenDocblockType occurrences="3">
      <code>(bool) $flag</code>
      <code>(bool) $flag</code>
      <code>(string) $customIdGenerator</code>
    </RedundantCastGivenDocblockType>
  </file>
  <file src="lib/Doctrine/ORM/Mapping/ClassMetadata.php">
    <PropertyNotSetInConstructor occurrences="4">
      <code>ClassMetadata</code>
      <code>ClassMetadata</code>
      <code>ClassMetadata</code>
      <code>ClassMetadata</code>
    </PropertyNotSetInConstructor>
  </file>
  <file src="lib/Doctrine/ORM/Mapping/ClassMetadataFactory.php">
    <ArgumentTypeCoercion occurrences="2">
      <code>$nonSuperclassParents</code>
      <code>new $definition['class']()</code>
    </ArgumentTypeCoercion>
    <DocblockTypeContradiction occurrences="2">
      <code>! $definition</code>
      <code>$definition</code>
    </DocblockTypeContradiction>
    <InvalidArrayOffset occurrences="1">
      <code>$subClass-&gt;table[$indexType][$indexName]</code>
    </InvalidArrayOffset>
    <InvalidNullableReturnType occurrences="1">
      <code>MappingDriver</code>
    </InvalidNullableReturnType>
    <InvalidPropertyAssignmentValue occurrences="1">
      <code>$subClass-&gt;table</code>
    </InvalidPropertyAssignmentValue>
    <NullableReturnStatement occurrences="1">
      <code>$this-&gt;driver</code>
    </NullableReturnStatement>
    <PossiblyInvalidArrayAssignment occurrences="1">
      <code>$subClass-&gt;table[$indexType][$indexName]</code>
    </PossiblyInvalidArrayAssignment>
    <PossiblyInvalidIterator occurrences="1">
      <code>$parentClass-&gt;table[$indexType]</code>
    </PossiblyInvalidIterator>
    <PossiblyNullArgument occurrences="2">
      <code>$this-&gt;em</code>
      <code>$this-&gt;em</code>
    </PossiblyNullArgument>
    <PossiblyNullReference occurrences="9">
      <code>getAllClassNames</code>
      <code>getConfiguration</code>
      <code>getConfiguration</code>
      <code>getConfiguration</code>
      <code>getConfiguration</code>
      <code>getConnection</code>
      <code>hasListeners</code>
      <code>hasListeners</code>
      <code>loadMetadataForClass</code>
    </PossiblyNullReference>
<<<<<<< HEAD
    <RedundantConditionGivenDocblockType occurrences="4">
      <code>$parent-&gt;generatorType</code>
      <code>$parent-&gt;generatorType</code>
      <code>$parent-&gt;idGenerator</code>
      <code>$parent-&gt;idGenerator</code>
    </RedundantConditionGivenDocblockType>
=======
    <PossiblyUndefinedArrayOffset occurrences="1">
      <code>$mapping['isOwningSide']</code>
    </PossiblyUndefinedArrayOffset>
>>>>>>> ddede406
  </file>
  <file src="lib/Doctrine/ORM/Mapping/ClassMetadataInfo.php">
    <DeprecatedProperty occurrences="4">
      <code>$this-&gt;columnNames</code>
      <code>$this-&gt;columnNames</code>
      <code>$this-&gt;columnNames</code>
      <code>$this-&gt;columnNames</code>
    </DeprecatedProperty>
    <DocblockTypeContradiction occurrences="3">
      <code>! $this-&gt;table</code>
      <code>! class_exists($mapping['targetEntity'])</code>
      <code>$this-&gt;table</code>
    </DocblockTypeContradiction>
    <InvalidDocblock occurrences="3">
      <code>protected function _validateAndCompleteAssociationMapping(array $mapping)</code>
      <code>protected function _validateAndCompleteManyToManyMapping(array $mapping)</code>
      <code>protected function _validateAndCompleteOneToOneMapping(array $mapping)</code>
    </InvalidDocblock>
    <InvalidNullableReturnType occurrences="4">
      <code>ReflectionProperty</code>
      <code>ReflectionProperty</code>
      <code>getAssociationMappedByTargetField</code>
      <code>getReflectionClass</code>
    </InvalidNullableReturnType>
    <InvalidPropertyAssignmentValue occurrences="2">
      <code>$definition</code>
      <code>$this-&gt;subClasses</code>
    </InvalidPropertyAssignmentValue>
    <LessSpecificReturnStatement occurrences="4">
      <code>$cache</code>
      <code>$className</code>
      <code>$className</code>
      <code>$this-&gt;namespace . '\\' . $className</code>
    </LessSpecificReturnStatement>
<<<<<<< HEAD
    <MissingClosureParamType occurrences="1">
      <code>$joinColumn</code>
    </MissingClosureParamType>
=======
>>>>>>> ddede406
    <MissingClosureReturnType occurrences="1">
      <code>static function ($joinColumn) {</code>
    </MissingClosureReturnType>
    <MissingReturnType occurrences="3">
      <code>_validateAndCompleteAssociationMapping</code>
      <code>_validateAndCompleteManyToManyMapping</code>
      <code>_validateAndCompleteOneToOneMapping</code>
    </MissingReturnType>
    <MoreSpecificReturnType occurrences="2">
      <code>array{usage: int, region: string|null}</code>
      <code>class-string|null</code>
    </MoreSpecificReturnType>
    <NullableReturnStatement occurrences="4">
      <code>$this-&gt;associationMappings[$fieldName]['mappedBy']</code>
      <code>$this-&gt;reflClass</code>
      <code>$this-&gt;reflFields[$name]</code>
      <code>$this-&gt;reflFields[$this-&gt;identifier[0]]</code>
    </NullableReturnStatement>
    <ParamNameMismatch occurrences="1">
      <code>$entity</code>
    </ParamNameMismatch>
    <PossiblyNullArgument occurrences="7">
      <code>$class</code>
      <code>$className</code>
      <code>$entityResult['entityClass']</code>
      <code>$mapping['targetEntity']</code>
      <code>$mapping['targetEntity']</code>
      <code>$parentReflFields[$embeddedClass['declaredField']]</code>
      <code>$parentReflFields[$mapping['declaredField']]</code>
    </PossiblyNullArgument>
    <PossiblyNullReference occurrences="9">
      <code>getProperty</code>
      <code>getProperty</code>
      <code>getProperty</code>
      <code>getValue</code>
      <code>getValue</code>
      <code>getValue</code>
      <code>instantiate</code>
      <code>setValue</code>
      <code>setValue</code>
    </PossiblyNullReference>
    <PossiblyUndefinedArrayOffset occurrences="10">
      <code>$mapping['originalClass']</code>
      <code>$mapping['originalField']</code>
      <code>$mapping['targetEntity']</code>
      <code>$this-&gt;associationMappings[$assocName]['joinColumns']</code>
      <code>$this-&gt;associationMappings[$fieldName]['isOwningSide']</code>
      <code>$this-&gt;associationMappings[$fieldName]['joinColumns']</code>
      <code>$this-&gt;associationMappings[$fieldName]['joinColumns']</code>
      <code>$this-&gt;associationMappings[$fieldName]['mappedBy']</code>
      <code>$this-&gt;associationMappings[$idProperty]['joinColumns']</code>
      <code>$this-&gt;associationMappings[$idProperty]['joinColumns']</code>
    </PossiblyUndefinedArrayOffset>
    <PropertyNotSetInConstructor occurrences="4">
      <code>$idGenerator</code>
      <code>$namespace</code>
      <code>$sequenceGeneratorDefinition</code>
      <code>$table</code>
    </PropertyNotSetInConstructor>
    <PropertyTypeCoercion occurrences="13">
      <code>$this-&gt;associationMappings</code>
      <code>$this-&gt;associationMappings</code>
      <code>$this-&gt;discriminatorMap</code>
      <code>$this-&gt;entityListeners</code>
      <code>$this-&gt;fieldMappings</code>
      <code>$this-&gt;fullyQualifiedClassName($repositoryClassName)</code>
      <code>$this-&gt;sqlResultSetMappings</code>
      <code>$this-&gt;table</code>
      <code>$this-&gt;table</code>
      <code>$this-&gt;table</code>
      <code>$this-&gt;table</code>
      <code>$this-&gt;table</code>
      <code>$this-&gt;table</code>
    </PropertyTypeCoercion>
    <RedundantConditionGivenDocblockType occurrences="2">
      <code>$mapping !== false</code>
      <code>$mapping !== false</code>
    </RedundantConditionGivenDocblockType>
    <RedundantFunctionCall occurrences="1">
      <code>array_values</code>
    </RedundantFunctionCall>
  </file>
  <file src="lib/Doctrine/ORM/Mapping/ColumnResult.php">
    <MissingConstructor occurrences="1">
      <code>$name</code>
    </MissingConstructor>
  </file>
  <file src="lib/Doctrine/ORM/Mapping/DefaultEntityListenerResolver.php">
    <DocblockTypeContradiction occurrences="1">
      <code>is_object($object)</code>
    </DocblockTypeContradiction>
    <InvalidStringClass occurrences="1">
      <code>new $className()</code>
    </InvalidStringClass>
    <MissingReturnType occurrences="1">
      <code>register</code>
    </MissingReturnType>
    <PropertyTypeCoercion occurrences="1">
      <code>$this-&gt;instances</code>
    </PropertyTypeCoercion>
  </file>
  <file src="lib/Doctrine/ORM/Mapping/DefaultNamingStrategy.php">
    <PossiblyFalseOperand occurrences="1">
      <code>strrpos($className, '\\')</code>
    </PossiblyFalseOperand>
  </file>
  <file src="lib/Doctrine/ORM/Mapping/DefaultQuoteStrategy.php">
<<<<<<< HEAD
    <MissingClosureParamType occurrences="1">
      <code>$joinColumn</code>
    </MissingClosureParamType>
=======
    <DeprecatedMethod occurrences="2">
      <code>canEmulateSchemas</code>
      <code>canEmulateSchemas</code>
    </DeprecatedMethod>
    <PossiblyUndefinedArrayOffset occurrences="1">
      <code>$class-&gt;associationMappings[$fieldName]['joinColumns']</code>
    </PossiblyUndefinedArrayOffset>
>>>>>>> ddede406
  </file>
  <file src="lib/Doctrine/ORM/Mapping/DiscriminatorColumn.php">
    <PossiblyNullPropertyAssignmentValue occurrences="1">
      <code>$columnDefinition</code>
    </PossiblyNullPropertyAssignmentValue>
  </file>
  <file src="lib/Doctrine/ORM/Mapping/Driver/AnnotationDriver.php">
    <DocblockTypeContradiction occurrences="1">
      <code>new ReflectionClass($metadata-&gt;name)</code>
    </DocblockTypeContradiction>
    <LessSpecificReturnStatement occurrences="1">
      <code>$mapping</code>
    </LessSpecificReturnStatement>
    <MoreSpecificImplementedParamType occurrences="1">
      <code>$metadata</code>
    </MoreSpecificImplementedParamType>
    <MoreSpecificReturnType occurrences="1"/>
    <PossiblyNullArgument occurrences="1">
      <code>$listenerClassName</code>
    </PossiblyNullArgument>
    <PossiblyUndefinedArrayOffset occurrences="2">
      <code>$primaryTable['indexes']</code>
      <code>$primaryTable['uniqueConstraints']</code>
    </PossiblyUndefinedArrayOffset>
    <RedundantConditionGivenDocblockType occurrences="1">
      <code>$metadata-&gt;getReflectionClass()</code>
    </RedundantConditionGivenDocblockType>
    <UndefinedInterfaceMethod occurrences="5">
      <code>mapEmbedded</code>
      <code>mapManyToMany</code>
      <code>mapManyToOne</code>
      <code>mapOneToMany</code>
      <code>mapOneToOne</code>
    </UndefinedInterfaceMethod>
  </file>
  <file src="lib/Doctrine/ORM/Mapping/Driver/AttributeDriver.php">
    <InvalidArrayAccess occurrences="4">
      <code>$value[0]</code>
      <code>$value[0]</code>
      <code>$value[1]</code>
      <code>$value[1]</code>
    </InvalidArrayAccess>
    <LessSpecificReturnStatement occurrences="1">
      <code>$mapping</code>
    </LessSpecificReturnStatement>
    <MoreSpecificImplementedParamType occurrences="1">
      <code>$metadata</code>
    </MoreSpecificImplementedParamType>
    <MoreSpecificReturnType occurrences="1"/>
    <PossiblyNullArgument occurrences="1">
      <code>$listenerClassName</code>
    </PossiblyNullArgument>
    <RedundantCondition occurrences="3">
      <code>assert($method instanceof ReflectionMethod)</code>
      <code>assert($method instanceof ReflectionMethod)</code>
      <code>assert($property instanceof ReflectionProperty)</code>
    </RedundantCondition>
    <RedundantConditionGivenDocblockType occurrences="1">
      <code>assert($cacheAttribute instanceof Mapping\Cache)</code>
    </RedundantConditionGivenDocblockType>
  </file>
  <file src="lib/Doctrine/ORM/Mapping/Driver/DatabaseDriver.php">
    <DocblockTypeContradiction occurrences="1">
      <code>$metadata instanceof ClassMetadata</code>
    </DocblockTypeContradiction>
    <MoreSpecificImplementedParamType occurrences="1">
      <code>$metadata</code>
    </MoreSpecificImplementedParamType>
    <PossiblyNullArrayAccess occurrences="2">
      <code>$this-&gt;tables[$tableName]</code>
      <code>$this-&gt;tables[$tableName]</code>
    </PossiblyNullArrayAccess>
    <PossiblyNullReference occurrences="4">
      <code>getColumns</code>
      <code>getColumns</code>
      <code>getColumns</code>
      <code>getIndexes</code>
    </PossiblyNullReference>
    <PropertyTypeCoercion occurrences="1">
      <code>$metadata-&gt;table</code>
    </PropertyTypeCoercion>
  </file>
  <file src="lib/Doctrine/ORM/Mapping/Driver/SimplifiedXmlDriver.php">
    <MissingParamType occurrences="2">
      <code>$fileExtension</code>
      <code>$prefixes</code>
    </MissingParamType>
  </file>
  <file src="lib/Doctrine/ORM/Mapping/Driver/XmlDriver.php">
    <ArgumentTypeCoercion occurrences="3">
      <code>$map</code>
      <code>(string) $xmlRoot['repository-class']</code>
      <code>isset($xmlRoot['repository-class']) ? (string) $xmlRoot['repository-class'] : null</code>
    </ArgumentTypeCoercion>
    <DocblockTypeContradiction occurrences="3">
      <code>$xmlRoot-&gt;getName() === 'embeddable'</code>
      <code>$xmlRoot-&gt;getName() === 'entity'</code>
      <code>$xmlRoot-&gt;getName() === 'mapped-superclass'</code>
    </DocblockTypeContradiction>
    <InvalidArgument occurrences="4">
      <code>$this-&gt;cacheToArray($manyToManyElement-&gt;cache)</code>
      <code>$this-&gt;cacheToArray($manyToOneElement-&gt;cache)</code>
      <code>$this-&gt;cacheToArray($oneToManyElement-&gt;cache)</code>
      <code>$this-&gt;cacheToArray($oneToOneElement-&gt;cache)</code>
    </InvalidArgument>
    <InvalidPropertyAssignmentValue occurrences="1">
      <code>$metadata-&gt;table</code>
    </InvalidPropertyAssignmentValue>
    <LessSpecificReturnStatement occurrences="1"/>
    <MissingParamType occurrences="2">
      <code>$fileExtension</code>
      <code>$locator</code>
    </MissingParamType>
    <MoreSpecificImplementedParamType occurrences="1">
      <code>$metadata</code>
    </MoreSpecificImplementedParamType>
    <MoreSpecificReturnType occurrences="1">
      <code>array{usage: int|null, region?: string}</code>
    </MoreSpecificReturnType>
    <NoInterfaceProperties occurrences="2">
      <code>$indexXml-&gt;options</code>
      <code>$uniqueXml-&gt;options</code>
    </NoInterfaceProperties>
    <PossiblyInvalidPropertyFetch occurrences="2">
      <code>$indexXml-&gt;options</code>
      <code>$uniqueXml-&gt;options</code>
    </PossiblyInvalidPropertyFetch>
    <RedundantCondition occurrences="17">
      <code>isset($xmlRoot-&gt;cache)</code>
      <code>isset($xmlRoot-&gt;embedded)</code>
      <code>isset($xmlRoot-&gt;field)</code>
      <code>isset($xmlRoot-&gt;indexes)</code>
      <code>isset($xmlRoot-&gt;options)</code>
      <code>isset($xmlRoot-&gt;{'association-overrides'})</code>
      <code>isset($xmlRoot-&gt;{'attribute-overrides'})</code>
      <code>isset($xmlRoot-&gt;{'discriminator-column'})</code>
      <code>isset($xmlRoot-&gt;{'discriminator-map'})</code>
      <code>isset($xmlRoot-&gt;{'entity-listeners'})</code>
      <code>isset($xmlRoot-&gt;{'lifecycle-callbacks'})</code>
      <code>isset($xmlRoot-&gt;{'many-to-many'})</code>
      <code>isset($xmlRoot-&gt;{'many-to-one'})</code>
      <code>isset($xmlRoot-&gt;{'one-to-many'})</code>
      <code>isset($xmlRoot-&gt;{'one-to-one'})</code>
      <code>isset($xmlRoot-&gt;{'sql-result-set-mappings'})</code>
      <code>isset($xmlRoot-&gt;{'unique-constraints'})</code>
    </RedundantCondition>
  </file>
  <file src="lib/Doctrine/ORM/Mapping/Embedded.php">
    <MissingParamType occurrences="1">
      <code>$columnPrefix</code>
    </MissingParamType>
  </file>
  <file src="lib/Doctrine/ORM/Mapping/EntityListenerResolver.php">
    <MissingReturnType occurrences="1">
      <code>register</code>
    </MissingReturnType>
  </file>
  <file src="lib/Doctrine/ORM/Mapping/EntityResult.php">
    <MissingConstructor occurrences="2">
      <code>$discriminatorColumn</code>
      <code>$entityClass</code>
    </MissingConstructor>
  </file>
  <file src="lib/Doctrine/ORM/Mapping/FieldResult.php">
    <MissingConstructor occurrences="2">
      <code>$column</code>
      <code>$name</code>
    </MissingConstructor>
  </file>
  <file src="lib/Doctrine/ORM/Mapping/InverseJoinColumn.php">
    <MissingParamType occurrences="1">
      <code>$onDelete</code>
    </MissingParamType>
  </file>
  <file src="lib/Doctrine/ORM/Mapping/JoinColumn.php">
    <MissingParamType occurrences="1">
      <code>$onDelete</code>
    </MissingParamType>
  </file>
  <file src="lib/Doctrine/ORM/Mapping/JoinColumns.php">
    <MissingConstructor occurrences="1">
      <code>$value</code>
    </MissingConstructor>
  </file>
  <file src="lib/Doctrine/ORM/Mapping/JoinTable.php">
    <MissingParamType occurrences="2">
      <code>$inverseJoinColumns</code>
      <code>$joinColumns</code>
    </MissingParamType>
  </file>
  <file src="lib/Doctrine/ORM/Mapping/MappingException.php">
    <MissingParamType occurrences="4">
      <code>$className</code>
      <code>$className</code>
      <code>$indexName</code>
      <code>$indexName</code>
    </MissingParamType>
  </file>
  <file src="lib/Doctrine/ORM/Mapping/OneToMany.php">
    <PossiblyNullPropertyAssignmentValue occurrences="3">
      <code>$cascade</code>
      <code>$indexBy</code>
      <code>$mappedBy</code>
    </PossiblyNullPropertyAssignmentValue>
  </file>
  <file src="lib/Doctrine/ORM/Mapping/ReflectionEmbeddedProperty.php">
    <MethodSignatureMismatch occurrences="2">
      <code>$object</code>
      <code>$object</code>
    </MethodSignatureMismatch>
    <PossiblyNullArgument occurrences="1">
      <code>$object</code>
    </PossiblyNullArgument>
  </file>
  <file src="lib/Doctrine/ORM/Mapping/ReflectionEnumProperty.php">
    <MethodSignatureMismatch occurrences="2">
      <code>$object</code>
      <code>$object</code>
    </MethodSignatureMismatch>
  </file>
  <file src="lib/Doctrine/ORM/Mapping/SequenceGenerator.php">
    <PossiblyNullPropertyAssignmentValue occurrences="1">
      <code>$sequenceName</code>
    </PossiblyNullPropertyAssignmentValue>
  </file>
  <file src="lib/Doctrine/ORM/Mapping/SqlResultSetMapping.php">
    <MissingConstructor occurrences="1">
      <code>$name</code>
    </MissingConstructor>
  </file>
  <file src="lib/Doctrine/ORM/Mapping/UnderscoreNamingStrategy.php">
    <PossiblyFalseOperand occurrences="1">
      <code>strrpos($className, '\\')</code>
    </PossiblyFalseOperand>
  </file>
  <file src="lib/Doctrine/ORM/NativeQuery.php">
    <PropertyNotSetInConstructor occurrences="1">
      <code>$sql</code>
    </PropertyNotSetInConstructor>
  </file>
  <file src="lib/Doctrine/ORM/ORMInvalidArgumentException.php">
    <PossiblyInvalidArgument occurrences="1">
      <code>$entity</code>
    </PossiblyInvalidArgument>
  </file>
  <file src="lib/Doctrine/ORM/ORMSetup.php">
    <UndefinedClass occurrences="1">
      <code>MemcachedAdapter::createConnection('memcached://127.0.0.1')</code>
    </UndefinedClass>
  </file>
  <file src="lib/Doctrine/ORM/PersistentCollection.php">
    <DocblockTypeContradiction occurrences="1">
      <code>isset($offset)</code>
    </DocblockTypeContradiction>
    <ImplementedReturnTypeMismatch occurrences="1">
      <code>object|null</code>
    </ImplementedReturnTypeMismatch>
    <InvalidDocblock occurrences="1">
      <code>final class PersistentCollection extends AbstractLazyCollection implements Selectable</code>
    </InvalidDocblock>
    <InvalidReturnStatement occurrences="1"/>
    <MissingParamType occurrences="2">
      <code>$key</code>
      <code>$offset</code>
    </MissingParamType>
    <ParamNameMismatch occurrences="1">
      <code>$value</code>
    </ParamNameMismatch>
    <PossiblyNullArgument occurrences="4">
      <code>$this-&gt;association</code>
      <code>$this-&gt;association</code>
      <code>$this-&gt;association</code>
      <code>$this-&gt;association['targetEntity']</code>
    </PossiblyNullArgument>
    <PossiblyNullArrayAccess occurrences="12">
      <code>$this-&gt;association['fetch']</code>
      <code>$this-&gt;association['fetch']</code>
      <code>$this-&gt;association['fetch']</code>
      <code>$this-&gt;association['fetch']</code>
      <code>$this-&gt;association['fetch']</code>
      <code>$this-&gt;association['isOwningSide']</code>
      <code>$this-&gt;association['orphanRemoval']</code>
      <code>$this-&gt;association['targetEntity']</code>
      <code>$this-&gt;association['type']</code>
      <code>$this-&gt;association['type']</code>
      <code>$this-&gt;association['type']</code>
      <code>$this-&gt;association['type']</code>
    </PossiblyNullArrayAccess>
    <PossiblyNullReference occurrences="2">
      <code>setValue</code>
      <code>setValue</code>
    </PossiblyNullReference>
    <PropertyNotSetInConstructor occurrences="1">
      <code>$backRefFieldName</code>
    </PropertyNotSetInConstructor>
    <RedundantConditionGivenDocblockType occurrences="5">
      <code>$this-&gt;em</code>
      <code>$this-&gt;em</code>
      <code>is_object($this-&gt;collection)</code>
      <code>is_object($value) &amp;&amp; $this-&gt;em</code>
      <code>is_object($value) &amp;&amp; $this-&gt;em</code>
    </RedundantConditionGivenDocblockType>
    <TooManyArguments occurrences="1">
      <code>andX</code>
    </TooManyArguments>
    <UndefinedInterfaceMethod occurrences="1">
      <code>matching</code>
    </UndefinedInterfaceMethod>
  </file>
  <file src="lib/Doctrine/ORM/Persisters/Collection/ManyToManyPersister.php">
    <PossiblyNullArgument occurrences="44">
      <code>$association</code>
      <code>$collection-&gt;getOwner()</code>
      <code>$collection-&gt;getOwner()</code>
      <code>$collection-&gt;getOwner()</code>
      <code>$collection-&gt;getOwner()</code>
      <code>$collection-&gt;getOwner()</code>
      <code>$collection-&gt;getOwner()</code>
      <code>$collection-&gt;getOwner()</code>
      <code>$collection-&gt;getOwner()</code>
      <code>$collection-&gt;getOwner()</code>
      <code>$filterMapping</code>
      <code>$filterMapping</code>
      <code>$indexBy</code>
      <code>$mapping</code>
      <code>$mapping</code>
      <code>$mapping</code>
      <code>$mapping</code>
      <code>$mapping</code>
      <code>$mapping</code>
      <code>$mapping</code>
      <code>$mapping</code>
      <code>$mapping['joinTableColumns']</code>
      <code>$mapping['relationToSourceKeyColumns']</code>
      <code>$mapping['relationToSourceKeyColumns'][$joinTableColumn]</code>
      <code>$mapping['relationToTargetKeyColumns'][$joinTableColumn]</code>
      <code>$mapping['sourceEntity']</code>
      <code>$mapping['sourceEntity']</code>
      <code>$mapping['sourceEntity']</code>
      <code>$mapping['sourceEntity']</code>
      <code>$mapping['sourceEntity']</code>
      <code>$mapping['sourceEntity']</code>
      <code>$mapping['sourceEntity']</code>
      <code>$mapping['sourceEntity']</code>
      <code>$mapping['sourceEntity']</code>
      <code>$mapping['targetEntity']</code>
      <code>$mapping['targetEntity']</code>
      <code>$mapping['targetEntity']</code>
      <code>$mapping['targetEntity']</code>
      <code>$mapping['targetEntity']</code>
      <code>$mapping['targetEntity']</code>
      <code>$mapping['targetEntity']</code>
      <code>$mapping['targetEntity']</code>
      <code>$mapping['targetEntity']</code>
      <code>$owner</code>
    </PossiblyNullArgument>
    <PossiblyNullArrayAccess occurrences="36">
      <code>$mapping['indexBy']</code>
      <code>$mapping['isOwningSide']</code>
      <code>$mapping['isOwningSide']</code>
      <code>$mapping['isOwningSide']</code>
      <code>$mapping['isOwningSide']</code>
      <code>$mapping['isOwningSide']</code>
      <code>$mapping['joinTable']</code>
      <code>$mapping['joinTable']</code>
      <code>$mapping['joinTable']</code>
      <code>$mapping['joinTable']</code>
      <code>$mapping['joinTable']['inverseJoinColumns']</code>
      <code>$mapping['joinTable']['inverseJoinColumns']</code>
      <code>$mapping['joinTableColumns']</code>
      <code>$mapping['mappedBy']</code>
      <code>$mapping['mappedBy']</code>
      <code>$mapping['mappedBy']</code>
      <code>$mapping['relationToSourceKeyColumns']</code>
      <code>$mapping['relationToSourceKeyColumns']</code>
      <code>$mapping['relationToSourceKeyColumns']</code>
      <code>$mapping['relationToTargetKeyColumns']</code>
      <code>$mapping['sourceEntity']</code>
      <code>$mapping['sourceEntity']</code>
      <code>$mapping['sourceEntity']</code>
      <code>$mapping['sourceEntity']</code>
      <code>$mapping['sourceEntity']</code>
      <code>$mapping['sourceEntity']</code>
      <code>$mapping['sourceEntity']</code>
      <code>$mapping['sourceEntity']</code>
      <code>$mapping['targetEntity']</code>
      <code>$mapping['targetEntity']</code>
      <code>$mapping['targetEntity']</code>
      <code>$mapping['targetEntity']</code>
      <code>$mapping['targetEntity']</code>
      <code>$mapping['targetEntity']</code>
      <code>$mapping['targetEntity']</code>
      <code>$mapping['targetEntity']</code>
    </PossiblyNullArrayAccess>
    <PossiblyNullArrayOffset occurrences="3">
      <code>$associationSourceClass-&gt;associationMappings</code>
      <code>$sourceClass-&gt;associationMappings</code>
      <code>$targetClass-&gt;associationMappings</code>
    </PossiblyNullArrayOffset>
    <PossiblyNullIterator occurrences="8">
      <code>$joinColumns</code>
      <code>$mapping['joinTable']['inverseJoinColumns']</code>
      <code>$mapping['joinTable']['inverseJoinColumns']</code>
      <code>$mapping['joinTable']['joinColumns']</code>
      <code>$mapping['joinTable']['joinColumns']</code>
      <code>$mapping['joinTable']['joinColumns']</code>
      <code>$mapping['joinTableColumns']</code>
      <code>$mapping['relationToSourceKeyColumns']</code>
    </PossiblyNullIterator>
    <PossiblyNullReference occurrences="2">
      <code>getFieldForColumn</code>
      <code>getFieldForColumn</code>
    </PossiblyNullReference>
    <PossiblyUndefinedArrayOffset occurrences="1">
      <code>$mapping['joinTable']</code>
    </PossiblyUndefinedArrayOffset>
  </file>
  <file src="lib/Doctrine/ORM/Persisters/Collection/OneToManyPersister.php">
    <InvalidReturnStatement occurrences="2">
      <code>$numDeleted</code>
      <code>$this-&gt;conn-&gt;executeStatement($statement, $parameters)</code>
    </InvalidReturnStatement>
    <InvalidReturnType occurrences="2">
      <code>int</code>
      <code>int</code>
    </InvalidReturnType>
    <PossiblyNullArgument occurrences="14">
      <code>$collection-&gt;getOwner()</code>
      <code>$collection-&gt;getOwner()</code>
      <code>$collection-&gt;getOwner()</code>
      <code>$mapping</code>
      <code>$mapping['mappedBy']</code>
      <code>$mapping['mappedBy']</code>
      <code>$mapping['sourceEntity']</code>
      <code>$mapping['sourceEntity']</code>
      <code>$mapping['targetEntity']</code>
      <code>$mapping['targetEntity']</code>
      <code>$mapping['targetEntity']</code>
      <code>$mapping['targetEntity']</code>
      <code>$mapping['targetEntity']</code>
      <code>$mapping['targetEntity']</code>
    </PossiblyNullArgument>
    <PossiblyNullArrayAccess occurrences="13">
      <code>$mapping['mappedBy']</code>
      <code>$mapping['mappedBy']</code>
      <code>$mapping['mappedBy']</code>
      <code>$mapping['mappedBy']</code>
      <code>$mapping['orphanRemoval']</code>
      <code>$mapping['sourceEntity']</code>
      <code>$mapping['sourceEntity']</code>
      <code>$mapping['targetEntity']</code>
      <code>$mapping['targetEntity']</code>
      <code>$mapping['targetEntity']</code>
      <code>$mapping['targetEntity']</code>
      <code>$mapping['targetEntity']</code>
      <code>$mapping['targetEntity']</code>
    </PossiblyNullArrayAccess>
    <PossiblyNullArrayOffset occurrences="1">
      <code>$targetClass-&gt;associationMappings</code>
    </PossiblyNullArrayOffset>
    <PossiblyUndefinedArrayOffset occurrences="1">
      <code>$targetClass-&gt;associationMappings[$mapping['mappedBy']]['joinColumns']</code>
    </PossiblyUndefinedArrayOffset>
  </file>
  <file src="lib/Doctrine/ORM/Persisters/Entity/BasicEntityPersister.php">
    <DocblockTypeContradiction occurrences="1">
      <code>$value === null</code>
    </DocblockTypeContradiction>
    <InvalidArgument occurrences="2">
      <code>$em-&gt;getMetadataFactory()</code>
      <code>$hints</code>
    </InvalidArgument>
    <InvalidScalarArgument occurrences="4">
      <code>$hints</code>
      <code>[Query::HINT_REFRESH =&gt; true]</code>
      <code>[UnitOfWork::HINT_DEFEREAGERLOAD =&gt; true]</code>
      <code>[UnitOfWork::HINT_DEFEREAGERLOAD =&gt; true]</code>
    </InvalidScalarArgument>
    <LessSpecificReturnStatement occurrences="3">
      <code>$postInsertIds</code>
      <code>[$params, $types]</code>
      <code>[$sqlParams, $sqlTypes]</code>
    </LessSpecificReturnStatement>
    <MoreSpecificReturnType occurrences="3">
      <code>array</code>
      <code>array</code>
      <code>array</code>
    </MoreSpecificReturnType>
<<<<<<< HEAD
    <PossiblyNullArgument occurrences="2">
=======
    <NullableReturnStatement occurrences="2">
      <code>$targetEntity</code>
      <code>$targetEntity</code>
    </NullableReturnStatement>
    <PossiblyNullArgument occurrences="3">
      <code>$assoc['mappedBy']</code>
>>>>>>> ddede406
      <code>$association</code>
      <code>$type</code>
    </PossiblyNullArgument>
    <PossiblyNullArrayAccess occurrences="1">
      <code>$assoc['isOwningSide']</code>
    </PossiblyNullArrayAccess>
    <PossiblyNullArrayOffset occurrences="2">
      <code>$class-&gt;associationMappings</code>
      <code>$class-&gt;associationMappings</code>
    </PossiblyNullArrayOffset>
    <PossiblyNullReference occurrences="7">
      <code>getValue</code>
      <code>getValue</code>
      <code>getValue</code>
      <code>getValue</code>
      <code>getValue</code>
      <code>getValue</code>
      <code>setValue</code>
    </PossiblyNullReference>
    <PossiblyUndefinedArrayOffset occurrences="29">
      <code>$assoc['fetch']</code>
      <code>$assoc['isOwningSide']</code>
      <code>$assoc['isOwningSide']</code>
      <code>$assoc['isOwningSide']</code>
      <code>$assoc['isOwningSide']</code>
      <code>$assoc['isOwningSide']</code>
      <code>$assoc['joinColumns']</code>
      <code>$assoc['joinColumns']</code>
      <code>$assoc['mappedBy']</code>
      <code>$assoc['mappedBy']</code>
      <code>$assoc['relationToTargetKeyColumns']</code>
      <code>$assoc['sourceToTargetKeyColumns']</code>
      <code>$association['isOwningSide']</code>
      <code>$association['isOwningSide']</code>
      <code>$association['joinColumns']</code>
      <code>$association['joinColumns']</code>
      <code>$association['joinColumns']</code>
      <code>$association['joinTable']</code>
      <code>$association['joinTable']</code>
      <code>$association['joinTable']</code>
      <code>$association['joinTable']</code>
      <code>$association['sourceEntity']</code>
      <code>$association['sourceEntity']</code>
      <code>$mapping['isOwningSide']</code>
      <code>$mapping['mappedBy']</code>
      <code>$mapping['sourceEntity']</code>
      <code>$this-&gt;class-&gt;associationMappings[$fieldName]['isOwningSide']</code>
      <code>$this-&gt;class-&gt;associationMappings[$fieldName]['joinColumns']</code>
      <code>$this-&gt;class-&gt;associationMappings[$idField]['joinColumns']</code>
    </PossiblyUndefinedArrayOffset>
    <PropertyTypeCoercion occurrences="1">
      <code>$this-&gt;currentPersisterContext-&gt;sqlTableAliases</code>
    </PropertyTypeCoercion>
  </file>
  <file src="lib/Doctrine/ORM/Persisters/Entity/CachedPersisterContext.php">
    <PropertyNotSetInConstructor occurrences="1">
      <code>$selectJoinSql</code>
    </PropertyNotSetInConstructor>
    <PropertyTypeCoercion occurrences="1">
      <code>$class</code>
    </PropertyTypeCoercion>
    <RedundantCastGivenDocblockType occurrences="1">
      <code>(bool) $handlesLimits</code>
    </RedundantCastGivenDocblockType>
  </file>
  <file src="lib/Doctrine/ORM/Persisters/Entity/JoinedSubclassPersister.php">
    <LessSpecificReturnStatement occurrences="1">
      <code>$postInsertIds</code>
    </LessSpecificReturnStatement>
    <MoreSpecificReturnType occurrences="1">
      <code>array</code>
    </MoreSpecificReturnType>
    <PossiblyUndefinedArrayOffset occurrences="5">
      <code>$assoc['isOwningSide']</code>
      <code>$mapping['isOwningSide']</code>
      <code>$mapping['isOwningSide']</code>
      <code>$mapping['joinColumns']</code>
      <code>$mapping['joinColumns']</code>
    </PossiblyUndefinedArrayOffset>
  </file>
  <file src="lib/Doctrine/ORM/Persisters/Entity/SingleTablePersister.php">
    <PossiblyUndefinedArrayOffset occurrences="2">
      <code>$assoc['isOwningSide']</code>
      <code>$assoc['joinColumns']</code>
    </PossiblyUndefinedArrayOffset>
    <PossiblyUndefinedVariable occurrences="1">
      <code>$columnList</code>
    </PossiblyUndefinedVariable>
    <RedundantCastGivenDocblockType occurrences="1">
      <code>(string) $discrValues[$subclassName]</code>
    </RedundantCastGivenDocblockType>
  </file>
  <file src="lib/Doctrine/ORM/Proxy/ProxyFactory.php">
    <ArgumentTypeCoercion occurrences="2">
      <code>$classMetadata</code>
      <code>$classMetadata</code>
    </ArgumentTypeCoercion>
    <InvalidArgument occurrences="3">
      <code>$classMetadata-&gt;getReflectionProperties()</code>
      <code>$em-&gt;getMetadataFactory()</code>
      <code>$em-&gt;getMetadataFactory()</code>
    </InvalidArgument>
    <NoInterfaceProperties occurrences="2">
      <code>$metadata-&gt;isEmbeddedClass</code>
      <code>$metadata-&gt;isMappedSuperclass</code>
    </NoInterfaceProperties>
    <PossiblyNullArgument occurrences="1">
      <code>$property-&gt;name</code>
    </PossiblyNullArgument>
    <PossiblyNullPropertyFetch occurrences="1">
      <code>$property-&gt;name</code>
    </PossiblyNullPropertyFetch>
    <PossiblyNullReference occurrences="1">
      <code>setAccessible</code>
    </PossiblyNullReference>
    <UndefinedInterfaceMethod occurrences="1">
      <code>__wakeup</code>
    </UndefinedInterfaceMethod>
  </file>
  <file src="lib/Doctrine/ORM/Query.php">
    <InvalidScalarArgument occurrences="1">
      <code>$sqlParams</code>
    </InvalidScalarArgument>
    <LessSpecificReturnStatement occurrences="2">
      <code>parent::setHint($name, $value)</code>
      <code>parent::setHydrationMode($hydrationMode)</code>
    </LessSpecificReturnStatement>
    <MoreSpecificReturnType occurrences="2">
      <code>self</code>
      <code>self</code>
    </MoreSpecificReturnType>
    <PossiblyNullArgument occurrences="1">
      <code>$this-&gt;getDQL()</code>
    </PossiblyNullArgument>
    <PossiblyNullReference occurrences="1">
      <code>evictEntityRegion</code>
    </PossiblyNullReference>
    <PropertyNotSetInConstructor occurrences="1">
      <code>$parserResult</code>
    </PropertyNotSetInConstructor>
  </file>
  <file src="lib/Doctrine/ORM/Query/AST/ArithmeticFactor.php">
    <ParamNameMismatch occurrences="1">
      <code>$sqlWalker</code>
    </ParamNameMismatch>
  </file>
  <file src="lib/Doctrine/ORM/Query/AST/ArithmeticTerm.php">
    <ParamNameMismatch occurrences="1">
      <code>$sqlWalker</code>
    </ParamNameMismatch>
  </file>
  <file src="lib/Doctrine/ORM/Query/AST/BetweenExpression.php">
    <ParamNameMismatch occurrences="1">
      <code>$sqlWalker</code>
    </ParamNameMismatch>
    <PropertyNotSetInConstructor occurrences="1">
      <code>$not</code>
    </PropertyNotSetInConstructor>
  </file>
  <file src="lib/Doctrine/ORM/Query/AST/CoalesceExpression.php">
    <ParamNameMismatch occurrences="1">
      <code>$sqlWalker</code>
    </ParamNameMismatch>
  </file>
  <file src="lib/Doctrine/ORM/Query/AST/CollectionMemberExpression.php">
    <PropertyNotSetInConstructor occurrences="1">
      <code>$not</code>
    </PropertyNotSetInConstructor>
  </file>
  <file src="lib/Doctrine/ORM/Query/AST/ComparisonExpression.php">
    <ParamNameMismatch occurrences="1">
      <code>$sqlWalker</code>
    </ParamNameMismatch>
  </file>
  <file src="lib/Doctrine/ORM/Query/AST/ConditionalExpression.php">
    <ParamNameMismatch occurrences="1">
      <code>$sqlWalker</code>
    </ParamNameMismatch>
  </file>
  <file src="lib/Doctrine/ORM/Query/AST/ConditionalFactor.php">
    <ParamNameMismatch occurrences="1">
      <code>$sqlWalker</code>
    </ParamNameMismatch>
  </file>
  <file src="lib/Doctrine/ORM/Query/AST/ConditionalPrimary.php">
    <ParamNameMismatch occurrences="1">
      <code>$sqlWalker</code>
    </ParamNameMismatch>
  </file>
  <file src="lib/Doctrine/ORM/Query/AST/ConditionalTerm.php">
    <ParamNameMismatch occurrences="1">
      <code>$sqlWalker</code>
    </ParamNameMismatch>
  </file>
  <file src="lib/Doctrine/ORM/Query/AST/DeleteClause.php">
    <ParamNameMismatch occurrences="1">
      <code>$sqlWalker</code>
    </ParamNameMismatch>
    <PropertyNotSetInConstructor occurrences="1">
      <code>$aliasIdentificationVariable</code>
    </PropertyNotSetInConstructor>
  </file>
  <file src="lib/Doctrine/ORM/Query/AST/DeleteStatement.php">
    <ParamNameMismatch occurrences="1">
      <code>$sqlWalker</code>
    </ParamNameMismatch>
  </file>
  <file src="lib/Doctrine/ORM/Query/AST/EmptyCollectionComparisonExpression.php">
    <ParamNameMismatch occurrences="1">
      <code>$sqlWalker</code>
    </ParamNameMismatch>
    <PropertyNotSetInConstructor occurrences="1">
      <code>$not</code>
    </PropertyNotSetInConstructor>
  </file>
  <file src="lib/Doctrine/ORM/Query/AST/ExistsExpression.php">
    <ParamNameMismatch occurrences="1">
      <code>$sqlWalker</code>
    </ParamNameMismatch>
    <PropertyNotSetInConstructor occurrences="1">
      <code>$not</code>
    </PropertyNotSetInConstructor>
  </file>
  <file src="lib/Doctrine/ORM/Query/AST/FromClause.php">
    <ParamNameMismatch occurrences="1">
      <code>$sqlWalker</code>
    </ParamNameMismatch>
  </file>
  <file src="lib/Doctrine/ORM/Query/AST/Functions/AbsFunction.php">
    <PossiblyInvalidPropertyAssignmentValue occurrences="1">
      <code>$parser-&gt;SimpleArithmeticExpression()</code>
    </PossiblyInvalidPropertyAssignmentValue>
    <PropertyNotSetInConstructor occurrences="1">
      <code>$simpleArithmeticExpression</code>
    </PropertyNotSetInConstructor>
  </file>
  <file src="lib/Doctrine/ORM/Query/AST/Functions/AvgFunction.php">
    <PropertyNotSetInConstructor occurrences="1">
      <code>$aggregateExpression</code>
    </PropertyNotSetInConstructor>
  </file>
  <file src="lib/Doctrine/ORM/Query/AST/Functions/BitAndFunction.php">
    <PossiblyInvalidPropertyAssignmentValue occurrences="2">
      <code>$parser-&gt;ArithmeticPrimary()</code>
      <code>$parser-&gt;ArithmeticPrimary()</code>
    </PossiblyInvalidPropertyAssignmentValue>
    <PropertyNotSetInConstructor occurrences="2">
      <code>$firstArithmetic</code>
      <code>$secondArithmetic</code>
    </PropertyNotSetInConstructor>
  </file>
  <file src="lib/Doctrine/ORM/Query/AST/Functions/BitOrFunction.php">
    <PossiblyInvalidPropertyAssignmentValue occurrences="2">
      <code>$parser-&gt;ArithmeticPrimary()</code>
      <code>$parser-&gt;ArithmeticPrimary()</code>
    </PossiblyInvalidPropertyAssignmentValue>
    <PropertyNotSetInConstructor occurrences="2">
      <code>$firstArithmetic</code>
      <code>$secondArithmetic</code>
    </PropertyNotSetInConstructor>
  </file>
  <file src="lib/Doctrine/ORM/Query/AST/Functions/ConcatFunction.php">
    <PropertyNotSetInConstructor occurrences="2">
      <code>$firstStringPrimary</code>
      <code>$secondStringPrimary</code>
    </PropertyNotSetInConstructor>
  </file>
  <file src="lib/Doctrine/ORM/Query/AST/Functions/CountFunction.php">
    <PropertyNotSetInConstructor occurrences="1">
      <code>$aggregateExpression</code>
    </PropertyNotSetInConstructor>
  </file>
  <file src="lib/Doctrine/ORM/Query/AST/Functions/DateAddFunction.php">
    <PossiblyInvalidPropertyAssignmentValue occurrences="2">
      <code>$parser-&gt;ArithmeticPrimary()</code>
      <code>$parser-&gt;ArithmeticPrimary()</code>
    </PossiblyInvalidPropertyAssignmentValue>
    <PossiblyNullPropertyAssignmentValue occurrences="3">
      <code>null</code>
      <code>null</code>
      <code>null</code>
    </PossiblyNullPropertyAssignmentValue>
    <UndefinedPropertyFetch occurrences="1">
      <code>$this-&gt;unit-&gt;value</code>
    </UndefinedPropertyFetch>
  </file>
  <file src="lib/Doctrine/ORM/Query/AST/Functions/DateDiffFunction.php">
    <PossiblyInvalidPropertyAssignmentValue occurrences="2">
      <code>$parser-&gt;ArithmeticPrimary()</code>
      <code>$parser-&gt;ArithmeticPrimary()</code>
    </PossiblyInvalidPropertyAssignmentValue>
    <PropertyNotSetInConstructor occurrences="2">
      <code>$date1</code>
      <code>$date2</code>
    </PropertyNotSetInConstructor>
  </file>
  <file src="lib/Doctrine/ORM/Query/AST/Functions/DateSubFunction.php">
    <UndefinedPropertyFetch occurrences="1">
      <code>$this-&gt;unit-&gt;value</code>
    </UndefinedPropertyFetch>
  </file>
  <file src="lib/Doctrine/ORM/Query/AST/Functions/FunctionNode.php">
    <ParamNameMismatch occurrences="1">
      <code>$sqlWalker</code>
    </ParamNameMismatch>
  </file>
  <file src="lib/Doctrine/ORM/Query/AST/Functions/IdentityFunction.php">
    <PossiblyInvalidPropertyAssignmentValue occurrences="1">
      <code>$parser-&gt;getLexer()-&gt;token['value']</code>
    </PossiblyInvalidPropertyAssignmentValue>
    <PossiblyNullArrayAccess occurrences="1">
      <code>$parser-&gt;getLexer()-&gt;token['value']</code>
    </PossiblyNullArrayAccess>
    <PossiblyUndefinedArrayOffset occurrences="2">
      <code>$assoc['joinColumns']</code>
      <code>$assoc['sourceEntity']</code>
    </PossiblyUndefinedArrayOffset>
    <PropertyNotSetInConstructor occurrences="1">
      <code>$pathExpression</code>
    </PropertyNotSetInConstructor>
  </file>
  <file src="lib/Doctrine/ORM/Query/AST/Functions/LengthFunction.php">
    <ArgumentTypeCoercion occurrences="1">
      <code>$this-&gt;stringPrimary</code>
    </ArgumentTypeCoercion>
    <PropertyNotSetInConstructor occurrences="1">
      <code>$stringPrimary</code>
    </PropertyNotSetInConstructor>
  </file>
  <file src="lib/Doctrine/ORM/Query/AST/Functions/LocateFunction.php">
    <PossiblyInvalidArgument occurrences="1">
      <code>$this-&gt;simpleArithmeticExpression</code>
    </PossiblyInvalidArgument>
    <PossiblyInvalidPropertyAssignmentValue occurrences="1">
      <code>$parser-&gt;SimpleArithmeticExpression()</code>
    </PossiblyInvalidPropertyAssignmentValue>
    <PropertyNotSetInConstructor occurrences="2">
      <code>$firstStringPrimary</code>
      <code>$secondStringPrimary</code>
    </PropertyNotSetInConstructor>
  </file>
  <file src="lib/Doctrine/ORM/Query/AST/Functions/LowerFunction.php">
    <ArgumentTypeCoercion occurrences="1">
      <code>$this-&gt;stringPrimary</code>
    </ArgumentTypeCoercion>
    <PropertyNotSetInConstructor occurrences="1">
      <code>$stringPrimary</code>
    </PropertyNotSetInConstructor>
  </file>
  <file src="lib/Doctrine/ORM/Query/AST/Functions/MaxFunction.php">
    <PropertyNotSetInConstructor occurrences="1">
      <code>$aggregateExpression</code>
    </PropertyNotSetInConstructor>
  </file>
  <file src="lib/Doctrine/ORM/Query/AST/Functions/MinFunction.php">
    <PropertyNotSetInConstructor occurrences="1">
      <code>$aggregateExpression</code>
    </PropertyNotSetInConstructor>
  </file>
  <file src="lib/Doctrine/ORM/Query/AST/Functions/ModFunction.php">
    <PossiblyInvalidPropertyAssignmentValue occurrences="2">
      <code>$parser-&gt;SimpleArithmeticExpression()</code>
      <code>$parser-&gt;SimpleArithmeticExpression()</code>
    </PossiblyInvalidPropertyAssignmentValue>
    <PropertyNotSetInConstructor occurrences="2">
      <code>$firstSimpleArithmeticExpression</code>
      <code>$secondSimpleArithmeticExpression</code>
    </PropertyNotSetInConstructor>
  </file>
  <file src="lib/Doctrine/ORM/Query/AST/Functions/SizeFunction.php">
    <PossiblyNullArrayOffset occurrences="2">
      <code>$targetClass-&gt;associationMappings</code>
      <code>$targetClass-&gt;associationMappings</code>
    </PossiblyNullArrayOffset>
    <PossiblyUndefinedArrayOffset occurrences="4">
      <code>$assoc['isOwningSide']</code>
      <code>$assoc['mappedBy']</code>
      <code>$assoc['mappedBy']</code>
      <code>$owningAssoc['joinTable']</code>
    </PossiblyUndefinedArrayOffset>
    <PropertyNotSetInConstructor occurrences="1">
      <code>$collectionPathExpression</code>
    </PropertyNotSetInConstructor>
  </file>
  <file src="lib/Doctrine/ORM/Query/AST/Functions/SqrtFunction.php">
    <PossiblyInvalidPropertyAssignmentValue occurrences="1">
      <code>$parser-&gt;SimpleArithmeticExpression()</code>
    </PossiblyInvalidPropertyAssignmentValue>
    <PropertyNotSetInConstructor occurrences="1">
      <code>$simpleArithmeticExpression</code>
    </PropertyNotSetInConstructor>
  </file>
  <file src="lib/Doctrine/ORM/Query/AST/Functions/SubstringFunction.php">
    <PossiblyInvalidPropertyAssignmentValue occurrences="2">
      <code>$parser-&gt;SimpleArithmeticExpression()</code>
      <code>$parser-&gt;SimpleArithmeticExpression()</code>
    </PossiblyInvalidPropertyAssignmentValue>
    <PropertyNotSetInConstructor occurrences="2">
      <code>$firstSimpleArithmeticExpression</code>
      <code>$stringPrimary</code>
    </PropertyNotSetInConstructor>
  </file>
  <file src="lib/Doctrine/ORM/Query/AST/Functions/SumFunction.php">
    <PropertyNotSetInConstructor occurrences="1">
      <code>$aggregateExpression</code>
    </PropertyNotSetInConstructor>
  </file>
  <file src="lib/Doctrine/ORM/Query/AST/Functions/TrimFunction.php">
    <PossiblyInvalidArgument occurrences="3">
      <code>$value</code>
      <code>$value</code>
      <code>$value</code>
    </PossiblyInvalidArgument>
    <PossiblyInvalidPropertyAssignmentValue occurrences="1">
      <code>$lexer-&gt;token['value']</code>
    </PossiblyInvalidPropertyAssignmentValue>
    <PossiblyNullArrayAccess occurrences="2">
      <code>$lexer-&gt;lookahead['value']</code>
      <code>$lexer-&gt;token['value']</code>
    </PossiblyNullArrayAccess>
    <PropertyNotSetInConstructor occurrences="4">
      <code>$both</code>
      <code>$leading</code>
      <code>$stringPrimary</code>
      <code>$trailing</code>
    </PropertyNotSetInConstructor>
  </file>
  <file src="lib/Doctrine/ORM/Query/AST/Functions/UpperFunction.php">
    <ArgumentTypeCoercion occurrences="1">
      <code>$this-&gt;stringPrimary</code>
    </ArgumentTypeCoercion>
    <PropertyNotSetInConstructor occurrences="1">
      <code>$stringPrimary</code>
    </PropertyNotSetInConstructor>
  </file>
  <file src="lib/Doctrine/ORM/Query/AST/GeneralCaseExpression.php">
    <ParamNameMismatch occurrences="1">
      <code>$sqlWalker</code>
    </ParamNameMismatch>
  </file>
  <file src="lib/Doctrine/ORM/Query/AST/GroupByClause.php">
    <ParamNameMismatch occurrences="1">
      <code>$sqlWalker</code>
    </ParamNameMismatch>
  </file>
  <file src="lib/Doctrine/ORM/Query/AST/HavingClause.php">
    <ParamNameMismatch occurrences="1">
      <code>$sqlWalker</code>
    </ParamNameMismatch>
  </file>
  <file src="lib/Doctrine/ORM/Query/AST/IdentificationVariableDeclaration.php">
    <ParamNameMismatch occurrences="1">
      <code>$sqlWalker</code>
    </ParamNameMismatch>
  </file>
  <file src="lib/Doctrine/ORM/Query/AST/InExpression.php">
    <ParamNameMismatch occurrences="1">
      <code>$sqlWalker</code>
    </ParamNameMismatch>
    <PropertyNotSetInConstructor occurrences="1">
      <code>$not</code>
    </PropertyNotSetInConstructor>
  </file>
  <file src="lib/Doctrine/ORM/Query/AST/IndexBy.php">
    <InvalidNullableReturnType occurrences="1">
      <code>dispatch</code>
    </InvalidNullableReturnType>
    <NullableReturnStatement occurrences="1">
      <code>$sqlWalker-&gt;walkIndexBy($this)</code>
    </NullableReturnStatement>
    <ParamNameMismatch occurrences="1">
      <code>$sqlWalker</code>
    </ParamNameMismatch>
    <PossiblyNullPropertyAssignmentValue occurrences="1">
      <code>null</code>
    </PossiblyNullPropertyAssignmentValue>
  </file>
  <file src="lib/Doctrine/ORM/Query/AST/InstanceOfExpression.php">
    <ParamNameMismatch occurrences="1">
      <code>$sqlWalker</code>
    </ParamNameMismatch>
    <PropertyNotSetInConstructor occurrences="2">
      <code>$not</code>
      <code>$value</code>
    </PropertyNotSetInConstructor>
  </file>
  <file src="lib/Doctrine/ORM/Query/AST/Join.php">
    <ParamNameMismatch occurrences="1">
      <code>$sqlWalker</code>
    </ParamNameMismatch>
  </file>
  <file src="lib/Doctrine/ORM/Query/AST/JoinAssociationDeclaration.php">
    <ParamNameMismatch occurrences="1">
      <code>$sqlWalker</code>
    </ParamNameMismatch>
  </file>
  <file src="lib/Doctrine/ORM/Query/AST/JoinClassPathExpression.php">
    <UndefinedMethod occurrences="1">
      <code>walkJoinPathExpression</code>
    </UndefinedMethod>
  </file>
  <file src="lib/Doctrine/ORM/Query/AST/JoinVariableDeclaration.php">
    <UndefinedMethod occurrences="1">
      <code>walkJoinVariableDeclaration</code>
    </UndefinedMethod>
  </file>
  <file src="lib/Doctrine/ORM/Query/AST/LikeExpression.php">
    <ParamNameMismatch occurrences="1">
      <code>$sqlWalker</code>
    </ParamNameMismatch>
  </file>
  <file src="lib/Doctrine/ORM/Query/AST/NewObjectExpression.php">
    <ParamNameMismatch occurrences="1">
      <code>$sqlWalker</code>
    </ParamNameMismatch>
  </file>
  <file src="lib/Doctrine/ORM/Query/AST/Node.php">
    <DocblockTypeContradiction occurrences="1">
      <code>is_array($obj)</code>
    </DocblockTypeContradiction>
    <RedundantConditionGivenDocblockType occurrences="1">
      <code>is_object($obj)</code>
    </RedundantConditionGivenDocblockType>
  </file>
  <file src="lib/Doctrine/ORM/Query/AST/NullComparisonExpression.php">
    <ParamNameMismatch occurrences="1">
      <code>$sqlWalker</code>
    </ParamNameMismatch>
    <PropertyNotSetInConstructor occurrences="1">
      <code>$not</code>
    </PropertyNotSetInConstructor>
  </file>
  <file src="lib/Doctrine/ORM/Query/AST/NullIfExpression.php">
    <ParamNameMismatch occurrences="1">
      <code>$sqlWalker</code>
    </ParamNameMismatch>
  </file>
  <file src="lib/Doctrine/ORM/Query/AST/OrderByClause.php">
    <ParamNameMismatch occurrences="1">
      <code>$sqlWalker</code>
    </ParamNameMismatch>
  </file>
  <file src="lib/Doctrine/ORM/Query/AST/OrderByItem.php">
    <ParamNameMismatch occurrences="1">
      <code>$sqlWalker</code>
    </ParamNameMismatch>
    <PropertyNotSetInConstructor occurrences="1">
      <code>$type</code>
    </PropertyNotSetInConstructor>
  </file>
  <file src="lib/Doctrine/ORM/Query/AST/QuantifiedExpression.php">
    <ParamNameMismatch occurrences="1">
      <code>$sqlWalker</code>
    </ParamNameMismatch>
    <PropertyNotSetInConstructor occurrences="1">
      <code>$type</code>
    </PropertyNotSetInConstructor>
  </file>
  <file src="lib/Doctrine/ORM/Query/AST/SelectClause.php">
    <ParamNameMismatch occurrences="1">
      <code>$sqlWalker</code>
    </ParamNameMismatch>
  </file>
  <file src="lib/Doctrine/ORM/Query/AST/SelectExpression.php">
    <ParamNameMismatch occurrences="1">
      <code>$sqlWalker</code>
    </ParamNameMismatch>
  </file>
  <file src="lib/Doctrine/ORM/Query/AST/SelectStatement.php">
    <ParamNameMismatch occurrences="1">
      <code>$sqlWalker</code>
    </ParamNameMismatch>
  </file>
  <file src="lib/Doctrine/ORM/Query/AST/SimpleArithmeticExpression.php">
    <ParamNameMismatch occurrences="1">
      <code>$sqlWalker</code>
    </ParamNameMismatch>
  </file>
  <file src="lib/Doctrine/ORM/Query/AST/SimpleCaseExpression.php">
    <ParamNameMismatch occurrences="1">
      <code>$sqlWalker</code>
    </ParamNameMismatch>
    <PossiblyNullPropertyAssignmentValue occurrences="1">
      <code>null</code>
    </PossiblyNullPropertyAssignmentValue>
  </file>
  <file src="lib/Doctrine/ORM/Query/AST/SimpleSelectClause.php">
    <ParamNameMismatch occurrences="1">
      <code>$sqlWalker</code>
    </ParamNameMismatch>
  </file>
  <file src="lib/Doctrine/ORM/Query/AST/SimpleSelectExpression.php">
    <ParamNameMismatch occurrences="1">
      <code>$sqlWalker</code>
    </ParamNameMismatch>
    <PropertyNotSetInConstructor occurrences="1">
      <code>$fieldIdentificationVariable</code>
    </PropertyNotSetInConstructor>
  </file>
  <file src="lib/Doctrine/ORM/Query/AST/SimpleWhenClause.php">
    <ParamNameMismatch occurrences="1">
      <code>$sqlWalker</code>
    </ParamNameMismatch>
    <UndefinedMethod occurrences="1">
      <code>walkWhenClauseExpression</code>
    </UndefinedMethod>
  </file>
  <file src="lib/Doctrine/ORM/Query/AST/Subselect.php">
    <ParamNameMismatch occurrences="1">
      <code>$sqlWalker</code>
    </ParamNameMismatch>
  </file>
  <file src="lib/Doctrine/ORM/Query/AST/SubselectFromClause.php">
    <ParamNameMismatch occurrences="1">
      <code>$sqlWalker</code>
    </ParamNameMismatch>
  </file>
  <file src="lib/Doctrine/ORM/Query/AST/UpdateClause.php">
    <ParamNameMismatch occurrences="1">
      <code>$sqlWalker</code>
    </ParamNameMismatch>
    <PropertyNotSetInConstructor occurrences="1">
      <code>$aliasIdentificationVariable</code>
    </PropertyNotSetInConstructor>
  </file>
  <file src="lib/Doctrine/ORM/Query/AST/UpdateItem.php">
    <ParamNameMismatch occurrences="1">
      <code>$sqlWalker</code>
    </ParamNameMismatch>
  </file>
  <file src="lib/Doctrine/ORM/Query/AST/UpdateStatement.php">
    <ParamNameMismatch occurrences="1">
      <code>$sqlWalker</code>
    </ParamNameMismatch>
  </file>
  <file src="lib/Doctrine/ORM/Query/AST/WhenClause.php">
    <ParamNameMismatch occurrences="1">
      <code>$sqlWalker</code>
    </ParamNameMismatch>
    <PossiblyNullPropertyAssignmentValue occurrences="1">
      <code>null</code>
    </PossiblyNullPropertyAssignmentValue>
    <UndefinedMethod occurrences="1">
      <code>walkWhenClauseExpression</code>
    </UndefinedMethod>
  </file>
  <file src="lib/Doctrine/ORM/Query/AST/WhereClause.php">
    <ParamNameMismatch occurrences="1">
      <code>$sqlWalker</code>
    </ParamNameMismatch>
  </file>
  <file src="lib/Doctrine/ORM/Query/Exec/AbstractSqlExecutor.php">
    <PossiblyNullPropertyAssignmentValue occurrences="1">
      <code>null</code>
    </PossiblyNullPropertyAssignmentValue>
  </file>
  <file src="lib/Doctrine/ORM/Query/Exec/MultiTableDeleteExecutor.php">
    <InvalidReturnStatement occurrences="1">
      <code>$numDeleted</code>
    </InvalidReturnStatement>
    <InvalidReturnType occurrences="1">
      <code>int</code>
    </InvalidReturnType>
    <PossiblyInvalidIterator occurrences="1">
      <code>$this-&gt;_sqlStatements</code>
    </PossiblyInvalidIterator>
    <PropertyNotSetInConstructor occurrences="2">
      <code>MultiTableDeleteExecutor</code>
      <code>MultiTableDeleteExecutor</code>
    </PropertyNotSetInConstructor>
    <UninitializedProperty occurrences="1">
      <code>$this-&gt;_sqlStatements</code>
    </UninitializedProperty>
  </file>
  <file src="lib/Doctrine/ORM/Query/Exec/MultiTableUpdateExecutor.php">
    <InvalidReturnStatement occurrences="1">
      <code>$numUpdated</code>
    </InvalidReturnStatement>
    <InvalidReturnType occurrences="1">
      <code>int</code>
    </InvalidReturnType>
    <PossiblyInvalidIterator occurrences="1">
      <code>$this-&gt;_sqlStatements</code>
    </PossiblyInvalidIterator>
    <PropertyNotSetInConstructor occurrences="1">
      <code>MultiTableUpdateExecutor</code>
    </PropertyNotSetInConstructor>
    <PropertyTypeCoercion occurrences="1">
      <code>$this-&gt;_sqlStatements</code>
    </PropertyTypeCoercion>
  </file>
  <file src="lib/Doctrine/ORM/Query/Exec/SingleSelectExecutor.php">
    <PossiblyInvalidArgument occurrences="1">
      <code>$this-&gt;_sqlStatements</code>
    </PossiblyInvalidArgument>
    <PropertyNotSetInConstructor occurrences="1">
      <code>SingleSelectExecutor</code>
    </PropertyNotSetInConstructor>
  </file>
  <file src="lib/Doctrine/ORM/Query/Exec/SingleTableDeleteUpdateExecutor.php">
    <InvalidReturnStatement occurrences="1">
      <code>$conn-&gt;executeStatement($this-&gt;_sqlStatements, $params, $types)</code>
    </InvalidReturnStatement>
    <InvalidReturnType occurrences="1">
      <code>int</code>
    </InvalidReturnType>
    <PossiblyInvalidArgument occurrences="1">
      <code>$this-&gt;_sqlStatements</code>
    </PossiblyInvalidArgument>
    <PropertyNotSetInConstructor occurrences="2">
      <code>SingleTableDeleteUpdateExecutor</code>
      <code>SingleTableDeleteUpdateExecutor</code>
    </PropertyNotSetInConstructor>
  </file>
  <file src="lib/Doctrine/ORM/Query/Expr.php">
    <MissingParamType occurrences="1">
      <code>$y</code>
    </MissingParamType>
  </file>
  <file src="lib/Doctrine/ORM/Query/Expr/Andx.php">
    <NonInvariantDocblockPropertyType occurrences="2">
      <code>$allowedClasses</code>
      <code>$parts</code>
    </NonInvariantDocblockPropertyType>
  </file>
  <file src="lib/Doctrine/ORM/Query/Expr/Base.php">
    <ArgumentTypeCoercion occurrences="1">
      <code>$this-&gt;parts</code>
    </ArgumentTypeCoercion>
    <PossiblyInvalidCast occurrences="1">
      <code>$this-&gt;parts[0]</code>
    </PossiblyInvalidCast>
  </file>
  <file src="lib/Doctrine/ORM/Query/Expr/Composite.php">
    <PossiblyInvalidCast occurrences="2">
      <code>$part</code>
      <code>$this-&gt;parts[0]</code>
    </PossiblyInvalidCast>
  </file>
  <file src="lib/Doctrine/ORM/Query/Expr/GroupBy.php">
    <NonInvariantDocblockPropertyType occurrences="1">
      <code>$parts</code>
    </NonInvariantDocblockPropertyType>
  </file>
  <file src="lib/Doctrine/ORM/Query/Expr/Join.php">
    <PossiblyNullArgument occurrences="1">
      <code>$this-&gt;conditionType</code>
    </PossiblyNullArgument>
  </file>
  <file src="lib/Doctrine/ORM/Query/Expr/Literal.php">
    <NonInvariantDocblockPropertyType occurrences="1">
      <code>$parts</code>
    </NonInvariantDocblockPropertyType>
  </file>
  <file src="lib/Doctrine/ORM/Query/Expr/Orx.php">
    <NonInvariantDocblockPropertyType occurrences="2">
      <code>$allowedClasses</code>
      <code>$parts</code>
    </NonInvariantDocblockPropertyType>
  </file>
  <file src="lib/Doctrine/ORM/Query/Expr/Select.php">
    <NonInvariantDocblockPropertyType occurrences="2">
      <code>$allowedClasses</code>
      <code>$parts</code>
    </NonInvariantDocblockPropertyType>
  </file>
  <file src="lib/Doctrine/ORM/Query/Filter/SQLFilter.php">
    <PropertyTypeCoercion occurrences="1">
      <code>$this-&gt;parameters</code>
    </PropertyTypeCoercion>
  </file>
  <file src="lib/Doctrine/ORM/Query/Parser.php">
    <ArgumentTypeCoercion occurrences="1">
      <code>$stringPattern</code>
    </ArgumentTypeCoercion>
    <DocblockTypeContradiction occurrences="2">
      <code>$functionClass($functionName)</code>
      <code>$functionClass($functionName)</code>
    </DocblockTypeContradiction>
    <InvalidArgument occurrences="1">
      <code>$lookaheadType</code>
    </InvalidArgument>
    <InvalidNullableReturnType occurrences="1">
      <code>SelectStatement|UpdateStatement|DeleteStatement</code>
    </InvalidNullableReturnType>
    <InvalidReturnStatement occurrences="17">
      <code>$aliasIdentVariable</code>
      <code>$factors[0]</code>
      <code>$identVariable</code>
      <code>$primary</code>
      <code>$resultVariable</code>
      <code>$resultVariable</code>
      <code>$terms[0]</code>
      <code>$this-&gt;CollectionMemberExpression()</code>
      <code>$this-&gt;ComparisonExpression()</code>
      <code>$this-&gt;EmptyCollectionComparisonExpression()</code>
      <code>$this-&gt;ExistsExpression()</code>
      <code>$this-&gt;InExpression()</code>
      <code>$this-&gt;InstanceOfExpression()</code>
      <code>$this-&gt;LikeExpression()</code>
      <code>$this-&gt;NullComparisonExpression()</code>
      <code>$this-&gt;lexer-&gt;token['value']</code>
      <code>$this-&gt;lexer-&gt;token['value']</code>
    </InvalidReturnStatement>
    <InvalidReturnType occurrences="9">
      <code>AST\BetweenExpression|</code>
      <code>ArithmeticFactor</code>
      <code>ArithmeticTerm</code>
      <code>SimpleArithmeticExpression|ArithmeticTerm</code>
      <code>string</code>
      <code>string</code>
      <code>string</code>
      <code>string</code>
      <code>string</code>
    </InvalidReturnType>
    <InvalidScalarArgument occurrences="13">
      <code>$field</code>
      <code>$field</code>
      <code>$functionName</code>
      <code>$functionName</code>
      <code>$functionName</code>
      <code>$this-&gt;lexer-&gt;getLiteral($token)</code>
      <code>$this-&gt;lexer-&gt;getLiteral($token)</code>
      <code>$this-&gt;lexer-&gt;getLiteral($token)</code>
      <code>$this-&gt;lexer-&gt;token['value']</code>
      <code>$this-&gt;lexer-&gt;token['value']</code>
      <code>$this-&gt;lexer-&gt;token['value']</code>
      <code>$this-&gt;lexer-&gt;token['value']</code>
      <code>$this-&gt;lexer-&gt;token['value']</code>
    </InvalidScalarArgument>
    <InvalidStringClass occurrences="1">
      <code>new $functionClass($functionName)</code>
    </InvalidStringClass>
    <LessSpecificReturnStatement occurrences="4">
      <code>$function</code>
      <code>$function</code>
      <code>$function</code>
      <code>$token</code>
    </LessSpecificReturnStatement>
    <MoreSpecificReturnType occurrences="1">
      <code>array{value: string, type: int|null|string, position: int}|null</code>
    </MoreSpecificReturnType>
    <NullableReturnStatement occurrences="9">
      <code>$aliasIdentVariable</code>
      <code>$factors[0]</code>
      <code>$identVariable</code>
      <code>$resultVariable</code>
      <code>$resultVariable</code>
      <code>$statement</code>
      <code>$terms[0]</code>
      <code>$this-&gt;lexer-&gt;token['value']</code>
      <code>$this-&gt;lexer-&gt;token['value']</code>
    </NullableReturnStatement>
    <PossiblyFalseArgument occurrences="1">
      <code>strrpos($fromClassName, '\\')</code>
    </PossiblyFalseArgument>
    <PossiblyInvalidArgument occurrences="13">
      <code>$AST</code>
      <code>$conditionalExpression</code>
      <code>$expr</code>
      <code>$field</code>
      <code>$pathExp</code>
      <code>$this-&gt;ConditionalExpression()</code>
      <code>$this-&gt;ConditionalExpression()</code>
      <code>$this-&gt;lexer-&gt;lookahead['value']</code>
      <code>$this-&gt;lexer-&gt;lookahead['value']</code>
      <code>$this-&gt;lexer-&gt;lookahead['value']</code>
      <code>$this-&gt;lexer-&gt;lookahead['value']</code>
      <code>$token['value']</code>
      <code>$token['value']</code>
    </PossiblyInvalidArgument>
    <PossiblyInvalidPropertyAssignmentValue occurrences="4">
      <code>$this-&gt;ConditionalExpression()</code>
      <code>$this-&gt;ConditionalExpression()</code>
      <code>$this-&gt;SimpleArithmeticExpression()</code>
      <code>$value</code>
    </PossiblyInvalidPropertyAssignmentValue>
    <PossiblyNullArgument occurrences="6">
      <code>$aliasIdentVariable</code>
      <code>$dql</code>
      <code>$fromClassName</code>
      <code>$resultVariable</code>
      <code>$this-&gt;query-&gt;getDQL()</code>
      <code>$token['value']</code>
    </PossiblyNullArgument>
    <PossiblyNullArrayAccess occurrences="72">
      <code>$glimpse['type']</code>
      <code>$glimpse['value']</code>
      <code>$lookahead['type']</code>
      <code>$lookahead['type']</code>
      <code>$next['type']</code>
      <code>$peek['type']</code>
      <code>$peek['type']</code>
      <code>$peek['type']</code>
      <code>$peek['type']</code>
      <code>$peek['type']</code>
      <code>$peek['type']</code>
      <code>$peek['type']</code>
      <code>$peek['type']</code>
      <code>$peek['type']</code>
      <code>$peek['type']</code>
      <code>$peek['value']</code>
      <code>$peek['value']</code>
      <code>$this-&gt;lexer-&gt;glimpse()['type']</code>
      <code>$this-&gt;lexer-&gt;lookahead['type']</code>
      <code>$this-&gt;lexer-&gt;lookahead['type']</code>
      <code>$this-&gt;lexer-&gt;lookahead['type']</code>
      <code>$this-&gt;lexer-&gt;lookahead['type']</code>
      <code>$this-&gt;lexer-&gt;lookahead['type']</code>
      <code>$this-&gt;lexer-&gt;lookahead['type']</code>
      <code>$this-&gt;lexer-&gt;lookahead['type']</code>
      <code>$this-&gt;lexer-&gt;lookahead['type']</code>
      <code>$this-&gt;lexer-&gt;lookahead['type']</code>
      <code>$this-&gt;lexer-&gt;lookahead['type']</code>
      <code>$this-&gt;lexer-&gt;lookahead['type']</code>
      <code>$this-&gt;lexer-&gt;lookahead['type']</code>
      <code>$this-&gt;lexer-&gt;lookahead['type']</code>
      <code>$this-&gt;lexer-&gt;lookahead['value']</code>
      <code>$this-&gt;lexer-&gt;lookahead['value']</code>
      <code>$this-&gt;lexer-&gt;lookahead['value']</code>
      <code>$this-&gt;lexer-&gt;lookahead['value']</code>
      <code>$this-&gt;lexer-&gt;lookahead['value']</code>
      <code>$this-&gt;lexer-&gt;lookahead['value']</code>
      <code>$this-&gt;lexer-&gt;lookahead['value']</code>
      <code>$this-&gt;lexer-&gt;lookahead['value']</code>
      <code>$this-&gt;lexer-&gt;lookahead['value']</code>
      <code>$this-&gt;lexer-&gt;lookahead['value']</code>
      <code>$this-&gt;lexer-&gt;token['value']</code>
      <code>$this-&gt;lexer-&gt;token['value']</code>
      <code>$this-&gt;lexer-&gt;token['value']</code>
      <code>$this-&gt;lexer-&gt;token['value']</code>
      <code>$this-&gt;lexer-&gt;token['value']</code>
      <code>$this-&gt;lexer-&gt;token['value']</code>
      <code>$this-&gt;lexer-&gt;token['value']</code>
      <code>$this-&gt;lexer-&gt;token['value']</code>
      <code>$this-&gt;lexer-&gt;token['value']</code>
      <code>$this-&gt;lexer-&gt;token['value']</code>
      <code>$this-&gt;lexer-&gt;token['value']</code>
      <code>$this-&gt;lexer-&gt;token['value']</code>
      <code>$this-&gt;lexer-&gt;token['value']</code>
      <code>$this-&gt;lexer-&gt;token['value']</code>
      <code>$this-&gt;lexer-&gt;token['value']</code>
      <code>$this-&gt;lexer-&gt;token['value']</code>
      <code>$this-&gt;lexer-&gt;token['value']</code>
      <code>$this-&gt;lexer-&gt;token['value']</code>
      <code>$this-&gt;lexer-&gt;token['value']</code>
      <code>$this-&gt;lexer-&gt;token['value']</code>
      <code>$this-&gt;lexer-&gt;token['value']</code>
      <code>$this-&gt;lexer-&gt;token['value']</code>
      <code>$token['type']</code>
      <code>$token['type']</code>
      <code>$token['type']</code>
      <code>$token['type']</code>
      <code>$token['type']</code>
      <code>$token['value']</code>
      <code>$token['value']</code>
      <code>$token['value']</code>
      <code>$token['value']</code>
    </PossiblyNullArrayAccess>
    <PossiblyNullReference occurrences="1">
      <code>getNumberOfRequiredParameters</code>
    </PossiblyNullReference>
    <PossiblyUndefinedArrayOffset occurrences="1">
      <code>$class-&gt;associationMappings[$field]['isOwningSide']</code>
    </PossiblyUndefinedArrayOffset>
    <PossiblyUndefinedVariable occurrences="1">
      <code>$args</code>
    </PossiblyUndefinedVariable>
    <RedundantConditionGivenDocblockType occurrences="3">
      <code>$AST instanceof AST\SelectStatement</code>
      <code>is_string($functionClass)</code>
      <code>is_string($functionClass)</code>
    </RedundantConditionGivenDocblockType>
  </file>
  <file src="lib/Doctrine/ORM/Query/ParserResult.php">
    <PropertyNotSetInConstructor occurrences="1">
      <code>$_sqlExecutor</code>
    </PropertyNotSetInConstructor>
  </file>
  <file src="lib/Doctrine/ORM/Query/QueryExpressionVisitor.php">
    <RedundantConditionGivenDocblockType occurrences="1">
      <code>Comparison::EQ</code>
    </RedundantConditionGivenDocblockType>
  </file>
<<<<<<< HEAD
=======
  <file src="lib/Doctrine/ORM/Query/ResultSetMappingBuilder.php">
    <ArgumentTypeCoercion occurrences="1">
      <code>$class</code>
    </ArgumentTypeCoercion>
    <DeprecatedMethod occurrences="4">
      <code>addNamedNativeQueryEntityResultMapping</code>
      <code>addNamedNativeQueryEntityResultMapping</code>
      <code>addNamedNativeQueryResultClassMapping</code>
      <code>addNamedNativeQueryResultSetMapping</code>
    </DeprecatedMethod>
    <PossiblyUndefinedArrayOffset occurrences="6">
      <code>$associationMapping['isOwningSide']</code>
      <code>$associationMapping['isOwningSide']</code>
      <code>$associationMapping['isOwningSide']</code>
      <code>$associationMapping['joinColumns']</code>
      <code>$associationMapping['joinColumns']</code>
      <code>$associationMapping['joinColumns']</code>
    </PossiblyUndefinedArrayOffset>
  </file>
>>>>>>> ddede406
  <file src="lib/Doctrine/ORM/Query/SqlWalker.php">
    <DocblockTypeContradiction occurrences="2">
      <code>''</code>
      <code>is_string($expression)</code>
    </DocblockTypeContradiction>
    <ImplementedReturnTypeMismatch occurrences="46">
      <code>string</code>
      <code>string</code>
      <code>string</code>
      <code>string</code>
      <code>string</code>
      <code>string</code>
      <code>string</code>
      <code>string</code>
      <code>string</code>
      <code>string</code>
      <code>string</code>
      <code>string</code>
      <code>string</code>
      <code>string</code>
      <code>string</code>
      <code>string</code>
      <code>string</code>
      <code>string</code>
      <code>string</code>
      <code>string</code>
      <code>string</code>
      <code>string</code>
      <code>string</code>
      <code>string</code>
      <code>string</code>
      <code>string</code>
      <code>string</code>
      <code>string</code>
      <code>string</code>
      <code>string</code>
      <code>string</code>
      <code>string</code>
      <code>string</code>
      <code>string</code>
      <code>string</code>
      <code>string</code>
      <code>string</code>
      <code>string</code>
      <code>string</code>
      <code>string</code>
      <code>string</code>
      <code>string</code>
      <code>string</code>
      <code>string</code>
      <code>string</code>
      <code>string</code>
    </ImplementedReturnTypeMismatch>
    <ImplicitToStringCast occurrences="1">
      <code>$expr</code>
    </ImplicitToStringCast>
    <InvalidArgument occurrences="4">
      <code>$condExpr</code>
      <code>$condTerm</code>
      <code>$factor</code>
      <code>$selectedClass['class']-&gt;name</code>
    </InvalidArgument>
    <InvalidNullableReturnType occurrences="1">
      <code>string</code>
    </InvalidNullableReturnType>
    <InvalidScalarArgument occurrences="3">
      <code>$this-&gt;queryComponents[$expr]['token']['value']</code>
      <code>$this-&gt;queryComponents[$factor]['token']['value']</code>
      <code>$this-&gt;queryComponents[$term]['token']['value']</code>
    </InvalidScalarArgument>
    <MoreSpecificImplementedParamType occurrences="1">
      <code>$query</code>
    </MoreSpecificImplementedParamType>
    <PossiblyInvalidArgument occurrences="2">
      <code>$aggExpression-&gt;pathExpression</code>
      <code>$whereClause-&gt;conditionalExpression</code>
    </PossiblyInvalidArgument>
    <PossiblyNullArgument occurrences="8">
      <code>$AST-&gt;whereClause</code>
      <code>$AST-&gt;whereClause</code>
      <code>$AST-&gt;whereClause</code>
      <code>$arithmeticExpr-&gt;simpleArithmeticExpression</code>
      <code>$arithmeticExpr-&gt;subselect</code>
      <code>$condExpr</code>
      <code>$identificationVariableDecl-&gt;rangeVariableDeclaration</code>
      <code>$subselect-&gt;whereClause</code>
    </PossiblyNullArgument>
    <PossiblyNullArrayOffset occurrences="4">
      <code>$targetClass-&gt;associationMappings</code>
      <code>$targetClass-&gt;associationMappings</code>
      <code>$this-&gt;scalarResultAliasMap</code>
      <code>$this-&gt;scalarResultAliasMap</code>
    </PossiblyNullArrayOffset>
    <PossiblyNullReference occurrences="1">
      <code>dispatch</code>
    </PossiblyNullReference>
    <PossiblyUndefinedArrayOffset occurrences="13">
      <code>$assoc['isOwningSide']</code>
      <code>$assoc['isOwningSide']</code>
      <code>$assoc['isOwningSide']</code>
      <code>$assoc['isOwningSide']</code>
      <code>$assoc['joinColumns']</code>
      <code>$assoc['joinColumns']</code>
      <code>$assoc['mappedBy']</code>
      <code>$assoc['mappedBy']</code>
      <code>$assoc['sourceToTargetKeyColumns']</code>
      <code>$association['isOwningSide']</code>
      <code>$association['sourceToTargetKeyColumns']</code>
      <code>$mapping['isOwningSide']</code>
      <code>$owningAssoc['joinTable']</code>
    </PossiblyUndefinedArrayOffset>
    <RedundantConditionGivenDocblockType occurrences="2">
      <code>$whereClause !== null</code>
      <code>($factor-&gt;not ? 'NOT ' : '') . $this-&gt;walkConditionalPrimary($factor-&gt;conditionalPrimary)</code>
    </RedundantConditionGivenDocblockType>
  </file>
  <file src="lib/Doctrine/ORM/Query/TreeWalkerAdapter.php">
    <InvalidNullableReturnType occurrences="1">
      <code>getExecutor</code>
    </InvalidNullableReturnType>
    <NullableReturnStatement occurrences="1">
      <code>null</code>
    </NullableReturnStatement>
  </file>
  <file src="lib/Doctrine/ORM/Query/TreeWalkerChain.php">
    <InvalidNullableReturnType occurrences="1">
      <code>getExecutor</code>
    </InvalidNullableReturnType>
    <MissingParamType occurrences="1">
      <code>$dqlAlias</code>
    </MissingParamType>
    <NullableReturnStatement occurrences="1">
      <code>null</code>
    </NullableReturnStatement>
    <ParamNameMismatch occurrences="1">
      <code>$condPrimary</code>
    </ParamNameMismatch>
  </file>
  <file src="lib/Doctrine/ORM/QueryBuilder.php">
    <ArgumentTypeCoercion occurrences="2">
      <code>[$rootAlias =&gt; $join]</code>
      <code>[$rootAlias =&gt; $join]</code>
    </ArgumentTypeCoercion>
    <DeprecatedMethod occurrences="2">
      <code>getRootAlias</code>
      <code>getRootAlias</code>
    </DeprecatedMethod>
    <FalsableReturnStatement occurrences="1">
      <code>! $filteredParameters-&gt;isEmpty() ? $filteredParameters-&gt;first() : null</code>
    </FalsableReturnStatement>
    <InvalidFalsableReturnType occurrences="1">
      <code>?Parameter</code>
    </InvalidFalsableReturnType>
    <PossiblyFalseArgument occurrences="2">
      <code>$spacePos</code>
      <code>$spacePos</code>
    </PossiblyFalseArgument>
    <PossiblyFalseOperand occurrences="2">
      <code>$spacePos</code>
      <code>$spacePos</code>
    </PossiblyFalseOperand>
    <PossiblyInvalidIterator occurrences="1">
      <code>$dqlPart</code>
    </PossiblyInvalidIterator>
    <PossiblyNullArgument occurrences="2">
      <code>$alias</code>
      <code>$alias</code>
    </PossiblyNullArgument>
  </file>
  <file src="lib/Doctrine/ORM/Repository/DefaultRepositoryFactory.php">
    <InvalidReturnStatement occurrences="1">
      <code>$this-&gt;repositoryList[$repositoryHash] ??= $this-&gt;createRepository($entityManager, $entityName)</code>
    </InvalidReturnStatement>
    <InvalidReturnType occurrences="1">
      <code>EntityRepository</code>
    </InvalidReturnType>
    <UnsafeInstantiation occurrences="1">
      <code>new $repositoryClassName($entityManager, $metadata)</code>
    </UnsafeInstantiation>
  </file>
  <file src="lib/Doctrine/ORM/Tools/Console/Command/ClearCache/CollectionRegionCommand.php">
    <PossiblyNullReference occurrences="1">
      <code>evictAll</code>
    </PossiblyNullReference>
  </file>
  <file src="lib/Doctrine/ORM/Tools/Console/Command/ClearCache/EntityRegionCommand.php">
    <PossiblyNullReference occurrences="1">
      <code>evictAll</code>
    </PossiblyNullReference>
  </file>
  <file src="lib/Doctrine/ORM/Tools/Console/Command/GenerateProxiesCommand.php">
    <NoInterfaceProperties occurrences="1">
      <code>$metadata-&gt;name</code>
    </NoInterfaceProperties>
    <PossiblyNullArgument occurrences="1">
      <code>$em-&gt;getConfiguration()-&gt;getProxyDir()</code>
    </PossiblyNullArgument>
  </file>
  <file src="lib/Doctrine/ORM/Tools/Console/Command/InfoCommand.php">
    <PossiblyNullReference occurrences="1">
      <code>getAllClassNames</code>
    </PossiblyNullReference>
  </file>
  <file src="lib/Doctrine/ORM/Tools/Console/Command/MappingDescribeCommand.php">
    <InvalidArgument occurrences="1">
      <code>$metadata-&gt;entityListeners</code>
    </InvalidArgument>
    <PossiblyNullReference occurrences="1">
      <code>getAllClassNames</code>
    </PossiblyNullReference>
  </file>
  <file src="lib/Doctrine/ORM/Tools/Console/Command/RunDqlCommand.php">
    <DeprecatedClass occurrences="1">
      <code>Debug::dump($resultSet, (int) $input-&gt;getOption('depth'), true, false)</code>
    </DeprecatedClass>
  </file>
  <file src="lib/Doctrine/ORM/Tools/Console/Command/SchemaTool/DropCommand.php">
    <PossiblyNullArgument occurrences="2">
      <code>$this-&gt;getName()</code>
      <code>$this-&gt;getName()</code>
    </PossiblyNullArgument>
  </file>
  <file src="lib/Doctrine/ORM/Tools/Console/Command/SchemaTool/UpdateCommand.php">
    <PossiblyNullArgument occurrences="2">
      <code>$this-&gt;getName()</code>
      <code>$this-&gt;getName()</code>
    </PossiblyNullArgument>
  </file>
  <file src="lib/Doctrine/ORM/Tools/DebugUnitOfWorkListener.php">
    <PossiblyNullArgument occurrences="2">
      <code>$entity</code>
      <code>$entity</code>
    </PossiblyNullArgument>
    <RedundantConditionGivenDocblockType occurrences="1">
      <code>$state === UnitOfWork::STATE_DETACHED</code>
    </RedundantConditionGivenDocblockType>
  </file>
<<<<<<< HEAD
=======
  <file src="lib/Doctrine/ORM/Tools/EntityGenerator.php">
    <ArgumentTypeCoercion occurrences="4">
      <code>$this-&gt;getClassToExtend()</code>
      <code>$this-&gt;getClassToExtend() ?: $metadata-&gt;name</code>
      <code>$this-&gt;getClassToExtend() ?: $metadata-&gt;name</code>
      <code>array_map('strlen', $paramTypes)</code>
    </ArgumentTypeCoercion>
    <DeprecatedConstant occurrences="1">
      <code>ClassMetadataInfo::GENERATOR_TYPE_UUID</code>
    </DeprecatedConstant>
    <DocblockTypeContradiction occurrences="1">
      <code>class_exists($metadata-&gt;name)</code>
    </DocblockTypeContradiction>
    <InvalidDocblock occurrences="1">
      <code>public function setFieldVisibility($visibility)</code>
    </InvalidDocblock>
    <MissingParamType occurrences="1">
      <code>$visibility</code>
    </MissingParamType>
    <MissingReturnType occurrences="1">
      <code>setFieldVisibility</code>
    </MissingReturnType>
    <PossiblyFalseArgument occurrences="2">
      <code>$last</code>
      <code>strrpos($metadata-&gt;name, '\\')</code>
    </PossiblyFalseArgument>
    <PossiblyNullArgument occurrences="1">
      <code>$variableType</code>
    </PossiblyNullArgument>
    <PropertyNotSetInConstructor occurrences="1">
      <code>$classToExtend</code>
    </PropertyNotSetInConstructor>
    <RedundantCastGivenDocblockType occurrences="2">
      <code>(array) $metadata-&gt;table['options']</code>
      <code>(bool) $embeddablesImmutable</code>
    </RedundantCastGivenDocblockType>
    <RedundantConditionGivenDocblockType occurrences="3">
      <code>$metadata-&gt;sequenceGeneratorDefinition</code>
      <code>$metadata-&gt;sequenceGeneratorDefinition</code>
      <code>isset($metadata-&gt;lifecycleCallbacks)</code>
    </RedundantConditionGivenDocblockType>
  </file>
  <file src="lib/Doctrine/ORM/Tools/EntityRepositoryGenerator.php">
    <ArgumentTypeCoercion occurrences="3">
      <code>$fullClassName</code>
      <code>$fullClassName</code>
      <code>$fullClassName</code>
    </ArgumentTypeCoercion>
    <PossiblyFalseOperand occurrences="1">
      <code>strrpos($fullClassName, '\\')</code>
    </PossiblyFalseOperand>
    <PropertyTypeCoercion occurrences="1">
      <code>$repositoryName</code>
    </PropertyTypeCoercion>
  </file>
  <file src="lib/Doctrine/ORM/Tools/Export/ClassMetadataExporter.php">
    <DeprecatedClass occurrences="7">
      <code>Driver\AbstractExporter</code>
      <code>Driver\AnnotationExporter::class</code>
      <code>Driver\PhpExporter::class</code>
      <code>Driver\XmlExporter::class</code>
      <code>Driver\YamlExporter::class</code>
      <code>Driver\YamlExporter::class</code>
      <code>ExportException::invalidExporterDriverType($type)</code>
    </DeprecatedClass>
    <InvalidStringClass occurrences="1">
      <code>new $class($dest)</code>
    </InvalidStringClass>
    <LessSpecificReturnStatement occurrences="1">
      <code>new $class($dest)</code>
    </LessSpecificReturnStatement>
    <MoreSpecificReturnType occurrences="1">
      <code>Driver\AbstractExporter</code>
    </MoreSpecificReturnType>
  </file>
  <file src="lib/Doctrine/ORM/Tools/Export/Driver/AbstractExporter.php">
    <DeprecatedClass occurrences="1">
      <code>ExportException::attemptOverwriteExistingFile($path)</code>
    </DeprecatedClass>
    <DeprecatedConstant occurrences="1">
      <code>ClassMetadataInfo::GENERATOR_TYPE_UUID</code>
    </DeprecatedConstant>
    <InvalidNullableReturnType occurrences="1">
      <code>string</code>
    </InvalidNullableReturnType>
    <PossiblyNullArgument occurrences="1">
      <code>$this-&gt;_outputDir</code>
    </PossiblyNullArgument>
  </file>
  <file src="lib/Doctrine/ORM/Tools/Export/Driver/AnnotationExporter.php">
    <DeprecatedClass occurrences="3">
      <code>AbstractExporter</code>
      <code>EntityGenerator</code>
      <code>EntityGenerator|null</code>
    </DeprecatedClass>
    <NonInvariantDocblockPropertyType occurrences="1">
      <code>$_extension</code>
    </NonInvariantDocblockPropertyType>
  </file>
  <file src="lib/Doctrine/ORM/Tools/Export/Driver/PhpExporter.php">
    <ArgumentTypeCoercion occurrences="1">
      <code>$metadata-&gt;changeTrackingPolicy</code>
    </ArgumentTypeCoercion>
    <DeprecatedClass occurrences="1">
      <code>AbstractExporter</code>
    </DeprecatedClass>
    <NonInvariantDocblockPropertyType occurrences="1">
      <code>$_extension</code>
    </NonInvariantDocblockPropertyType>
    <PossiblyUndefinedArrayOffset occurrences="5">
      <code>$associationMapping['inversedBy']</code>
      <code>$associationMapping['isOwningSide']</code>
      <code>$associationMapping['joinColumns']</code>
      <code>$associationMapping['mappedBy']</code>
      <code>$associationMapping['orphanRemoval']</code>
    </PossiblyUndefinedArrayOffset>
    <RedundantConditionGivenDocblockType occurrences="4">
      <code>$metadata-&gt;inheritanceType</code>
      <code>$metadata-&gt;inheritanceType</code>
      <code>$metadata-&gt;table</code>
      <code>$metadata-&gt;table</code>
    </RedundantConditionGivenDocblockType>
  </file>
  <file src="lib/Doctrine/ORM/Tools/Export/Driver/XmlExporter.php">
    <ArgumentTypeCoercion occurrences="2">
      <code>$metadata-&gt;changeTrackingPolicy</code>
      <code>$simpleXml-&gt;asXML()</code>
    </ArgumentTypeCoercion>
    <DeprecatedClass occurrences="1">
      <code>AbstractExporter</code>
    </DeprecatedClass>
    <NonInvariantDocblockPropertyType occurrences="1">
      <code>$_extension</code>
    </NonInvariantDocblockPropertyType>
    <PossiblyFalseArgument occurrences="1">
      <code>$simpleXml-&gt;asXML()</code>
    </PossiblyFalseArgument>
    <PossiblyNullReference occurrences="1">
      <code>addAttribute</code>
    </PossiblyNullReference>
    <PossiblyUndefinedArrayOffset occurrences="5">
      <code>$associationMapping['isCascadeDetach']</code>
      <code>$associationMapping['isCascadeMerge']</code>
      <code>$associationMapping['isCascadePersist']</code>
      <code>$associationMapping['isCascadeRefresh']</code>
      <code>$associationMapping['isCascadeRemove']</code>
    </PossiblyUndefinedArrayOffset>
    <RedundantCondition occurrences="2">
      <code>$field['associationKey']</code>
      <code>isset($field['associationKey']) &amp;&amp; $field['associationKey']</code>
    </RedundantCondition>
    <RedundantConditionGivenDocblockType occurrences="4">
      <code>$metadata-&gt;inheritanceType</code>
      <code>$metadata-&gt;inheritanceType</code>
      <code>$sequenceDefinition</code>
      <code>isset($metadata-&gt;lifecycleCallbacks)</code>
    </RedundantConditionGivenDocblockType>
  </file>
  <file src="lib/Doctrine/ORM/Tools/Export/Driver/YamlExporter.php">
    <ArgumentTypeCoercion occurrences="2">
      <code>$array</code>
      <code>$metadata-&gt;changeTrackingPolicy</code>
    </ArgumentTypeCoercion>
    <DeprecatedClass occurrences="1">
      <code>AbstractExporter</code>
    </DeprecatedClass>
    <DocblockTypeContradiction occurrences="1">
      <code>['name' =&gt; null]</code>
    </DocblockTypeContradiction>
    <LessSpecificReturnStatement occurrences="1">
      <code>$array</code>
    </LessSpecificReturnStatement>
    <MoreSpecificReturnType occurrences="1">
      <code>array&lt;string, mixed&gt;&amp;array{entityListeners: array&lt;class-string, array&lt;string, array{string}&gt;&gt;}</code>
    </MoreSpecificReturnType>
    <NonInvariantDocblockPropertyType occurrences="1">
      <code>$_extension</code>
    </NonInvariantDocblockPropertyType>
    <PossiblyUndefinedArrayOffset occurrences="15">
      <code>$associationMapping['inversedBy']</code>
      <code>$associationMapping['inversedBy']</code>
      <code>$associationMapping['inversedBy']</code>
      <code>$associationMapping['isCascadeDetach']</code>
      <code>$associationMapping['isCascadeMerge']</code>
      <code>$associationMapping['isCascadePersist']</code>
      <code>$associationMapping['isCascadeRefresh']</code>
      <code>$associationMapping['isCascadeRemove']</code>
      <code>$associationMapping['isOwningSide']</code>
      <code>$associationMapping['joinColumns']</code>
      <code>$associationMapping['mappedBy']</code>
      <code>$associationMapping['mappedBy']</code>
      <code>$associationMapping['mappedBy']</code>
      <code>$associationMapping['orphanRemoval']</code>
      <code>$associationMapping['orphanRemoval']</code>
    </PossiblyUndefinedArrayOffset>
    <RedundantConditionGivenDocblockType occurrences="2">
      <code>$metadata-&gt;table</code>
      <code>isset($metadata-&gt;lifecycleCallbacks)</code>
    </RedundantConditionGivenDocblockType>
  </file>
>>>>>>> ddede406
  <file src="lib/Doctrine/ORM/Tools/Pagination/CountOutputWalker.php">
    <MoreSpecificImplementedParamType occurrences="1">
      <code>$query</code>
    </MoreSpecificImplementedParamType>
    <PossiblyUndefinedArrayOffset occurrences="1">
      <code>$rootClass-&gt;associationMappings[$property]['joinColumns']</code>
    </PossiblyUndefinedArrayOffset>
  </file>
  <file src="lib/Doctrine/ORM/Tools/Pagination/LimitSubqueryOutputWalker.php">
    <MoreSpecificImplementedParamType occurrences="1">
      <code>$query</code>
    </MoreSpecificImplementedParamType>
    <PossiblyFalseArgument occurrences="1">
      <code>strrpos($orderByItemString, ' ')</code>
    </PossiblyFalseArgument>
    <PossiblyNullIterator occurrences="1">
      <code>$orderByClause-&gt;orderByItems</code>
    </PossiblyNullIterator>
    <PossiblyNullPropertyAssignmentValue occurrences="3">
      <code>$AST-&gt;orderByClause</code>
      <code>$query-&gt;getFirstResult()</code>
      <code>$query-&gt;getMaxResults()</code>
    </PossiblyNullPropertyAssignmentValue>
    <PossiblyNullPropertyFetch occurrences="1">
      <code>$orderByClause-&gt;orderByItems</code>
    </PossiblyNullPropertyFetch>
    <PossiblyUndefinedArrayOffset occurrences="1">
      <code>$rootClass-&gt;associationMappings[$property]['joinColumns']</code>
    </PossiblyUndefinedArrayOffset>
  </file>
  <file src="lib/Doctrine/ORM/Tools/Pagination/Paginator.php">
    <ArgumentTypeCoercion occurrences="1">
      <code>$parameters</code>
    </ArgumentTypeCoercion>
    <DocblockTypeContradiction occurrences="1">
      <code>$this-&gt;count === null</code>
    </DocblockTypeContradiction>
    <PropertyNotSetInConstructor occurrences="1">
      <code>$count</code>
    </PropertyNotSetInConstructor>
    <RedundantCastGivenDocblockType occurrences="1">
      <code>(bool) $fetchJoinCollection</code>
    </RedundantCastGivenDocblockType>
  </file>
  <file src="lib/Doctrine/ORM/Tools/Pagination/RowNumberOverFunction.php">
    <PropertyNotSetInConstructor occurrences="1">
      <code>$orderByClause</code>
    </PropertyNotSetInConstructor>
  </file>
  <file src="lib/Doctrine/ORM/Tools/Pagination/WhereInWalker.php">
    <DocblockTypeContradiction occurrences="3">
      <code>$AST-&gt;whereClause-&gt;conditionalExpression instanceof ConditionalFactor</code>
      <code>$AST-&gt;whereClause-&gt;conditionalExpression instanceof ConditionalPrimary</code>
    </DocblockTypeContradiction>
    <MissingClosureReturnType occurrences="1">
      <code>static function ($id) use ($connection, $type) {</code>
    </MissingClosureReturnType>
    <PossiblyInvalidPropertyAssignmentValue occurrences="1">
      <code>$AST-&gt;whereClause-&gt;conditionalExpression</code>
    </PossiblyInvalidPropertyAssignmentValue>
    <RedundantConditionGivenDocblockType occurrences="1"/>
  </file>
  <file src="lib/Doctrine/ORM/Tools/SchemaTool.php">
    <MissingClosureParamType occurrences="1">
      <code>$asset</code>
    </MissingClosureParamType>
    <PossiblyNullArgument occurrences="1">
      <code>$referencedFieldName</code>
    </PossiblyNullArgument>
    <PossiblyNullReference occurrences="1">
      <code>getColumns</code>
    </PossiblyNullReference>
    <PossiblyUndefinedArrayOffset occurrences="10">
      <code>$assoc['joinColumns']</code>
      <code>$class-&gt;getAssociationMapping($fieldName)['joinColumns']</code>
      <code>$fieldMapping['precision']</code>
      <code>$fieldMapping['scale']</code>
      <code>$idMapping['joinColumns']</code>
      <code>$mapping['isOwningSide']</code>
      <code>$mapping['isOwningSide']</code>
      <code>$mapping['isOwningSide']</code>
      <code>$mapping['joinColumns']</code>
      <code>$mapping['joinTable']</code>
    </PossiblyUndefinedArrayOffset>
    <RedundantCondition occurrences="1">
      <code>is_numeric($indexName)</code>
    </RedundantCondition>
    <RedundantConditionGivenDocblockType occurrences="2">
      <code>assert(is_array($assoc))</code>
      <code>is_array($assoc)</code>
    </RedundantConditionGivenDocblockType>
    <TypeDoesNotContainType occurrences="1">
      <code>$indexName</code>
    </TypeDoesNotContainType>
  </file>
<<<<<<< HEAD
=======
  <file src="lib/Doctrine/ORM/Tools/SchemaValidator.php">
    <DocblockTypeContradiction occurrences="1">
      <code>! class_exists($assoc['targetEntity'])</code>
    </DocblockTypeContradiction>
    <PossiblyUndefinedArrayOffset occurrences="12">
      <code>$assoc['inversedBy']</code>
      <code>$assoc['inversedBy']</code>
      <code>$assoc['isOwningSide']</code>
      <code>$assoc['joinColumns']</code>
      <code>$assoc['joinTable']</code>
      <code>$assoc['mappedBy']</code>
      <code>$assoc['relationToSourceKeyColumns']</code>
      <code>$assoc['relationToTargetKeyColumns']</code>
      <code>$targetMetadata-&gt;associationMappings[$assoc['inversedBy']]['mappedBy']</code>
      <code>$targetMetadata-&gt;associationMappings[$assoc['inversedBy']]['mappedBy']</code>
      <code>$targetMetadata-&gt;associationMappings[$assoc['mappedBy']]['inversedBy']</code>
      <code>$targetMetadata-&gt;associationMappings[$assoc['mappedBy']]['inversedBy']</code>
    </PossiblyUndefinedArrayOffset>
    <RedundantConditionGivenDocblockType occurrences="2">
      <code>$assoc['orderBy'] !== null</code>
      <code>isset($assoc['orderBy']) &amp;&amp; $assoc['orderBy'] !== null</code>
    </RedundantConditionGivenDocblockType>
  </file>
  <file src="lib/Doctrine/ORM/Tools/Setup.php">
    <DeprecatedClass occurrences="2">
      <code>new ClassLoader('Doctrine', $directory)</code>
      <code>new ClassLoader('Symfony\Component', $directory . '/Doctrine')</code>
    </DeprecatedClass>
    <UnresolvableInclude occurrences="1">
      <code>require_once $directory . '/Doctrine/Common/ClassLoader.php'</code>
    </UnresolvableInclude>
  </file>
>>>>>>> ddede406
  <file src="lib/Doctrine/ORM/UnitOfWork.php">
    <ArgumentTypeCoercion occurrences="5">
      <code>$class</code>
      <code>$class</code>
      <code>$collectionToDelete</code>
      <code>$collectionToUpdate</code>
      <code>$commitOrder[$i]</code>
    </ArgumentTypeCoercion>
<<<<<<< HEAD
=======
    <DocblockTypeContradiction occurrences="2">
      <code>! is_object($object)</code>
      <code>is_object($object)</code>
    </DocblockTypeContradiction>
>>>>>>> ddede406
    <InvalidArgument occurrences="1">
      <code>$em-&gt;getMetadataFactory()</code>
    </InvalidArgument>
    <InvalidNullableReturnType occurrences="1">
      <code>object</code>
    </InvalidNullableReturnType>
    <InvalidPropertyAssignmentValue occurrences="2">
      <code>$this-&gt;entityChangeSets</code>
      <code>$this-&gt;entityChangeSets</code>
    </InvalidPropertyAssignmentValue>
<<<<<<< HEAD
    <MissingClosureReturnType occurrences="4">
      <code>static function (array $assoc) {</code>
      <code>static function (array $assoc) {</code>
      <code>static function (array $assoc) {</code>
      <code>static function (array $assoc) {</code>
    </MissingClosureReturnType>
=======
    <MissingParamType occurrences="3">
      <code>$managedCopy</code>
      <code>$prevManagedCopy</code>
      <code>$previousManagedCopy</code>
    </MissingParamType>
>>>>>>> ddede406
    <NullableReturnStatement occurrences="1">
      <code>$this-&gt;identityMap[$rootClassName][$idHash]</code>
    </NullableReturnStatement>
    <PossiblyInvalidArrayOffset occurrences="1">
      <code>$this-&gt;identityMap[$rootClassName]</code>
    </PossiblyInvalidArrayOffset>
<<<<<<< HEAD
    <PossiblyNullArgument occurrences="9">
=======
    <PossiblyNullArgument occurrences="12">
      <code>$assoc</code>
      <code>$assoc</code>
>>>>>>> ddede406
      <code>$assoc</code>
      <code>$assoc</code>
      <code>$assoc['targetEntity']</code>
      <code>$class-&gt;getTypeOfField($class-&gt;getSingleIdentifierFieldName())</code>
      <code>$collection-&gt;getOwner()</code>
      <code>$collection-&gt;getOwner()</code>
      <code>$collectionToDelete-&gt;getMapping()</code>
      <code>$entity</code>
      <code>$owner</code>
    </PossiblyNullArgument>
    <PossiblyNullArrayAccess occurrences="2">
      <code>$assoc['targetEntity']</code>
      <code>$assoc['type']</code>
    </PossiblyNullArrayAccess>
<<<<<<< HEAD
    <PossiblyNullReference occurrences="27">
=======
    <PossiblyNullArrayOffset occurrences="2">
      <code>$class-&gt;reflFields</code>
      <code>$targetClass-&gt;reflFields</code>
    </PossiblyNullArrayOffset>
    <PossiblyNullReference occurrences="33">
>>>>>>> ddede406
      <code>buildCachedCollectionPersister</code>
      <code>buildCachedEntityPersister</code>
      <code>getCacheFactory</code>
      <code>getCacheFactory</code>
      <code>getValue</code>
      <code>getValue</code>
      <code>getValue</code>
      <code>getValue</code>
      <code>getValue</code>
      <code>getValue</code>
      <code>getValue</code>
      <code>getValue</code>
      <code>setValue</code>
      <code>setValue</code>
      <code>setValue</code>
      <code>setValue</code>
      <code>setValue</code>
      <code>setValue</code>
      <code>setValue</code>
      <code>setValue</code>
      <code>setValue</code>
      <code>setValue</code>
      <code>setValue</code>
      <code>setValue</code>
      <code>setValue</code>
      <code>setValue</code>
      <code>setValue</code>
    </PossiblyNullReference>
    <PossiblyUndefinedArrayOffset occurrences="20">
      <code>$assoc2['isCascadeMerge']</code>
      <code>$assoc2['isCascadeMerge']</code>
      <code>$assoc2['isOwningSide']</code>
      <code>$assoc['fetch']</code>
      <code>$assoc['fetch']</code>
      <code>$assoc['inversedBy']</code>
      <code>$assoc['isCascadeDetach']</code>
      <code>$assoc['isCascadeMerge']</code>
      <code>$assoc['isCascadePersist']</code>
      <code>$assoc['isCascadeRefresh']</code>
      <code>$assoc['isCascadeRemove']</code>
      <code>$assoc['isOwningSide']</code>
      <code>$assoc['isOwningSide']</code>
      <code>$assoc['isOwningSide']</code>
      <code>$assoc['isOwningSide']</code>
      <code>$assoc['isOwningSide']</code>
      <code>$assoc['joinColumns']</code>
      <code>$assoc['mappedBy']</code>
      <code>$assoc['orphanRemoval']</code>
      <code>$association['mappedBy']</code>
    </PossiblyUndefinedArrayOffset>
    <PossiblyUndefinedMethod occurrences="4">
      <code>addPropertyChangedListener</code>
      <code>unwrap</code>
      <code>unwrap</code>
      <code>unwrap</code>
    </PossiblyUndefinedMethod>
    <ReferenceConstraintViolation occurrences="1">
      <code>$visited</code>
    </ReferenceConstraintViolation>
    <UndefinedInterfaceMethod occurrences="3">
      <code>getMapping</code>
      <code>getMapping</code>
      <code>takeSnapshot</code>
    </UndefinedInterfaceMethod>
  </file>
  <file src="lib/Doctrine/ORM/Utility/HierarchyDiscriminatorResolver.php">
    <NoInterfaceProperties occurrences="2">
      <code>$rootClassMetadata-&gt;name</code>
      <code>$rootClassMetadata-&gt;subClasses</code>
    </NoInterfaceProperties>
  </file>
  <file src="lib/Doctrine/ORM/Utility/IdentifierFlattener.php">
    <PossiblyUndefinedArrayOffset occurrences="1">
      <code>$class-&gt;associationMappings[$field]['joinColumns']</code>
    </PossiblyUndefinedArrayOffset>
  </file>
  <file src="lib/Doctrine/ORM/Utility/PersisterHelper.php">
    <PossiblyNullArgument occurrences="1">
      <code>$assoc['mappedBy']</code>
    </PossiblyNullArgument>
    <PossiblyUndefinedArrayOffset occurrences="3">
      <code>$assoc['isOwningSide']</code>
      <code>$assoc['joinTable']</code>
      <code>$assoc['mappedBy']</code>
    </PossiblyUndefinedArrayOffset>
  </file>
</files><|MERGE_RESOLUTION|>--- conflicted
+++ resolved
@@ -265,17 +265,10 @@
     </RedundantCondition>
   </file>
   <file src="lib/Doctrine/ORM/Internal/Hydration/AbstractHydrator.php">
-<<<<<<< HEAD
-=======
-    <DeprecatedClass occurrences="2">
-      <code>IterableResult</code>
-      <code>new IterableResult($this)</code>
-    </DeprecatedClass>
     <PossiblyUndefinedArrayOffset occurrences="2">
       <code>$class-&gt;associationMappings[$fieldName]['joinColumns']</code>
       <code>$class-&gt;associationMappings[$fieldName]['joinColumns']</code>
     </PossiblyUndefinedArrayOffset>
->>>>>>> ddede406
     <ReferenceConstraintViolation occurrences="1">
       <code>return $rowData;</code>
     </ReferenceConstraintViolation>
@@ -413,18 +406,15 @@
       <code>hasListeners</code>
       <code>loadMetadataForClass</code>
     </PossiblyNullReference>
-<<<<<<< HEAD
+    <PossiblyUndefinedArrayOffset occurrences="1">
+      <code>$mapping['isOwningSide']</code>
+    </PossiblyUndefinedArrayOffset>
     <RedundantConditionGivenDocblockType occurrences="4">
       <code>$parent-&gt;generatorType</code>
       <code>$parent-&gt;generatorType</code>
       <code>$parent-&gt;idGenerator</code>
       <code>$parent-&gt;idGenerator</code>
     </RedundantConditionGivenDocblockType>
-=======
-    <PossiblyUndefinedArrayOffset occurrences="1">
-      <code>$mapping['isOwningSide']</code>
-    </PossiblyUndefinedArrayOffset>
->>>>>>> ddede406
   </file>
   <file src="lib/Doctrine/ORM/Mapping/ClassMetadataInfo.php">
     <DeprecatedProperty occurrences="4">
@@ -446,7 +436,6 @@
     <InvalidNullableReturnType occurrences="4">
       <code>ReflectionProperty</code>
       <code>ReflectionProperty</code>
-      <code>getAssociationMappedByTargetField</code>
       <code>getReflectionClass</code>
     </InvalidNullableReturnType>
     <InvalidPropertyAssignmentValue occurrences="2">
@@ -459,12 +448,6 @@
       <code>$className</code>
       <code>$this-&gt;namespace . '\\' . $className</code>
     </LessSpecificReturnStatement>
-<<<<<<< HEAD
-    <MissingClosureParamType occurrences="1">
-      <code>$joinColumn</code>
-    </MissingClosureParamType>
-=======
->>>>>>> ddede406
     <MissingClosureReturnType occurrences="1">
       <code>static function ($joinColumn) {</code>
     </MissingClosureReturnType>
@@ -478,7 +461,6 @@
       <code>class-string|null</code>
     </MoreSpecificReturnType>
     <NullableReturnStatement occurrences="4">
-      <code>$this-&gt;associationMappings[$fieldName]['mappedBy']</code>
       <code>$this-&gt;reflClass</code>
       <code>$this-&gt;reflFields[$name]</code>
       <code>$this-&gt;reflFields[$this-&gt;identifier[0]]</code>
@@ -506,15 +488,13 @@
       <code>setValue</code>
       <code>setValue</code>
     </PossiblyNullReference>
-    <PossiblyUndefinedArrayOffset occurrences="10">
+    <PossiblyUndefinedArrayOffset occurrences="9">
       <code>$mapping['originalClass']</code>
       <code>$mapping['originalField']</code>
       <code>$mapping['targetEntity']</code>
       <code>$this-&gt;associationMappings[$assocName]['joinColumns']</code>
-      <code>$this-&gt;associationMappings[$fieldName]['isOwningSide']</code>
       <code>$this-&gt;associationMappings[$fieldName]['joinColumns']</code>
       <code>$this-&gt;associationMappings[$fieldName]['joinColumns']</code>
-      <code>$this-&gt;associationMappings[$fieldName]['mappedBy']</code>
       <code>$this-&gt;associationMappings[$idProperty]['joinColumns']</code>
       <code>$this-&gt;associationMappings[$idProperty]['joinColumns']</code>
     </PossiblyUndefinedArrayOffset>
@@ -572,19 +552,9 @@
     </PossiblyFalseOperand>
   </file>
   <file src="lib/Doctrine/ORM/Mapping/DefaultQuoteStrategy.php">
-<<<<<<< HEAD
-    <MissingClosureParamType occurrences="1">
-      <code>$joinColumn</code>
-    </MissingClosureParamType>
-=======
-    <DeprecatedMethod occurrences="2">
-      <code>canEmulateSchemas</code>
-      <code>canEmulateSchemas</code>
-    </DeprecatedMethod>
     <PossiblyUndefinedArrayOffset occurrences="1">
       <code>$class-&gt;associationMappings[$fieldName]['joinColumns']</code>
     </PossiblyUndefinedArrayOffset>
->>>>>>> ddede406
   </file>
   <file src="lib/Doctrine/ORM/Mapping/DiscriminatorColumn.php">
     <PossiblyNullPropertyAssignmentValue occurrences="1">
@@ -1073,16 +1043,8 @@
       <code>array</code>
       <code>array</code>
     </MoreSpecificReturnType>
-<<<<<<< HEAD
-    <PossiblyNullArgument occurrences="2">
-=======
-    <NullableReturnStatement occurrences="2">
-      <code>$targetEntity</code>
-      <code>$targetEntity</code>
-    </NullableReturnStatement>
     <PossiblyNullArgument occurrences="3">
       <code>$assoc['mappedBy']</code>
->>>>>>> ddede406
       <code>$association</code>
       <code>$type</code>
     </PossiblyNullArgument>
@@ -2067,19 +2029,8 @@
       <code>Comparison::EQ</code>
     </RedundantConditionGivenDocblockType>
   </file>
-<<<<<<< HEAD
-=======
   <file src="lib/Doctrine/ORM/Query/ResultSetMappingBuilder.php">
-    <ArgumentTypeCoercion occurrences="1">
-      <code>$class</code>
-    </ArgumentTypeCoercion>
-    <DeprecatedMethod occurrences="4">
-      <code>addNamedNativeQueryEntityResultMapping</code>
-      <code>addNamedNativeQueryEntityResultMapping</code>
-      <code>addNamedNativeQueryResultClassMapping</code>
-      <code>addNamedNativeQueryResultSetMapping</code>
-    </DeprecatedMethod>
-    <PossiblyUndefinedArrayOffset occurrences="6">
+    <PossiblyUndefinedArrayOffset occurrences="4">
       <code>$associationMapping['isOwningSide']</code>
       <code>$associationMapping['isOwningSide']</code>
       <code>$associationMapping['isOwningSide']</code>
@@ -2088,7 +2039,6 @@
       <code>$associationMapping['joinColumns']</code>
     </PossiblyUndefinedArrayOffset>
   </file>
->>>>>>> ddede406
   <file src="lib/Doctrine/ORM/Query/SqlWalker.php">
     <DocblockTypeContradiction occurrences="2">
       <code>''</code>
@@ -2326,209 +2276,6 @@
       <code>$state === UnitOfWork::STATE_DETACHED</code>
     </RedundantConditionGivenDocblockType>
   </file>
-<<<<<<< HEAD
-=======
-  <file src="lib/Doctrine/ORM/Tools/EntityGenerator.php">
-    <ArgumentTypeCoercion occurrences="4">
-      <code>$this-&gt;getClassToExtend()</code>
-      <code>$this-&gt;getClassToExtend() ?: $metadata-&gt;name</code>
-      <code>$this-&gt;getClassToExtend() ?: $metadata-&gt;name</code>
-      <code>array_map('strlen', $paramTypes)</code>
-    </ArgumentTypeCoercion>
-    <DeprecatedConstant occurrences="1">
-      <code>ClassMetadataInfo::GENERATOR_TYPE_UUID</code>
-    </DeprecatedConstant>
-    <DocblockTypeContradiction occurrences="1">
-      <code>class_exists($metadata-&gt;name)</code>
-    </DocblockTypeContradiction>
-    <InvalidDocblock occurrences="1">
-      <code>public function setFieldVisibility($visibility)</code>
-    </InvalidDocblock>
-    <MissingParamType occurrences="1">
-      <code>$visibility</code>
-    </MissingParamType>
-    <MissingReturnType occurrences="1">
-      <code>setFieldVisibility</code>
-    </MissingReturnType>
-    <PossiblyFalseArgument occurrences="2">
-      <code>$last</code>
-      <code>strrpos($metadata-&gt;name, '\\')</code>
-    </PossiblyFalseArgument>
-    <PossiblyNullArgument occurrences="1">
-      <code>$variableType</code>
-    </PossiblyNullArgument>
-    <PropertyNotSetInConstructor occurrences="1">
-      <code>$classToExtend</code>
-    </PropertyNotSetInConstructor>
-    <RedundantCastGivenDocblockType occurrences="2">
-      <code>(array) $metadata-&gt;table['options']</code>
-      <code>(bool) $embeddablesImmutable</code>
-    </RedundantCastGivenDocblockType>
-    <RedundantConditionGivenDocblockType occurrences="3">
-      <code>$metadata-&gt;sequenceGeneratorDefinition</code>
-      <code>$metadata-&gt;sequenceGeneratorDefinition</code>
-      <code>isset($metadata-&gt;lifecycleCallbacks)</code>
-    </RedundantConditionGivenDocblockType>
-  </file>
-  <file src="lib/Doctrine/ORM/Tools/EntityRepositoryGenerator.php">
-    <ArgumentTypeCoercion occurrences="3">
-      <code>$fullClassName</code>
-      <code>$fullClassName</code>
-      <code>$fullClassName</code>
-    </ArgumentTypeCoercion>
-    <PossiblyFalseOperand occurrences="1">
-      <code>strrpos($fullClassName, '\\')</code>
-    </PossiblyFalseOperand>
-    <PropertyTypeCoercion occurrences="1">
-      <code>$repositoryName</code>
-    </PropertyTypeCoercion>
-  </file>
-  <file src="lib/Doctrine/ORM/Tools/Export/ClassMetadataExporter.php">
-    <DeprecatedClass occurrences="7">
-      <code>Driver\AbstractExporter</code>
-      <code>Driver\AnnotationExporter::class</code>
-      <code>Driver\PhpExporter::class</code>
-      <code>Driver\XmlExporter::class</code>
-      <code>Driver\YamlExporter::class</code>
-      <code>Driver\YamlExporter::class</code>
-      <code>ExportException::invalidExporterDriverType($type)</code>
-    </DeprecatedClass>
-    <InvalidStringClass occurrences="1">
-      <code>new $class($dest)</code>
-    </InvalidStringClass>
-    <LessSpecificReturnStatement occurrences="1">
-      <code>new $class($dest)</code>
-    </LessSpecificReturnStatement>
-    <MoreSpecificReturnType occurrences="1">
-      <code>Driver\AbstractExporter</code>
-    </MoreSpecificReturnType>
-  </file>
-  <file src="lib/Doctrine/ORM/Tools/Export/Driver/AbstractExporter.php">
-    <DeprecatedClass occurrences="1">
-      <code>ExportException::attemptOverwriteExistingFile($path)</code>
-    </DeprecatedClass>
-    <DeprecatedConstant occurrences="1">
-      <code>ClassMetadataInfo::GENERATOR_TYPE_UUID</code>
-    </DeprecatedConstant>
-    <InvalidNullableReturnType occurrences="1">
-      <code>string</code>
-    </InvalidNullableReturnType>
-    <PossiblyNullArgument occurrences="1">
-      <code>$this-&gt;_outputDir</code>
-    </PossiblyNullArgument>
-  </file>
-  <file src="lib/Doctrine/ORM/Tools/Export/Driver/AnnotationExporter.php">
-    <DeprecatedClass occurrences="3">
-      <code>AbstractExporter</code>
-      <code>EntityGenerator</code>
-      <code>EntityGenerator|null</code>
-    </DeprecatedClass>
-    <NonInvariantDocblockPropertyType occurrences="1">
-      <code>$_extension</code>
-    </NonInvariantDocblockPropertyType>
-  </file>
-  <file src="lib/Doctrine/ORM/Tools/Export/Driver/PhpExporter.php">
-    <ArgumentTypeCoercion occurrences="1">
-      <code>$metadata-&gt;changeTrackingPolicy</code>
-    </ArgumentTypeCoercion>
-    <DeprecatedClass occurrences="1">
-      <code>AbstractExporter</code>
-    </DeprecatedClass>
-    <NonInvariantDocblockPropertyType occurrences="1">
-      <code>$_extension</code>
-    </NonInvariantDocblockPropertyType>
-    <PossiblyUndefinedArrayOffset occurrences="5">
-      <code>$associationMapping['inversedBy']</code>
-      <code>$associationMapping['isOwningSide']</code>
-      <code>$associationMapping['joinColumns']</code>
-      <code>$associationMapping['mappedBy']</code>
-      <code>$associationMapping['orphanRemoval']</code>
-    </PossiblyUndefinedArrayOffset>
-    <RedundantConditionGivenDocblockType occurrences="4">
-      <code>$metadata-&gt;inheritanceType</code>
-      <code>$metadata-&gt;inheritanceType</code>
-      <code>$metadata-&gt;table</code>
-      <code>$metadata-&gt;table</code>
-    </RedundantConditionGivenDocblockType>
-  </file>
-  <file src="lib/Doctrine/ORM/Tools/Export/Driver/XmlExporter.php">
-    <ArgumentTypeCoercion occurrences="2">
-      <code>$metadata-&gt;changeTrackingPolicy</code>
-      <code>$simpleXml-&gt;asXML()</code>
-    </ArgumentTypeCoercion>
-    <DeprecatedClass occurrences="1">
-      <code>AbstractExporter</code>
-    </DeprecatedClass>
-    <NonInvariantDocblockPropertyType occurrences="1">
-      <code>$_extension</code>
-    </NonInvariantDocblockPropertyType>
-    <PossiblyFalseArgument occurrences="1">
-      <code>$simpleXml-&gt;asXML()</code>
-    </PossiblyFalseArgument>
-    <PossiblyNullReference occurrences="1">
-      <code>addAttribute</code>
-    </PossiblyNullReference>
-    <PossiblyUndefinedArrayOffset occurrences="5">
-      <code>$associationMapping['isCascadeDetach']</code>
-      <code>$associationMapping['isCascadeMerge']</code>
-      <code>$associationMapping['isCascadePersist']</code>
-      <code>$associationMapping['isCascadeRefresh']</code>
-      <code>$associationMapping['isCascadeRemove']</code>
-    </PossiblyUndefinedArrayOffset>
-    <RedundantCondition occurrences="2">
-      <code>$field['associationKey']</code>
-      <code>isset($field['associationKey']) &amp;&amp; $field['associationKey']</code>
-    </RedundantCondition>
-    <RedundantConditionGivenDocblockType occurrences="4">
-      <code>$metadata-&gt;inheritanceType</code>
-      <code>$metadata-&gt;inheritanceType</code>
-      <code>$sequenceDefinition</code>
-      <code>isset($metadata-&gt;lifecycleCallbacks)</code>
-    </RedundantConditionGivenDocblockType>
-  </file>
-  <file src="lib/Doctrine/ORM/Tools/Export/Driver/YamlExporter.php">
-    <ArgumentTypeCoercion occurrences="2">
-      <code>$array</code>
-      <code>$metadata-&gt;changeTrackingPolicy</code>
-    </ArgumentTypeCoercion>
-    <DeprecatedClass occurrences="1">
-      <code>AbstractExporter</code>
-    </DeprecatedClass>
-    <DocblockTypeContradiction occurrences="1">
-      <code>['name' =&gt; null]</code>
-    </DocblockTypeContradiction>
-    <LessSpecificReturnStatement occurrences="1">
-      <code>$array</code>
-    </LessSpecificReturnStatement>
-    <MoreSpecificReturnType occurrences="1">
-      <code>array&lt;string, mixed&gt;&amp;array{entityListeners: array&lt;class-string, array&lt;string, array{string}&gt;&gt;}</code>
-    </MoreSpecificReturnType>
-    <NonInvariantDocblockPropertyType occurrences="1">
-      <code>$_extension</code>
-    </NonInvariantDocblockPropertyType>
-    <PossiblyUndefinedArrayOffset occurrences="15">
-      <code>$associationMapping['inversedBy']</code>
-      <code>$associationMapping['inversedBy']</code>
-      <code>$associationMapping['inversedBy']</code>
-      <code>$associationMapping['isCascadeDetach']</code>
-      <code>$associationMapping['isCascadeMerge']</code>
-      <code>$associationMapping['isCascadePersist']</code>
-      <code>$associationMapping['isCascadeRefresh']</code>
-      <code>$associationMapping['isCascadeRemove']</code>
-      <code>$associationMapping['isOwningSide']</code>
-      <code>$associationMapping['joinColumns']</code>
-      <code>$associationMapping['mappedBy']</code>
-      <code>$associationMapping['mappedBy']</code>
-      <code>$associationMapping['mappedBy']</code>
-      <code>$associationMapping['orphanRemoval']</code>
-      <code>$associationMapping['orphanRemoval']</code>
-    </PossiblyUndefinedArrayOffset>
-    <RedundantConditionGivenDocblockType occurrences="2">
-      <code>$metadata-&gt;table</code>
-      <code>isset($metadata-&gt;lifecycleCallbacks)</code>
-    </RedundantConditionGivenDocblockType>
-  </file>
->>>>>>> ddede406
   <file src="lib/Doctrine/ORM/Tools/Pagination/CountOutputWalker.php">
     <MoreSpecificImplementedParamType occurrences="1">
       <code>$query</code>
@@ -2624,8 +2371,6 @@
       <code>$indexName</code>
     </TypeDoesNotContainType>
   </file>
-<<<<<<< HEAD
-=======
   <file src="lib/Doctrine/ORM/Tools/SchemaValidator.php">
     <DocblockTypeContradiction occurrences="1">
       <code>! class_exists($assoc['targetEntity'])</code>
@@ -2649,16 +2394,6 @@
       <code>isset($assoc['orderBy']) &amp;&amp; $assoc['orderBy'] !== null</code>
     </RedundantConditionGivenDocblockType>
   </file>
-  <file src="lib/Doctrine/ORM/Tools/Setup.php">
-    <DeprecatedClass occurrences="2">
-      <code>new ClassLoader('Doctrine', $directory)</code>
-      <code>new ClassLoader('Symfony\Component', $directory . '/Doctrine')</code>
-    </DeprecatedClass>
-    <UnresolvableInclude occurrences="1">
-      <code>require_once $directory . '/Doctrine/Common/ClassLoader.php'</code>
-    </UnresolvableInclude>
-  </file>
->>>>>>> ddede406
   <file src="lib/Doctrine/ORM/UnitOfWork.php">
     <ArgumentTypeCoercion occurrences="5">
       <code>$class</code>
@@ -2667,13 +2402,6 @@
       <code>$collectionToUpdate</code>
       <code>$commitOrder[$i]</code>
     </ArgumentTypeCoercion>
-<<<<<<< HEAD
-=======
-    <DocblockTypeContradiction occurrences="2">
-      <code>! is_object($object)</code>
-      <code>is_object($object)</code>
-    </DocblockTypeContradiction>
->>>>>>> ddede406
     <InvalidArgument occurrences="1">
       <code>$em-&gt;getMetadataFactory()</code>
     </InvalidArgument>
@@ -2684,33 +2412,15 @@
       <code>$this-&gt;entityChangeSets</code>
       <code>$this-&gt;entityChangeSets</code>
     </InvalidPropertyAssignmentValue>
-<<<<<<< HEAD
-    <MissingClosureReturnType occurrences="4">
-      <code>static function (array $assoc) {</code>
-      <code>static function (array $assoc) {</code>
-      <code>static function (array $assoc) {</code>
-      <code>static function (array $assoc) {</code>
-    </MissingClosureReturnType>
-=======
-    <MissingParamType occurrences="3">
-      <code>$managedCopy</code>
-      <code>$prevManagedCopy</code>
-      <code>$previousManagedCopy</code>
-    </MissingParamType>
->>>>>>> ddede406
     <NullableReturnStatement occurrences="1">
       <code>$this-&gt;identityMap[$rootClassName][$idHash]</code>
     </NullableReturnStatement>
     <PossiblyInvalidArrayOffset occurrences="1">
       <code>$this-&gt;identityMap[$rootClassName]</code>
     </PossiblyInvalidArrayOffset>
-<<<<<<< HEAD
     <PossiblyNullArgument occurrences="9">
-=======
-    <PossiblyNullArgument occurrences="12">
       <code>$assoc</code>
       <code>$assoc</code>
->>>>>>> ddede406
       <code>$assoc</code>
       <code>$assoc</code>
       <code>$assoc['targetEntity']</code>
@@ -2725,15 +2435,10 @@
       <code>$assoc['targetEntity']</code>
       <code>$assoc['type']</code>
     </PossiblyNullArrayAccess>
-<<<<<<< HEAD
-    <PossiblyNullReference occurrences="27">
-=======
-    <PossiblyNullArrayOffset occurrences="2">
-      <code>$class-&gt;reflFields</code>
+    <PossiblyNullArrayOffset occurrences="1">
       <code>$targetClass-&gt;reflFields</code>
     </PossiblyNullArrayOffset>
-    <PossiblyNullReference occurrences="33">
->>>>>>> ddede406
+    <PossiblyNullReference occurrences="27">
       <code>buildCachedCollectionPersister</code>
       <code>buildCachedEntityPersister</code>
       <code>getCacheFactory</code>
@@ -2762,15 +2467,11 @@
       <code>setValue</code>
       <code>setValue</code>
     </PossiblyNullReference>
-    <PossiblyUndefinedArrayOffset occurrences="20">
-      <code>$assoc2['isCascadeMerge']</code>
-      <code>$assoc2['isCascadeMerge']</code>
-      <code>$assoc2['isOwningSide']</code>
+    <PossiblyUndefinedArrayOffset occurrences="15">
       <code>$assoc['fetch']</code>
       <code>$assoc['fetch']</code>
       <code>$assoc['inversedBy']</code>
       <code>$assoc['isCascadeDetach']</code>
-      <code>$assoc['isCascadeMerge']</code>
       <code>$assoc['isCascadePersist']</code>
       <code>$assoc['isCascadeRefresh']</code>
       <code>$assoc['isCascadeRemove']</code>
@@ -2782,7 +2483,6 @@
       <code>$assoc['joinColumns']</code>
       <code>$assoc['mappedBy']</code>
       <code>$assoc['orphanRemoval']</code>
-      <code>$association['mappedBy']</code>
     </PossiblyUndefinedArrayOffset>
     <PossiblyUndefinedMethod occurrences="4">
       <code>addPropertyChangedListener</code>
