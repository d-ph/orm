--- conflicted
+++ resolved
@@ -575,8 +575,6 @@
     </PossiblyNullReference>
   </file>
   <file src="lib/Doctrine/ORM/Mapping/ClassMetadataInfo.php">
-<<<<<<< HEAD
-=======
     <ArgumentTypeCoercion occurrences="5">
       <code>$mapping</code>
       <code>$mapping['fieldName']</code>
@@ -584,10 +582,6 @@
       <code>$name</code>
       <code>$name</code>
     </ArgumentTypeCoercion>
-    <DeprecatedConstant occurrences="1">
-      <code>self::GENERATOR_TYPE_UUID</code>
-    </DeprecatedConstant>
->>>>>>> 7ce6d8d4
     <DeprecatedMethod occurrences="2">
       <code>canEmulateSchemas</code>
       <code>canRequireSQLConversion</code>
