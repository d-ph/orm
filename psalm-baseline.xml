<?xml version="1.0" encoding="UTF-8"?>
<files psalm-version="5.12.0@f90118cdeacd0088e7215e64c0c99ceca819e176">
  <file src="lib/Doctrine/ORM/AbstractQuery.php">
    <DeprecatedClass>
      <code>IterableResult</code>
    </DeprecatedClass>
    <DeprecatedMethod>
      <code>iterate</code>
    </DeprecatedMethod>
    <DocblockTypeContradiction>
      <code>in_array($fetchMode, [Mapping\ClassMetadata::FETCH_EAGER, Mapping\ClassMetadata::FETCH_LAZY], true)</code>
    </DocblockTypeContradiction>
    <FalsableReturnStatement>
      <code><![CDATA[! $filteredParameters->isEmpty() ? $filteredParameters->first() : null]]></code>
    </FalsableReturnStatement>
    <InvalidFalsableReturnType>
      <code>Parameter|null</code>
    </InvalidFalsableReturnType>
    <InvalidNullableReturnType>
      <code>\Doctrine\Common\Cache\Cache</code>
    </InvalidNullableReturnType>
    <MissingClosureParamType>
      <code>$alias</code>
      <code>$data</code>
      <code>$data</code>
    </MissingClosureParamType>
    <NullableReturnStatement>
      <code><![CDATA[$this->_em->getConfiguration()->getResultCacheImpl()]]></code>
      <code><![CDATA[$this->_queryCacheProfile->getResultCacheDriver()]]></code>
    </NullableReturnStatement>
    <PossiblyInvalidArgument>
      <code>$stmt</code>
      <code>$stmt</code>
    </PossiblyInvalidArgument>
    <PossiblyNullReference>
      <code>getCacheLogger</code>
      <code>getQueryCache</code>
    </PossiblyNullReference>
    <RedundantCastGivenDocblockType>
      <code>(bool) $cacheable</code>
      <code>(int) $cacheMode</code>
      <code>(int) $lifetime</code>
      <code>(string) $cacheRegion</code>
    </RedundantCastGivenDocblockType>
  </file>
  <file src="lib/Doctrine/ORM/Cache/CacheConfiguration.php">
    <PossiblyNullReference>
      <code>getTimestampRegion</code>
    </PossiblyNullReference>
  </file>
  <file src="lib/Doctrine/ORM/Cache/CollectionCacheKey.php">
    <RedundantCastGivenDocblockType>
      <code>(string) $association</code>
      <code>(string) $entityClass</code>
    </RedundantCastGivenDocblockType>
  </file>
  <file src="lib/Doctrine/ORM/Cache/DefaultCache.php">
    <InvalidOperand>
      <code><![CDATA[! $association['type']]]></code>
    </InvalidOperand>
    <PossiblyNullPropertyAssignmentValue>
      <code><![CDATA[$em->getConfiguration()
            ->getSecondLevelCacheConfiguration()
            ->getCacheFactory()]]></code>
    </PossiblyNullPropertyAssignmentValue>
    <PossiblyNullReference>
      <code>getCacheFactory</code>
    </PossiblyNullReference>
  </file>
  <file src="lib/Doctrine/ORM/Cache/DefaultCacheFactory.php">
    <InvalidNullableReturnType>
      <code>string</code>
    </InvalidNullableReturnType>
    <NullableReturnStatement>
      <code><![CDATA[$this->fileLockRegionDirectory]]></code>
    </NullableReturnStatement>
    <RedundantCastGivenDocblockType>
      <code>(string) $fileLockRegionDirectory</code>
    </RedundantCastGivenDocblockType>
  </file>
  <file src="lib/Doctrine/ORM/Cache/DefaultEntityHydrator.php">
    <InvalidArgument>
      <code><![CDATA[$em->getMetadataFactory()]]></code>
    </InvalidArgument>
    <PossiblyNullArrayOffset>
      <code><![CDATA[$targetClassMetadata->associationMappings]]></code>
    </PossiblyNullArrayOffset>
    <PossiblyUndefinedArrayOffset>
      <code><![CDATA[$assoc['joinColumnFieldNames']]]></code>
      <code><![CDATA[$assoc['targetToSourceKeyColumns']]]></code>
      <code><![CDATA[$owningAssociation['targetToSourceKeyColumns']]]></code>
    </PossiblyUndefinedArrayOffset>
    <UndefinedInterfaceMethod>
      <code>getCacheRegion</code>
    </UndefinedInterfaceMethod>
  </file>
  <file src="lib/Doctrine/ORM/Cache/DefaultQueryCache.php">
    <ArgumentTypeCoercion>
      <code><![CDATA[$assocKeys->identifiers[$assocIndex]]]></code>
      <code><![CDATA[$assocKeys->identifiers[$assocIndex]]]></code>
      <code><![CDATA[$cacheKeys->identifiers[$index]]]></code>
      <code><![CDATA[$cacheKeys->identifiers[$index]]]></code>
    </ArgumentTypeCoercion>
    <MissingClosureParamType>
      <code>$id</code>
    </MissingClosureParamType>
    <NoInterfaceProperties>
      <code><![CDATA[$assocEntry->class]]></code>
      <code><![CDATA[$assocEntry->class]]></code>
    </NoInterfaceProperties>
    <PossiblyNullReference>
      <code>getCacheLogger</code>
    </PossiblyNullReference>
    <RedundantCondition>
      <code>assert($cm instanceof ClassMetadata)</code>
    </RedundantCondition>
    <UndefinedInterfaceMethod>
      <code>getCacheRegion</code>
      <code>resolveAssociationEntries</code>
      <code>resolveAssociationEntries</code>
      <code>storeEntityCache</code>
      <code>storeEntityCache</code>
    </UndefinedInterfaceMethod>
  </file>
  <file src="lib/Doctrine/ORM/Cache/Persister/Collection/AbstractCollectionPersister.php">
    <ArgumentTypeCoercion>
      <code>$cache</code>
      <code>$entityKey</code>
    </ArgumentTypeCoercion>
    <NoInterfaceProperties>
      <code><![CDATA[$entry->identifiers]]></code>
    </NoInterfaceProperties>
    <PossiblyNullArgument>
      <code><![CDATA[$collection->getOwner()]]></code>
      <code><![CDATA[$collection->getOwner()]]></code>
    </PossiblyNullArgument>
    <PossiblyNullReference>
      <code>buildCollectionHydrator</code>
      <code>getCacheFactory</code>
    </PossiblyNullReference>
  </file>
  <file src="lib/Doctrine/ORM/Cache/Persister/Collection/NonStrictReadWriteCachedCollectionPersister.php">
    <PossiblyNullArgument>
      <code><![CDATA[$collection->getOwner()]]></code>
      <code><![CDATA[$collection->getOwner()]]></code>
    </PossiblyNullArgument>
  </file>
  <file src="lib/Doctrine/ORM/Cache/Persister/Collection/ReadOnlyCachedCollectionPersister.php">
    <PossiblyNullArgument>
      <code><![CDATA[$collection->getOwner()]]></code>
    </PossiblyNullArgument>
  </file>
  <file src="lib/Doctrine/ORM/Cache/Persister/Collection/ReadWriteCachedCollectionPersister.php">
    <PossiblyNullArgument>
      <code><![CDATA[$collection->getOwner()]]></code>
      <code><![CDATA[$collection->getOwner()]]></code>
    </PossiblyNullArgument>
    <UndefinedInterfaceMethod>
      <code>lock</code>
      <code>lock</code>
    </UndefinedInterfaceMethod>
  </file>
  <file src="lib/Doctrine/ORM/Cache/Persister/Entity/AbstractEntityPersister.php">
    <ArgumentTypeCoercion>
      <code>$cacheEntry</code>
    </ArgumentTypeCoercion>
    <MissingReturnType>
      <code>loadAll</code>
    </MissingReturnType>
    <NoInterfaceProperties>
      <code><![CDATA[$cacheEntry->class]]></code>
    </NoInterfaceProperties>
    <PossiblyNullArgument>
      <code><![CDATA[$collection->getOwner()]]></code>
      <code><![CDATA[$collection->getOwner()]]></code>
    </PossiblyNullArgument>
    <PossiblyNullPropertyAssignmentValue>
      <code><![CDATA[$em->getCache()]]></code>
    </PossiblyNullPropertyAssignmentValue>
    <PossiblyNullReference>
      <code>getCacheFactory</code>
      <code>getTimestampRegion</code>
    </PossiblyNullReference>
    <RedundantConditionGivenDocblockType>
      <code>assert($metadata instanceof ClassMetadata)</code>
    </RedundantConditionGivenDocblockType>
    <UndefinedInterfaceMethod>
      <code>getCacheRegion</code>
      <code>getCacheRegion</code>
      <code>getCacheRegion</code>
      <code>getCacheRegion</code>
      <code>loadCollectionCache</code>
      <code>loadCollectionCache</code>
      <code>storeCollectionCache</code>
      <code>storeCollectionCache</code>
      <code>storeEntityCache</code>
    </UndefinedInterfaceMethod>
  </file>
  <file src="lib/Doctrine/ORM/Cache/Persister/Entity/ReadWriteCachedEntityPersister.php">
    <RedundantCondition>
      <code>$isChanged</code>
    </RedundantCondition>
    <UndefinedInterfaceMethod>
      <code>lock</code>
      <code>lock</code>
    </UndefinedInterfaceMethod>
  </file>
  <file src="lib/Doctrine/ORM/Cache/Region/DefaultRegion.php">
    <LessSpecificReturnStatement>
      <code><![CDATA[$this->cache]]></code>
    </LessSpecificReturnStatement>
    <MoreSpecificReturnType>
      <code>CacheProvider</code>
    </MoreSpecificReturnType>
  </file>
  <file src="lib/Doctrine/ORM/Cache/Region/FileLockRegion.php">
    <ArgumentTypeCoercion>
      <code><![CDATA[sprintf('%s/*.%s', $this->directory, self::LOCK_EXTENSION)]]></code>
    </ArgumentTypeCoercion>
  </file>
  <file src="lib/Doctrine/ORM/Cache/RegionsConfiguration.php">
    <RedundantCastGivenDocblockType>
      <code>(int) $defaultLifetime</code>
      <code>(int) $defaultLifetime</code>
      <code>(int) $defaultLockLifetime</code>
      <code>(int) $defaultLockLifetime</code>
      <code>(int) $lifetime</code>
      <code>(int) $lifetime</code>
    </RedundantCastGivenDocblockType>
  </file>
  <file src="lib/Doctrine/ORM/Cache/TimestampCacheEntry.php">
    <RedundantCastGivenDocblockType>
      <code>(float) $time</code>
    </RedundantCastGivenDocblockType>
  </file>
  <file src="lib/Doctrine/ORM/Cache/TimestampCacheKey.php">
    <RedundantCastGivenDocblockType>
      <code>(string) $space</code>
    </RedundantCastGivenDocblockType>
  </file>
  <file src="lib/Doctrine/ORM/Cache/TimestampQueryCacheValidator.php">
    <NoInterfaceProperties>
      <code><![CDATA[$timestamp->time]]></code>
    </NoInterfaceProperties>
  </file>
  <file src="lib/Doctrine/ORM/Configuration.php">
    <ArgumentTypeCoercion>
      <code>$className</code>
    </ArgumentTypeCoercion>
    <DeprecatedMethod>
      <code>getMetadataCacheImpl</code>
      <code>getQueryCacheImpl</code>
    </DeprecatedMethod>
    <RedundantCastGivenDocblockType>
      <code>(bool) $flag</code>
    </RedundantCastGivenDocblockType>
  </file>
  <file src="lib/Doctrine/ORM/Decorator/EntityManagerDecorator.php">
    <DeprecatedMethod>
      <code>copy</code>
      <code>getHydrator</code>
      <code>transactional</code>
      <code>transactional</code>
    </DeprecatedMethod>
    <InvalidReturnStatement>
      <code><![CDATA[$this->wrapped->getClassMetadata($className)]]></code>
    </InvalidReturnStatement>
    <InvalidReturnType>
      <code>getClassMetadata</code>
    </InvalidReturnType>
    <MissingParamType>
      <code>$entity</code>
      <code>$lockMode</code>
      <code>$lockVersion</code>
    </MissingParamType>
    <MissingReturnType>
      <code>wrapInTransaction</code>
    </MissingReturnType>
    <MoreSpecificImplementedParamType>
      <code>$className</code>
    </MoreSpecificImplementedParamType>
    <TooManyArguments>
      <code>find</code>
      <code>flush</code>
    </TooManyArguments>
  </file>
  <file src="lib/Doctrine/ORM/EntityManager.php">
    <ArgumentTypeCoercion>
      <code>$className</code>
      <code>$connection</code>
      <code>$entityName</code>
    </ArgumentTypeCoercion>
    <DeprecatedMethod>
      <code>getMetadataCacheImpl</code>
      <code>merge</code>
    </DeprecatedMethod>
    <DocblockTypeContradiction>
      <code><![CDATA[$entityName !== null && ! is_string($entityName)]]></code>
      <code>is_object($entity)</code>
      <code>is_object($entity)</code>
      <code>is_object($entity)</code>
      <code>is_object($entity)</code>
      <code>is_object($entity)</code>
    </DocblockTypeContradiction>
    <ImplementedReturnTypeMismatch>
      <code>ClassMetadataFactory</code>
    </ImplementedReturnTypeMismatch>
    <InvalidReturnStatement>
      <code>$entity</code>
      <code>$entity</code>
      <code>$entity</code>
      <code>$entity</code>
      <code><![CDATA[$entity instanceof $class->name ? $entity : null]]></code>
      <code><![CDATA[$entity instanceof $class->name ? $entity : null]]></code>
      <code><![CDATA[$persister->load($sortedId, null, null, [], $lockMode)]]></code>
      <code><![CDATA[$persister->loadById($sortedId)]]></code>
      <code><![CDATA[$this->metadataFactory->getMetadataFor($className)]]></code>
    </InvalidReturnStatement>
    <InvalidReturnType>
      <code>?T</code>
      <code>getClassMetadata</code>
    </InvalidReturnType>
    <MissingReturnType>
      <code>wrapInTransaction</code>
    </MissingReturnType>
    <ParamNameMismatch>
      <code>$entity</code>
      <code>$entity</code>
      <code>$entity</code>
      <code>$entity</code>
      <code>$entity</code>
      <code>$entityName</code>
      <code>$entityName</code>
    </ParamNameMismatch>
    <PossiblyNullArgument>
      <code><![CDATA[$config->getProxyDir()]]></code>
      <code><![CDATA[$config->getProxyNamespace()]]></code>
    </PossiblyNullArgument>
    <PossiblyNullReference>
      <code>createCache</code>
      <code>getCacheFactory</code>
    </PossiblyNullReference>
    <PropertyTypeCoercion>
      <code>new $metadataFactoryClassName()</code>
    </PropertyTypeCoercion>
    <RedundantCastGivenDocblockType>
      <code>(string) $hydrationMode</code>
    </RedundantCastGivenDocblockType>
    <RedundantCondition>
      <code>$repository instanceof EntityRepository</code>
      <code>is_object($connection)</code>
    </RedundantCondition>
    <TypeDoesNotContainType>
      <code><![CDATA[': "' . $connection . '"']]></code>
    </TypeDoesNotContainType>
    <UnsafeInstantiation>
      <code>new $class($this)</code>
    </UnsafeInstantiation>
  </file>
  <file src="lib/Doctrine/ORM/EntityRepository.php">
    <DeprecatedMethod>
      <code>addNamedNativeQueryMapping</code>
    </DeprecatedMethod>
    <InvalidReturnStatement>
      <code><![CDATA[$persister->load($criteria, null, null, [], null, 1, $orderBy)]]></code>
      <code>new LazyCriteriaCollection($persister, $criteria)</code>
    </InvalidReturnStatement>
    <InvalidReturnType>
      <code>?T</code>
      <code><![CDATA[AbstractLazyCollection<int, T>&Selectable<int, T>]]></code>
    </InvalidReturnType>
    <TooManyArguments>
      <code>find</code>
    </TooManyArguments>
  </file>
  <file src="lib/Doctrine/ORM/Event/OnClassMetadataNotFoundEventArgs.php">
    <RedundantCastGivenDocblockType>
      <code>(string) $className</code>
    </RedundantCastGivenDocblockType>
  </file>
  <file src="lib/Doctrine/ORM/Exception/ORMException.php">
    <DeprecatedClass>
      <code>BaseORMException</code>
    </DeprecatedClass>
  </file>
  <file src="lib/Doctrine/ORM/Id/AssignedGenerator.php">
    <PossiblyNullArgument>
      <code>$entity</code>
    </PossiblyNullArgument>
  </file>
  <file src="lib/Doctrine/ORM/Id/SequenceGenerator.php">
    <MethodSignatureMustProvideReturnType>
      <code>serialize</code>
      <code>unserialize</code>
    </MethodSignatureMustProvideReturnType>
  </file>
  <file src="lib/Doctrine/ORM/Id/TableGenerator.php">
    <PossiblyFalseOperand>
      <code>$currentLevel</code>
      <code><![CDATA[$this->nextValue]]></code>
      <code><![CDATA[$this->nextValue]]></code>
    </PossiblyFalseOperand>
    <UndefinedMethod>
      <code>getTableHiLoCurrentValSql</code>
      <code>getTableHiLoUpdateNextValSql</code>
    </UndefinedMethod>
  </file>
  <file src="lib/Doctrine/ORM/Internal/CommitOrderCalculator.php">
    <RedundantCondition>
      <code><![CDATA[$vertex->state !== VertexState::VISITED]]></code>
      <code><![CDATA[$vertex->state !== VertexState::VISITED]]></code>
    </RedundantCondition>
  </file>
  <file src="lib/Doctrine/ORM/Internal/Hydration/AbstractHydrator.php">
    <DeprecatedClass>
      <code>IterableResult</code>
      <code>new IterableResult($this)</code>
    </DeprecatedClass>
    <PossiblyUndefinedArrayOffset>
      <code><![CDATA[$class->associationMappings[$fieldName]['joinColumns']]]></code>
      <code><![CDATA[$class->associationMappings[$fieldName]['joinColumns']]]></code>
    </PossiblyUndefinedArrayOffset>
    <ReferenceConstraintViolation>
      <code>return $rowData;</code>
      <code>return $rowData;</code>
    </ReferenceConstraintViolation>
  </file>
  <file src="lib/Doctrine/ORM/Internal/Hydration/ArrayHydrator.php">
    <PossiblyInvalidArgument>
      <code>$index</code>
    </PossiblyInvalidArgument>
    <PossiblyNullArrayAssignment>
      <code>$result[$resultKey]</code>
      <code>$result[$resultKey]</code>
    </PossiblyNullArrayAssignment>
    <PossiblyUndefinedArrayOffset>
      <code><![CDATA[$newObject['args']]]></code>
    </PossiblyUndefinedArrayOffset>
    <ReferenceConstraintViolation>
      <code>$result</code>
    </ReferenceConstraintViolation>
    <ReferenceReusedFromConfusingScope>
      <code>$baseElement</code>
    </ReferenceReusedFromConfusingScope>
    <UnsupportedPropertyReferenceUsage>
      <code><![CDATA[$baseElement =& $this->resultPointers[$parent]]]></code>
    </UnsupportedPropertyReferenceUsage>
    <UnsupportedReferenceUsage>
      <code><![CDATA[$baseElement =& $this->resultPointers[$parent][key($first)]]]></code>
      <code><![CDATA[$this->resultPointers[$dqlAlias] =& $coll[key($coll)]]]></code>
    </UnsupportedReferenceUsage>
  </file>
  <file src="lib/Doctrine/ORM/Internal/Hydration/IterableResult.php">
    <ImplementedReturnTypeMismatch>
      <code>mixed[]|false</code>
    </ImplementedReturnTypeMismatch>
    <MissingTemplateParam>
      <code>Iterator</code>
    </MissingTemplateParam>
    <PossiblyFalsePropertyAssignmentValue>
      <code><![CDATA[$this->hydrator->hydrateRow()]]></code>
      <code><![CDATA[$this->next()]]></code>
    </PossiblyFalsePropertyAssignmentValue>
    <RedundantConditionGivenDocblockType>
      <code><![CDATA[$this->current !== false]]></code>
    </RedundantConditionGivenDocblockType>
  </file>
  <file src="lib/Doctrine/ORM/Internal/Hydration/ObjectHydrator.php">
    <InvalidArgument>
      <code>$element</code>
    </InvalidArgument>
    <PossiblyFalseArgument>
      <code>$index</code>
    </PossiblyFalseArgument>
    <PossiblyInvalidArgument>
      <code>$parentObject</code>
      <code>$parentObject</code>
      <code>$parentObject</code>
      <code>$parentObject</code>
      <code>$parentObject</code>
      <code>$parentObject</code>
      <code>$parentObject</code>
    </PossiblyInvalidArgument>
    <PossiblyNullArgument>
      <code><![CDATA[$relation['mappedBy']]]></code>
    </PossiblyNullArgument>
    <PossiblyNullArrayOffset>
      <code><![CDATA[$targetClass->reflFields]]></code>
    </PossiblyNullArrayOffset>
    <PossiblyNullReference>
      <code>getValue</code>
      <code>getValue</code>
      <code>getValue</code>
      <code>setValue</code>
      <code>setValue</code>
      <code>setValue</code>
    </PossiblyNullReference>
    <PossiblyUndefinedArrayOffset>
      <code><![CDATA[$class->associationMappings[$class->identifier[0]]['joinColumns']]]></code>
      <code><![CDATA[$class->associationMappings[$fieldName]['joinColumns']]]></code>
      <code><![CDATA[$newObject['args']]]></code>
    </PossiblyUndefinedArrayOffset>
  </file>
  <file src="lib/Doctrine/ORM/Internal/Hydration/SimpleObjectHydrator.php">
    <PropertyNotSetInConstructor>
      <code>$class</code>
    </PropertyNotSetInConstructor>
  </file>
  <file src="lib/Doctrine/ORM/Mapping/AnsiQuoteStrategy.php">
    <PossiblyUndefinedArrayOffset>
      <code><![CDATA[$association['joinTable']]]></code>
    </PossiblyUndefinedArrayOffset>
  </file>
  <file src="lib/Doctrine/ORM/Mapping/Builder/ClassMetadataBuilder.php">
    <ArgumentTypeCoercion>
      <code>$repositoryClassName</code>
    </ArgumentTypeCoercion>
    <DeprecatedMethod>
      <code>addNamedQuery</code>
    </DeprecatedMethod>
  </file>
  <file src="lib/Doctrine/ORM/Mapping/Builder/EntityListenerBuilder.php">
    <PossiblyNullArgument>
      <code>$class</code>
    </PossiblyNullArgument>
  </file>
  <file src="lib/Doctrine/ORM/Mapping/Builder/FieldBuilder.php">
    <PropertyNotSetInConstructor>
      <code>$generatedValue</code>
      <code>$sequenceDef</code>
      <code>$version</code>
    </PropertyNotSetInConstructor>
    <RedundantCastGivenDocblockType>
      <code>(bool) $flag</code>
      <code>(bool) $flag</code>
      <code>(string) $customIdGenerator</code>
    </RedundantCastGivenDocblockType>
  </file>
  <file src="lib/Doctrine/ORM/Mapping/ClassMetadata.php">
    <PropertyNotSetInConstructor>
      <code>ClassMetadata</code>
      <code>ClassMetadata</code>
      <code>ClassMetadata</code>
      <code>ClassMetadata</code>
    </PropertyNotSetInConstructor>
  </file>
  <file src="lib/Doctrine/ORM/Mapping/ClassMetadataFactory.php">
    <ArgumentTypeCoercion>
      <code>$class</code>
      <code>$class</code>
      <code><![CDATA[new $definition['class']()]]></code>
    </ArgumentTypeCoercion>
    <DeprecatedClass>
      <code>new UuidGenerator()</code>
    </DeprecatedClass>
    <DeprecatedConstant>
      <code>ClassMetadata::GENERATOR_TYPE_UUID</code>
    </DeprecatedConstant>
    <DeprecatedMethod>
      <code>addNamedNativeQuery</code>
      <code>addNamedQuery</code>
    </DeprecatedMethod>
    <InvalidArrayOffset>
      <code><![CDATA[$subClass->table[$indexType][$indexName]]]></code>
    </InvalidArrayOffset>
    <MissingConstructor>
      <code>$driver</code>
      <code>$evm</code>
    </MissingConstructor>
    <PossiblyInvalidIterator>
      <code><![CDATA[$parentClass->table[$indexType]]]></code>
    </PossiblyInvalidIterator>
    <PossiblyNullArgument>
      <code><![CDATA[$this->em]]></code>
      <code><![CDATA[$this->em]]></code>
    </PossiblyNullArgument>
    <PossiblyNullReference>
      <code>getConfiguration</code>
      <code>getConfiguration</code>
      <code>getConfiguration</code>
      <code>getConfiguration</code>
      <code>getConfiguration</code>
      <code>getConnection</code>
    </PossiblyNullReference>
  </file>
  <file src="lib/Doctrine/ORM/Mapping/ClassMetadataInfo.php">
    <ArgumentTypeCoercion>
      <code>$mapping</code>
    </ArgumentTypeCoercion>
    <DeprecatedMethod>
      <code>canEmulateSchemas</code>
      <code>canRequireSQLConversion</code>
    </DeprecatedMethod>
    <DeprecatedProperty>
      <code><![CDATA[$this->columnNames]]></code>
      <code><![CDATA[$this->columnNames]]></code>
      <code><![CDATA[$this->columnNames]]></code>
      <code><![CDATA[$this->columnNames]]></code>
    </DeprecatedProperty>
    <DocblockTypeContradiction>
      <code><![CDATA[! $mapping['isOwningSide']]]></code>
      <code><![CDATA[! $this->table]]></code>
      <code><![CDATA[! class_exists($mapping['targetEntity'])]]></code>
      <code><![CDATA[$this->table]]></code>
      <code><![CDATA[isset($mapping['id']) && $mapping['id'] === true && ! $mapping['isOwningSide']]]></code>
      <code><![CDATA[isset($mapping['orderBy']) && ! is_array($mapping['orderBy'])]]></code>
    </DocblockTypeContradiction>
    <InvalidArgument>
      <code>$mapping</code>
      <code>$mapping</code>
      <code>$overrideMapping</code>
    </InvalidArgument>
    <InvalidNullableReturnType>
      <code>ReflectionProperty</code>
      <code>ReflectionProperty</code>
      <code>getAssociationMappedByTargetField</code>
    </InvalidNullableReturnType>
    <InvalidPropertyAssignmentValue>
      <code>$definition</code>
      <code><![CDATA[$this->sqlResultSetMappings]]></code>
      <code><![CDATA[$this->subClasses]]></code>
    </InvalidPropertyAssignmentValue>
    <InvalidReturnStatement>
      <code>$mapping</code>
      <code><![CDATA[$this->reflClass]]></code>
    </InvalidReturnStatement>
    <InvalidReturnType>
      <code>AssociationMapping</code>
      <code>getReflectionClass</code>
    </InvalidReturnType>
    <LessSpecificReturnStatement>
      <code>$className</code>
      <code>$className</code>
      <code>$columnNames</code>
      <code>$mapping</code>
      <code>$quotedColumnNames</code>
      <code><![CDATA[$this->namespace . '\\' . $className]]></code>
    </LessSpecificReturnStatement>
    <MethodSignatureMustProvideReturnType>
      <code>__toString</code>
    </MethodSignatureMustProvideReturnType>
    <MoreSpecificReturnType>
      <code>FieldMapping</code>
      <code>class-string|null</code>
      <code><![CDATA[list<string>]]></code>
      <code><![CDATA[list<string>]]></code>
    </MoreSpecificReturnType>
    <NullableReturnStatement>
      <code><![CDATA[$this->associationMappings[$fieldName]['mappedBy']]]></code>
      <code><![CDATA[$this->reflClass]]></code>
      <code><![CDATA[$this->reflFields[$name]]]></code>
      <code><![CDATA[$this->reflFields[$this->identifier[0]]]]></code>
    </NullableReturnStatement>
    <ParamNameMismatch>
      <code>$entity</code>
      <code>$fieldName</code>
      <code>$fieldName</code>
    </ParamNameMismatch>
    <PossiblyNullArgument>
      <code>$class</code>
      <code>$className</code>
      <code><![CDATA[$entityResult['entityClass']]]></code>
      <code><![CDATA[$mapping['targetEntity']]]></code>
      <code><![CDATA[$mapping['targetEntity']]]></code>
      <code><![CDATA[$parentReflFields[$embeddedClass['declaredField']]]]></code>
      <code><![CDATA[$parentReflFields[$mapping['declaredField']]]]></code>
      <code><![CDATA[$queryMapping['resultClass']]]></code>
    </PossiblyNullArgument>
    <PossiblyNullPropertyFetch>
      <code><![CDATA[$embeddable->reflClass->name]]></code>
      <code><![CDATA[$this->reflClass->name]]></code>
    </PossiblyNullPropertyFetch>
    <PossiblyNullReference>
      <code>getProperty</code>
      <code>getProperty</code>
      <code>getProperty</code>
      <code>getValue</code>
      <code>getValue</code>
      <code>getValue</code>
      <code>instantiate</code>
      <code>setValue</code>
      <code>setValue</code>
    </PossiblyNullReference>
    <PossiblyUndefinedArrayOffset>
      <code><![CDATA[$mapping['fieldName']]]></code>
      <code><![CDATA[$mapping['originalClass']]]></code>
      <code><![CDATA[$mapping['originalField']]]></code>
      <code><![CDATA[$mapping['targetEntity']]]></code>
      <code><![CDATA[$table['name']]]></code>
      <code><![CDATA[$this->associationMappings[$assocName]['joinColumns']]]></code>
      <code><![CDATA[$this->associationMappings[$fieldName]['joinColumns']]]></code>
      <code><![CDATA[$this->associationMappings[$fieldName]['joinColumns']]]></code>
      <code><![CDATA[$this->associationMappings[$idProperty]['joinColumns']]]></code>
      <code><![CDATA[$this->associationMappings[$idProperty]['joinColumns']]]></code>
    </PossiblyUndefinedArrayOffset>
    <PropertyNotSetInConstructor>
      <code>$idGenerator</code>
      <code>$namespace</code>
      <code>$table</code>
      <code>$tableGeneratorDefinition</code>
    </PropertyNotSetInConstructor>
    <RedundantConditionGivenDocblockType>
      <code>$mapping !== false</code>
      <code>$mapping !== false</code>
      <code><![CDATA[$mapping['isOwningSide']]]></code>
    </RedundantConditionGivenDocblockType>
    <RedundantFunctionCall>
      <code>array_values</code>
    </RedundantFunctionCall>
    <TooManyArguments>
      <code>joinColumnName</code>
      <code>joinColumnName</code>
    </TooManyArguments>
  </file>
  <file src="lib/Doctrine/ORM/Mapping/ColumnResult.php">
    <MissingConstructor>
      <code>$name</code>
    </MissingConstructor>
  </file>
  <file src="lib/Doctrine/ORM/Mapping/DefaultEntityListenerResolver.php">
    <DocblockTypeContradiction>
      <code>is_object($object)</code>
    </DocblockTypeContradiction>
    <InvalidStringClass>
      <code>new $className()</code>
    </InvalidStringClass>
    <PropertyTypeCoercion>
      <code><![CDATA[$this->instances]]></code>
    </PropertyTypeCoercion>
  </file>
  <file src="lib/Doctrine/ORM/Mapping/DefaultNamingStrategy.php">
    <PossiblyFalseOperand>
      <code><![CDATA[strrpos($className, '\\')]]></code>
    </PossiblyFalseOperand>
  </file>
  <file src="lib/Doctrine/ORM/Mapping/DefaultQuoteStrategy.php">
    <DeprecatedMethod>
      <code>canEmulateSchemas</code>
      <code>canEmulateSchemas</code>
    </DeprecatedMethod>
    <LessSpecificReturnStatement>
      <code>$quotedColumnNames</code>
    </LessSpecificReturnStatement>
    <MoreSpecificReturnType>
      <code>getIdentifierColumnNames</code>
    </MoreSpecificReturnType>
    <PossiblyUndefinedArrayOffset>
      <code><![CDATA[$association['joinTable']]]></code>
      <code><![CDATA[$class->associationMappings[$fieldName]['joinColumns']]]></code>
    </PossiblyUndefinedArrayOffset>
  </file>
  <file src="lib/Doctrine/ORM/Mapping/DefaultTypedFieldMapper.php">
    <LessSpecificReturnStatement>
      <code>$mapping</code>
    </LessSpecificReturnStatement>
    <MoreSpecificReturnType>
      <code>array</code>
    </MoreSpecificReturnType>
    <PropertyTypeCoercion>
      <code>array_merge(self::DEFAULT_TYPED_FIELD_MAPPINGS, $typedFieldMappings)</code>
    </PropertyTypeCoercion>
  </file>
  <file src="lib/Doctrine/ORM/Mapping/Driver/AnnotationDriver.php">
    <DeprecatedMethod>
      <code>addNamedNativeQuery</code>
      <code>addNamedQuery</code>
    </DeprecatedMethod>
    <InvalidArgument>
      <code><![CDATA[[
                            'sequenceName' => $seqGeneratorAnnot->sequenceName,
                            'allocationSize' => $seqGeneratorAnnot->allocationSize,
                            'initialValue' => $seqGeneratorAnnot->initialValue,
                        ]]]></code>
    </InvalidArgument>
    <LessSpecificReturnStatement>
      <code>$mapping</code>
    </LessSpecificReturnStatement>
    <MoreSpecificImplementedParamType>
      <code>$metadata</code>
    </MoreSpecificImplementedParamType>
    <MoreSpecificReturnType>
      <code>array{
     *                   fieldName: string,
     *                   type: mixed,
     *                   scale: int,
     *                   length: int,
     *                   unique: bool,
     *                   nullable: bool,
     *                   precision: int,
     *                   notInsertable?: bool,
     *                   notUpdateble?: bool,
     *                   generated?: ClassMetadata::GENERATED_*,
     *                   enumType?: class-string,
     *                   options?: mixed[],
     *                   columnName?: string,
     *                   columnDefinition?: string
     *               }</code>
    </MoreSpecificReturnType>
    <PossiblyNullArgument>
      <code>$listenerClassName</code>
    </PossiblyNullArgument>
    <PossiblyUndefinedArrayOffset>
      <code><![CDATA[$primaryTable['indexes']]]></code>
      <code><![CDATA[$primaryTable['uniqueConstraints']]]></code>
    </PossiblyUndefinedArrayOffset>
    <RedundantCondition>
      <code><![CDATA[$metadata->getReflectionClass()]]></code>
    </RedundantCondition>
    <TypeDoesNotContainNull>
      <code><![CDATA[new ReflectionClass($metadata->name)]]></code>
    </TypeDoesNotContainNull>
    <UndefinedInterfaceMethod>
      <code>mapEmbedded</code>
      <code>mapManyToMany</code>
      <code>mapManyToOne</code>
      <code>mapOneToMany</code>
      <code>mapOneToOne</code>
    </UndefinedInterfaceMethod>
  </file>
  <file src="lib/Doctrine/ORM/Mapping/Driver/AttributeDriver.php">
    <ArgumentTypeCoercion>
      <code>$columnDef</code>
    </ArgumentTypeCoercion>
    <InvalidArgument>
      <code><![CDATA[[
                            'sequenceName' => $seqGeneratorAttribute->sequenceName,
                            'allocationSize' => $seqGeneratorAttribute->allocationSize,
                            'initialValue' => $seqGeneratorAttribute->initialValue,
                        ]]]></code>
    </InvalidArgument>
    <LessSpecificReturnStatement>
      <code>$mapping</code>
    </LessSpecificReturnStatement>
    <MoreSpecificImplementedParamType>
      <code>$metadata</code>
    </MoreSpecificImplementedParamType>
    <MoreSpecificReturnType>
      <code>array{
     *                   fieldName: string,
     *                   type: mixed,
     *                   scale: int,
     *                   length: int,
     *                   unique: bool,
     *                   nullable: bool,
     *                   precision: int,
     *                   enumType?: class-string,
     *                   options?: mixed[],
     *                   columnName?: string,
     *                   columnDefinition?: string
     *               }</code>
    </MoreSpecificReturnType>
    <PossiblyNullArgument>
      <code>$listenerClassName</code>
    </PossiblyNullArgument>
    <RedundantCondition>
      <code><![CDATA[$metadata->getReflectionClass()]]></code>
    </RedundantCondition>
    <RedundantConditionGivenDocblockType>
      <code>assert($cacheAttribute instanceof Mapping\Cache)</code>
      <code>assert($method instanceof ReflectionMethod)</code>
      <code>assert($method instanceof ReflectionMethod)</code>
      <code>assert($property instanceof ReflectionProperty)</code>
    </RedundantConditionGivenDocblockType>
    <TypeDoesNotContainNull>
      <code><![CDATA[new ReflectionClass($metadata->name)]]></code>
    </TypeDoesNotContainNull>
  </file>
  <file src="lib/Doctrine/ORM/Mapping/Driver/DatabaseDriver.php">
    <DocblockTypeContradiction>
      <code>$metadata instanceof ClassMetadata</code>
    </DocblockTypeContradiction>
    <LessSpecificReturnStatement>
      <code><![CDATA[$this->namespace . $this->classNamesForTables[$tableName]]]></code>
      <code><![CDATA[$this->namespace . $this->inflector->classify(strtolower($tableName))]]></code>
    </LessSpecificReturnStatement>
    <MoreSpecificImplementedParamType>
      <code>$metadata</code>
    </MoreSpecificImplementedParamType>
    <MoreSpecificReturnType>
      <code>class-string</code>
    </MoreSpecificReturnType>
    <PossiblyNullArrayAccess>
      <code><![CDATA[$this->tables[$tableName]]]></code>
      <code><![CDATA[$this->tables[$tableName]]]></code>
    </PossiblyNullArrayAccess>
    <PossiblyNullReference>
      <code>getColumns</code>
      <code>getColumns</code>
      <code>getIndexes</code>
    </PossiblyNullReference>
  </file>
  <file src="lib/Doctrine/ORM/Mapping/Driver/PHPDriver.php">
    <PropertyNotSetInConstructor>
      <code>PHPDriver</code>
    </PropertyNotSetInConstructor>
  </file>
  <file src="lib/Doctrine/ORM/Mapping/Driver/SimplifiedXmlDriver.php">
    <MissingParamType>
      <code>$fileExtension</code>
      <code>$prefixes</code>
    </MissingParamType>
  </file>
  <file src="lib/Doctrine/ORM/Mapping/Driver/SimplifiedYamlDriver.php">
    <MissingParamType>
      <code>$fileExtension</code>
      <code>$prefixes</code>
    </MissingParamType>
  </file>
  <file src="lib/Doctrine/ORM/Mapping/Driver/XmlDriver.php">
    <ArgumentTypeCoercion>
      <code><![CDATA[(string) $xmlRoot['repository-class']]]></code>
      <code><![CDATA[isset($xmlRoot['repository-class']) ? (string) $xmlRoot['repository-class'] : null]]></code>
    </ArgumentTypeCoercion>
    <DeprecatedMethod>
      <code>addNamedNativeQuery</code>
      <code>addNamedQuery</code>
    </DeprecatedMethod>
    <InvalidArgument>
      <code>$columnDef</code>
    </InvalidArgument>
    <InvalidPropertyAssignmentValue>
      <code><![CDATA[$metadata->table]]></code>
    </InvalidPropertyAssignmentValue>
    <InvalidPropertyFetch>
      <code><![CDATA[$indexXml->options]]></code>
      <code><![CDATA[$uniqueXml->options]]></code>
      <code><![CDATA[$xmlRoot->{'discriminator-column'}]]></code>
      <code><![CDATA[$xmlRoot->{'discriminator-map'}]]></code>
    </InvalidPropertyFetch>
    <InvalidReturnStatement>
      <code>$mapping</code>
      <code><![CDATA[[
            'usage'  => $usage,
            'region' => $region,
        ]]]></code>
    </InvalidReturnStatement>
    <InvalidReturnType>
      <code>array{
      *                   fieldName: string,
      *                   type?: string,
      *                   columnName?: string,
      *                   length?: int,
      *                   precision?: int,
      *                   scale?: int,
      *                   unique?: bool,
      *                   nullable?: bool,
      *                   notInsertable?: bool,
      *                   notUpdatable?: bool,
      *                   enumType?: string,
      *                   version?: bool,
      *                   columnDefinition?: string,
      *                   options?: array
      *               }</code>
      <code>array{usage: int|null, region?: string}</code>
    </InvalidReturnType>
    <MissingParamType>
      <code>$fileExtension</code>
      <code>$locator</code>
    </MissingParamType>
    <MoreSpecificImplementedParamType>
      <code>$metadata</code>
    </MoreSpecificImplementedParamType>
    <NoInterfaceProperties>
      <code><![CDATA[$indexXml->options]]></code>
      <code><![CDATA[$uniqueXml->options]]></code>
      <code><![CDATA[$xmlRoot->{'discriminator-column'}]]></code>
      <code><![CDATA[$xmlRoot->{'discriminator-map'}]]></code>
    </NoInterfaceProperties>
    <PossiblyNullArgument>
      <code><![CDATA[$joinColumnElement['options']->children()]]></code>
      <code><![CDATA[$option->children()]]></code>
    </PossiblyNullArgument>
    <PossiblyNullIterator>
      <code><![CDATA[$cascadeElement->children()]]></code>
    </PossiblyNullIterator>
    <TypeDoesNotContainType>
      <code><![CDATA[$xmlRoot->getName() === 'embeddable']]></code>
      <code><![CDATA[$xmlRoot->getName() === 'entity']]></code>
      <code><![CDATA[$xmlRoot->getName() === 'mapped-superclass']]></code>
    </TypeDoesNotContainType>
  </file>
  <file src="lib/Doctrine/ORM/Mapping/Driver/YamlDriver.php">
    <ArgumentTypeCoercion>
      <code><![CDATA[[
                            'name' => isset($discrColumn['name']) ? (string) $discrColumn['name'] : null,
                            'type' => isset($discrColumn['type']) ? (string) $discrColumn['type'] : 'string',
                            'length' => isset($discrColumn['length']) ? (int) $discrColumn['length'] : 255,
                            'columnDefinition' => isset($discrColumn['columnDefinition']) ? (string) $discrColumn['columnDefinition'] : null,
                            'enumType' => isset($discrColumn['enumType']) ? (string) $discrColumn['enumType'] : null,
                        ]]]></code>
    </ArgumentTypeCoercion>
    <DeprecatedMethod>
      <code>addNamedNativeQuery</code>
      <code>addNamedQuery</code>
    </DeprecatedMethod>
    <LessSpecificReturnStatement>
      <code><![CDATA[[
            'usage'  => $usage,
            'region' => $region,
        ]]]></code>
    </LessSpecificReturnStatement>
    <MissingParamType>
      <code>$fileExtension</code>
      <code>$locator</code>
    </MissingParamType>
    <MoreSpecificImplementedParamType>
      <code>$metadata</code>
    </MoreSpecificImplementedParamType>
    <MoreSpecificReturnType>
      <code>array{usage: int|null, region: string|null}</code>
    </MoreSpecificReturnType>
    <PossiblyUndefinedMethod>
      <code>$element</code>
      <code>$element</code>
      <code>$element</code>
      <code>$element</code>
      <code>$element</code>
      <code>$element</code>
      <code>$element</code>
      <code>$element</code>
      <code>$element</code>
      <code>$element</code>
      <code>$element</code>
      <code>$element</code>
      <code>$element</code>
      <code>$element</code>
      <code>$element</code>
      <code>$element</code>
      <code>$element</code>
      <code>$element</code>
    </PossiblyUndefinedMethod>
    <UndefinedInterfaceMethod>
      <code>$element</code>
      <code>$element</code>
      <code>$element</code>
      <code>$element</code>
      <code>$element</code>
      <code>$element</code>
      <code>$element</code>
      <code>$element</code>
      <code>$element</code>
      <code>$element</code>
    </UndefinedInterfaceMethod>
  </file>
  <file src="lib/Doctrine/ORM/Mapping/Embedded.php">
    <MissingParamType>
      <code>$columnPrefix</code>
    </MissingParamType>
  </file>
  <file src="lib/Doctrine/ORM/Mapping/EntityResult.php">
    <MissingConstructor>
      <code>$discriminatorColumn</code>
      <code>$entityClass</code>
    </MissingConstructor>
  </file>
  <file src="lib/Doctrine/ORM/Mapping/FieldResult.php">
    <MissingConstructor>
      <code>$column</code>
      <code>$name</code>
    </MissingConstructor>
  </file>
  <file src="lib/Doctrine/ORM/Mapping/JoinColumns.php">
    <MissingConstructor>
      <code>$value</code>
    </MissingConstructor>
  </file>
  <file src="lib/Doctrine/ORM/Mapping/JoinTable.php">
    <MissingParamType>
      <code>$inverseJoinColumns</code>
      <code>$joinColumns</code>
    </MissingParamType>
  </file>
  <file src="lib/Doctrine/ORM/Mapping/MappingException.php">
    <MissingParamType>
      <code>$className</code>
      <code>$className</code>
      <code>$indexName</code>
      <code>$indexName</code>
    </MissingParamType>
  </file>
  <file src="lib/Doctrine/ORM/Mapping/NamedNativeQuery.php">
    <MissingConstructor>
      <code>$name</code>
      <code>$query</code>
      <code>$resultClass</code>
      <code>$resultSetMapping</code>
    </MissingConstructor>
  </file>
  <file src="lib/Doctrine/ORM/Mapping/NamedQueries.php">
    <MissingConstructor>
      <code>$value</code>
    </MissingConstructor>
  </file>
  <file src="lib/Doctrine/ORM/Mapping/NamedQuery.php">
    <MissingConstructor>
      <code>$name</code>
      <code>$query</code>
    </MissingConstructor>
  </file>
  <file src="lib/Doctrine/ORM/Mapping/ReflectionEmbeddedProperty.php">
    <ArgumentTypeCoercion>
      <code><![CDATA[$this->embeddedClass]]></code>
    </ArgumentTypeCoercion>
    <MissingParamType>
      <code>$object</code>
      <code>$object</code>
      <code>$value</code>
    </MissingParamType>
    <PropertyNotSetInConstructor>
      <code>ReflectionEmbeddedProperty</code>
      <code>ReflectionEmbeddedProperty</code>
    </PropertyNotSetInConstructor>
    <RedundantCastGivenDocblockType>
      <code>(string) $embeddedClass</code>
    </RedundantCastGivenDocblockType>
  </file>
  <file src="lib/Doctrine/ORM/Mapping/ReflectionEnumProperty.php">
    <PropertyNotSetInConstructor>
      <code>ReflectionEnumProperty</code>
      <code>ReflectionEnumProperty</code>
    </PropertyNotSetInConstructor>
  </file>
  <file src="lib/Doctrine/ORM/Mapping/ReflectionReadonlyProperty.php">
    <PropertyNotSetInConstructor>
      <code>ReflectionReadonlyProperty</code>
      <code>ReflectionReadonlyProperty</code>
    </PropertyNotSetInConstructor>
  </file>
  <file src="lib/Doctrine/ORM/Mapping/SqlResultSetMapping.php">
    <MissingConstructor>
      <code>$name</code>
    </MissingConstructor>
  </file>
  <file src="lib/Doctrine/ORM/Mapping/UnderscoreNamingStrategy.php">
    <PossiblyFalseOperand>
      <code><![CDATA[strrpos($className, '\\')]]></code>
    </PossiblyFalseOperand>
  </file>
  <file src="lib/Doctrine/ORM/NativeQuery.php">
    <PropertyNotSetInConstructor>
      <code>$sql</code>
    </PropertyNotSetInConstructor>
  </file>
  <file src="lib/Doctrine/ORM/PersistentCollection.php">
    <ImplementedReturnTypeMismatch>
      <code><![CDATA[Collection<TKey, T>]]></code>
      <code>object|null</code>
      <code>object|null</code>
    </ImplementedReturnTypeMismatch>
    <InvalidReturnStatement>
      <code><![CDATA[$association['fetch'] === ClassMetadata::FETCH_EXTRA_LAZY
            ? new LazyCriteriaCollection($persister, $criteria)
            : new ArrayCollection($persister->loadCriteria($criteria))]]></code>
      <code><![CDATA[$this->em->find($this->typeClass->name, $key)]]></code>
    </InvalidReturnStatement>
    <InvalidReturnType>
      <code><![CDATA[Collection<TKey, T>]]></code>
    </InvalidReturnType>
    <LessSpecificReturnStatement>
      <code><![CDATA[$this->unwrap()->matching($criteria)]]></code>
    </LessSpecificReturnStatement>
    <MissingParamType>
      <code>$offset</code>
    </MissingParamType>
    <ParamNameMismatch>
      <code>$value</code>
      <code>$value</code>
    </ParamNameMismatch>
    <PossiblyNullArgument>
      <code><![CDATA[$this->backRefFieldName]]></code>
    </PossiblyNullArgument>
    <PossiblyNullReference>
      <code>setValue</code>
      <code>setValue</code>
    </PossiblyNullReference>
    <PossiblyUndefinedArrayOffset>
      <code><![CDATA[$association['orphanRemoval']]]></code>
      <code><![CDATA[$this->getMapping()['indexBy']]]></code>
      <code><![CDATA[$this->getMapping()['orphanRemoval']]]></code>
      <code><![CDATA[$this->getMapping()['orphanRemoval']]]></code>
    </PossiblyUndefinedArrayOffset>
    <UndefinedMethod>
      <code><![CDATA[[$this->unwrap(), 'add']]]></code>
    </UndefinedMethod>
  </file>
  <file src="lib/Doctrine/ORM/Persisters/Collection/ManyToManyPersister.php">
    <InvalidArrayOffset>
      <code><![CDATA[[$mappedKey => $collection->getOwner(), $mapping['indexBy'] => $index]]]></code>
    </InvalidArrayOffset>
    <PossiblyNullArgument>
      <code><![CDATA[$collection->getOwner()]]></code>
      <code><![CDATA[$collection->getOwner()]]></code>
      <code><![CDATA[$collection->getOwner()]]></code>
      <code><![CDATA[$collection->getOwner()]]></code>
      <code><![CDATA[$collection->getOwner()]]></code>
      <code><![CDATA[$collection->getOwner()]]></code>
      <code><![CDATA[$collection->getOwner()]]></code>
      <code><![CDATA[$collection->getOwner()]]></code>
      <code><![CDATA[$collection->getOwner()]]></code>
      <code>$owner</code>
    </PossiblyNullArgument>
    <PossiblyNullArrayOffset>
      <code><![CDATA[$associationSourceClass->associationMappings]]></code>
      <code><![CDATA[$sourceClass->associationMappings]]></code>
      <code><![CDATA[$targetClass->associationMappings]]></code>
      <code><![CDATA[$targetClass->associationMappings]]></code>
      <code><![CDATA[$targetClass->associationMappings]]></code>
    </PossiblyNullArrayOffset>
    <PossiblyNullReference>
      <code>getFieldForColumn</code>
      <code>getFieldForColumn</code>
    </PossiblyNullReference>
    <PossiblyUndefinedArrayOffset>
      <code><![CDATA[$association['joinTable']]]></code>
      <code><![CDATA[$association['joinTable']]]></code>
      <code><![CDATA[$association['joinTable']]]></code>
      <code><![CDATA[$association['joinTable']]]></code>
      <code>$mapping[$sourceRelationMode]</code>
      <code>$mapping[$targetRelationMode]</code>
      <code><![CDATA[$mapping['indexBy']]]></code>
      <code><![CDATA[$mapping['joinTable']]]></code>
      <code><![CDATA[$mapping['joinTable']]]></code>
      <code><![CDATA[$mapping['joinTable']]]></code>
      <code><![CDATA[$mapping['joinTable']]]></code>
      <code><![CDATA[$mapping['joinTable']]]></code>
      <code><![CDATA[$mapping['joinTable']]]></code>
      <code><![CDATA[$mapping['joinTableColumns']]]></code>
      <code><![CDATA[$mapping['joinTableColumns']]]></code>
      <code><![CDATA[$mapping['joinTableColumns']]]></code>
      <code><![CDATA[$mapping['joinTableColumns']]]></code>
      <code><![CDATA[$mapping['relationToSourceKeyColumns']]]></code>
      <code><![CDATA[$mapping['relationToSourceKeyColumns']]]></code>
      <code><![CDATA[$mapping['relationToSourceKeyColumns']]]></code>
      <code><![CDATA[$mapping['relationToTargetKeyColumns']]]></code>
    </PossiblyUndefinedArrayOffset>
  </file>
  <file src="lib/Doctrine/ORM/Persisters/Collection/OneToManyPersister.php">
    <ImplementedReturnTypeMismatch>
      <code>int|null</code>
    </ImplementedReturnTypeMismatch>
    <InvalidArrayOffset>
      <code><![CDATA[[
                $mapping['mappedBy'] => $collection->getOwner(),
                $mapping['indexBy']  => $index,
            ]]]></code>
    </InvalidArrayOffset>
    <PossiblyNullArgument>
      <code><![CDATA[$collection->getOwner()]]></code>
      <code><![CDATA[$collection->getOwner()]]></code>
      <code><![CDATA[$collection->getOwner()]]></code>
      <code><![CDATA[$mapping['mappedBy']]]></code>
      <code><![CDATA[$mapping['mappedBy']]]></code>
      <code><![CDATA[$mapping['mappedBy']]]></code>
    </PossiblyNullArgument>
    <PossiblyNullArrayOffset>
      <code><![CDATA[$targetClass->associationMappings]]></code>
    </PossiblyNullArrayOffset>
    <PossiblyUndefinedArrayOffset>
      <code><![CDATA[$mapping['orphanRemoval']]]></code>
      <code><![CDATA[$targetClass->associationMappings[$mapping['mappedBy']]['joinColumns']]]></code>
    </PossiblyUndefinedArrayOffset>
  </file>
  <file src="lib/Doctrine/ORM/Persisters/Entity/BasicEntityPersister.php">
    <ArgumentTypeCoercion>
      <code>$assoc</code>
      <code>$association</code>
    </ArgumentTypeCoercion>
    <DocblockTypeContradiction>
      <code>$value === null</code>
    </DocblockTypeContradiction>
    <InvalidArgument>
      <code>$assoc</code>
      <code><![CDATA[$em->getMetadataFactory()]]></code>
      <code>$hints</code>
      <code>$hints</code>
      <code><![CDATA[[Query::HINT_REFRESH => true]]]></code>
      <code><![CDATA[[UnitOfWork::HINT_DEFEREAGERLOAD => true]]]></code>
      <code><![CDATA[[UnitOfWork::HINT_DEFEREAGERLOAD => true]]]></code>
    </InvalidArgument>
    <InvalidNullableReturnType>
      <code>loadOneToOneEntity</code>
    </InvalidNullableReturnType>
    <LessSpecificReturnStatement>
      <code>$newValue</code>
      <code>[$params, $types]</code>
      <code>[$sqlParams, $sqlTypes]</code>
    </LessSpecificReturnStatement>
    <MissingReturnType>
      <code>loadAll</code>
    </MissingReturnType>
    <MoreSpecificReturnType>
      <code>expandCriteriaParameters</code>
      <code>expandParameters</code>
      <code><![CDATA[list<mixed>]]></code>
    </MoreSpecificReturnType>
    <NullableReturnStatement>
      <code>$targetEntity</code>
      <code>$targetEntity</code>
    </NullableReturnStatement>
    <PossiblyNullArgument>
      <code><![CDATA[$assoc['mappedBy']]]></code>
      <code><![CDATA[$assoc['mappedBy']]]></code>
      <code><![CDATA[$assoc['mappedBy']]]></code>
      <code>$association</code>
      <code>$type</code>
    </PossiblyNullArgument>
    <PossiblyNullArrayAccess>
      <code><![CDATA[$assoc['isOwningSide']]]></code>
      <code><![CDATA[$association['joinTable']]]></code>
      <code><![CDATA[$association['joinTable']]]></code>
      <code><![CDATA[$association['joinTable']['inverseJoinColumns']]]></code>
      <code><![CDATA[$association['joinTable']['joinColumns']]]></code>
    </PossiblyNullArrayAccess>
    <PossiblyNullArrayOffset>
      <code><![CDATA[$class->associationMappings]]></code>
      <code><![CDATA[$class->associationMappings]]></code>
      <code><![CDATA[$targetEntity->associationMappings]]></code>
      <code><![CDATA[$this->class->associationMappings]]></code>
    </PossiblyNullArrayOffset>
    <PossiblyNullIterator>
      <code>$joinColumns</code>
    </PossiblyNullIterator>
    <PossiblyNullReference>
      <code>getValue</code>
      <code>getValue</code>
      <code>getValue</code>
      <code>getValue</code>
      <code>getValue</code>
      <code>getValue</code>
      <code>setValue</code>
    </PossiblyNullReference>
    <PossiblyUndefinedArrayOffset>
      <code><![CDATA[$assoc['joinColumns']]]></code>
      <code><![CDATA[$assoc['joinColumns']]]></code>
      <code><![CDATA[$assoc['joinColumns']]]></code>
      <code><![CDATA[$assoc['relationToTargetKeyColumns']]]></code>
      <code><![CDATA[$assoc['sourceToTargetKeyColumns']]]></code>
      <code><![CDATA[$association['joinColumns']]]></code>
      <code><![CDATA[$association['joinColumns']]]></code>
      <code><![CDATA[$association['joinColumns']]]></code>
      <code><![CDATA[$association['joinTable']]]></code>
      <code><![CDATA[$association['joinTable']]]></code>
      <code><![CDATA[$association['joinTable']]]></code>
      <code><![CDATA[$association['joinTable']]]></code>
      <code><![CDATA[$association['joinTable']]]></code>
      <code><![CDATA[$association['joinTable']]]></code>
      <code><![CDATA[$association['joinTable']]]></code>
      <code><![CDATA[$association['joinTable']]]></code>
      <code><![CDATA[$owningAssoc['targetToSourceKeyColumns']]]></code>
      <code><![CDATA[$owningAssoc['targetToSourceKeyColumns']]]></code>
      <code><![CDATA[$this->class->associationMappings[$fieldName]['joinColumns']]]></code>
      <code><![CDATA[$this->class->associationMappings[$idField]['joinColumns']]]></code>
    </PossiblyUndefinedArrayOffset>
    <PropertyTypeCoercion>
      <code><![CDATA[$this->currentPersisterContext->sqlTableAliases]]></code>
    </PropertyTypeCoercion>
  </file>
  <file src="lib/Doctrine/ORM/Persisters/Entity/CachedPersisterContext.php">
    <PropertyNotSetInConstructor>
      <code>$selectJoinSql</code>
    </PropertyNotSetInConstructor>
    <PropertyTypeCoercion>
      <code>$class</code>
    </PropertyTypeCoercion>
    <RedundantCastGivenDocblockType>
      <code>(bool) $handlesLimits</code>
    </RedundantCastGivenDocblockType>
  </file>
  <file src="lib/Doctrine/ORM/Persisters/Entity/EntityPersister.php">
    <MissingReturnType>
      <code>loadAll</code>
    </MissingReturnType>
  </file>
  <file src="lib/Doctrine/ORM/Persisters/Entity/JoinedSubclassPersister.php">
    <PossiblyUndefinedArrayOffset>
      <code><![CDATA[$assoc['targetToSourceKeyColumns']]]></code>
      <code><![CDATA[$mapping['joinColumns']]]></code>
      <code><![CDATA[$mapping['joinColumns']]]></code>
    </PossiblyUndefinedArrayOffset>
  </file>
  <file src="lib/Doctrine/ORM/Persisters/Entity/SingleTablePersister.php">
    <PossiblyUndefinedArrayOffset>
      <code><![CDATA[$assoc['joinColumns']]]></code>
    </PossiblyUndefinedArrayOffset>
    <PossiblyUndefinedVariable>
      <code>$columnList</code>
    </PossiblyUndefinedVariable>
  </file>
  <file src="lib/Doctrine/ORM/Proxy/Proxy.php">
    <MissingTemplateParam>
      <code>BaseProxy</code>
    </MissingTemplateParam>
  </file>
  <file src="lib/Doctrine/ORM/Proxy/ProxyFactory.php">
    <ArgumentTypeCoercion>
      <code>$classMetadata</code>
      <code>$classMetadata</code>
      <code>$classMetadata</code>
    </ArgumentTypeCoercion>
    <InvalidArgument>
      <code><![CDATA[$classMetadata->getReflectionProperties()]]></code>
      <code><![CDATA[$em->getMetadataFactory()]]></code>
      <code><![CDATA[$em->getMetadataFactory()]]></code>
    </InvalidArgument>
    <NoInterfaceProperties>
      <code><![CDATA[$metadata->isEmbeddedClass]]></code>
      <code><![CDATA[$metadata->isMappedSuperclass]]></code>
      <code><![CDATA[$proxy->__isCloning]]></code>
    </NoInterfaceProperties>
    <PossiblyNullPropertyFetch>
      <code><![CDATA[$property->name]]></code>
      <code><![CDATA[$property->name]]></code>
    </PossiblyNullPropertyFetch>
    <PossiblyNullReference>
      <code>setAccessible</code>
      <code>setAccessible</code>
    </PossiblyNullReference>
    <UndefinedInterfaceMethod>
      <code>__wakeup</code>
    </UndefinedInterfaceMethod>
  </file>
  <file src="lib/Doctrine/ORM/Query.php">
    <DeprecatedClass>
      <code>IterableResult</code>
    </DeprecatedClass>
    <DeprecatedMethod>
      <code>parent::iterate($parameters, $hydrationMode)</code>
    </DeprecatedMethod>
    <InvalidArgument>
      <code>$sqlParams</code>
    </InvalidArgument>
    <LessSpecificReturnStatement>
      <code><![CDATA[$this->parse()->getSqlExecutor()->getSqlStatements()]]></code>
    </LessSpecificReturnStatement>
    <MoreSpecificReturnType>
      <code><![CDATA[list<string>|string]]></code>
    </MoreSpecificReturnType>
    <PossiblyNullArgument>
      <code><![CDATA[$this->getDQL()]]></code>
    </PossiblyNullArgument>
    <PossiblyNullReference>
      <code>evictEntityRegion</code>
    </PossiblyNullReference>
    <PropertyNotSetInConstructor>
      <code>$parserResult</code>
    </PropertyNotSetInConstructor>
  </file>
  <file src="lib/Doctrine/ORM/Query/AST/ArithmeticFactor.php">
    <ParamNameMismatch>
      <code>$sqlWalker</code>
    </ParamNameMismatch>
  </file>
  <file src="lib/Doctrine/ORM/Query/AST/ArithmeticTerm.php">
    <ParamNameMismatch>
      <code>$sqlWalker</code>
    </ParamNameMismatch>
  </file>
  <file src="lib/Doctrine/ORM/Query/AST/BetweenExpression.php">
    <ParamNameMismatch>
      <code>$sqlWalker</code>
    </ParamNameMismatch>
  </file>
  <file src="lib/Doctrine/ORM/Query/AST/CoalesceExpression.php">
    <ParamNameMismatch>
      <code>$sqlWalker</code>
    </ParamNameMismatch>
  </file>
  <file src="lib/Doctrine/ORM/Query/AST/ComparisonExpression.php">
    <ParamNameMismatch>
      <code>$sqlWalker</code>
    </ParamNameMismatch>
  </file>
  <file src="lib/Doctrine/ORM/Query/AST/ConditionalExpression.php">
    <ParamNameMismatch>
      <code>$sqlWalker</code>
    </ParamNameMismatch>
  </file>
  <file src="lib/Doctrine/ORM/Query/AST/ConditionalFactor.php">
    <ParamNameMismatch>
      <code>$sqlWalker</code>
    </ParamNameMismatch>
  </file>
  <file src="lib/Doctrine/ORM/Query/AST/ConditionalPrimary.php">
    <ParamNameMismatch>
      <code>$sqlWalker</code>
    </ParamNameMismatch>
  </file>
  <file src="lib/Doctrine/ORM/Query/AST/ConditionalTerm.php">
    <ParamNameMismatch>
      <code>$sqlWalker</code>
    </ParamNameMismatch>
  </file>
  <file src="lib/Doctrine/ORM/Query/AST/DeleteClause.php">
    <ParamNameMismatch>
      <code>$sqlWalker</code>
    </ParamNameMismatch>
  </file>
  <file src="lib/Doctrine/ORM/Query/AST/DeleteStatement.php">
    <ParamNameMismatch>
      <code>$sqlWalker</code>
    </ParamNameMismatch>
  </file>
  <file src="lib/Doctrine/ORM/Query/AST/EmptyCollectionComparisonExpression.php">
    <ParamNameMismatch>
      <code>$sqlWalker</code>
    </ParamNameMismatch>
  </file>
  <file src="lib/Doctrine/ORM/Query/AST/ExistsExpression.php">
    <ParamNameMismatch>
      <code>$sqlWalker</code>
    </ParamNameMismatch>
  </file>
  <file src="lib/Doctrine/ORM/Query/AST/FromClause.php">
    <ParamNameMismatch>
      <code>$sqlWalker</code>
    </ParamNameMismatch>
  </file>
  <file src="lib/Doctrine/ORM/Query/AST/Functions/AbsFunction.php">
    <PossiblyInvalidPropertyAssignmentValue>
      <code><![CDATA[$parser->SimpleArithmeticExpression()]]></code>
    </PossiblyInvalidPropertyAssignmentValue>
  </file>
  <file src="lib/Doctrine/ORM/Query/AST/Functions/BitAndFunction.php">
    <PossiblyInvalidPropertyAssignmentValue>
      <code><![CDATA[$parser->ArithmeticPrimary()]]></code>
      <code><![CDATA[$parser->ArithmeticPrimary()]]></code>
    </PossiblyInvalidPropertyAssignmentValue>
  </file>
  <file src="lib/Doctrine/ORM/Query/AST/Functions/BitOrFunction.php">
    <PossiblyInvalidPropertyAssignmentValue>
      <code><![CDATA[$parser->ArithmeticPrimary()]]></code>
      <code><![CDATA[$parser->ArithmeticPrimary()]]></code>
    </PossiblyInvalidPropertyAssignmentValue>
  </file>
  <file src="lib/Doctrine/ORM/Query/AST/Functions/DateAddFunction.php">
    <ArgumentTypeCoercion>
      <code><![CDATA[$this->intervalExpression->dispatch($sqlWalker)]]></code>
      <code><![CDATA[$this->intervalExpression->dispatch($sqlWalker)]]></code>
      <code><![CDATA[$this->intervalExpression->dispatch($sqlWalker)]]></code>
      <code><![CDATA[$this->intervalExpression->dispatch($sqlWalker)]]></code>
      <code><![CDATA[$this->intervalExpression->dispatch($sqlWalker)]]></code>
      <code><![CDATA[$this->intervalExpression->dispatch($sqlWalker)]]></code>
      <code><![CDATA[$this->intervalExpression->dispatch($sqlWalker)]]></code>
    </ArgumentTypeCoercion>
    <PossiblyInvalidPropertyAssignmentValue>
      <code><![CDATA[$parser->ArithmeticPrimary()]]></code>
      <code><![CDATA[$parser->ArithmeticPrimary()]]></code>
    </PossiblyInvalidPropertyAssignmentValue>
    <PossiblyNullPropertyAssignmentValue>
      <code>null</code>
      <code>null</code>
      <code>null</code>
    </PossiblyNullPropertyAssignmentValue>
    <UndefinedPropertyFetch>
      <code><![CDATA[$this->unit->value]]></code>
    </UndefinedPropertyFetch>
  </file>
  <file src="lib/Doctrine/ORM/Query/AST/Functions/DateDiffFunction.php">
    <PossiblyInvalidPropertyAssignmentValue>
      <code><![CDATA[$parser->ArithmeticPrimary()]]></code>
      <code><![CDATA[$parser->ArithmeticPrimary()]]></code>
    </PossiblyInvalidPropertyAssignmentValue>
  </file>
  <file src="lib/Doctrine/ORM/Query/AST/Functions/DateSubFunction.php">
    <ArgumentTypeCoercion>
      <code><![CDATA[$this->intervalExpression->dispatch($sqlWalker)]]></code>
      <code><![CDATA[$this->intervalExpression->dispatch($sqlWalker)]]></code>
      <code><![CDATA[$this->intervalExpression->dispatch($sqlWalker)]]></code>
      <code><![CDATA[$this->intervalExpression->dispatch($sqlWalker)]]></code>
      <code><![CDATA[$this->intervalExpression->dispatch($sqlWalker)]]></code>
      <code><![CDATA[$this->intervalExpression->dispatch($sqlWalker)]]></code>
      <code><![CDATA[$this->intervalExpression->dispatch($sqlWalker)]]></code>
    </ArgumentTypeCoercion>
    <UndefinedPropertyFetch>
      <code><![CDATA[$this->unit->value]]></code>
    </UndefinedPropertyFetch>
  </file>
  <file src="lib/Doctrine/ORM/Query/AST/Functions/FunctionNode.php">
    <ParamNameMismatch>
      <code>$sqlWalker</code>
    </ParamNameMismatch>
  </file>
  <file src="lib/Doctrine/ORM/Query/AST/Functions/IdentityFunction.php">
    <PossiblyUndefinedArrayOffset>
      <code><![CDATA[$assoc['joinColumns']]]></code>
    </PossiblyUndefinedArrayOffset>
  </file>
  <file src="lib/Doctrine/ORM/Query/AST/Functions/LengthFunction.php">
    <ArgumentTypeCoercion>
      <code><![CDATA[$this->stringPrimary]]></code>
    </ArgumentTypeCoercion>
  </file>
  <file src="lib/Doctrine/ORM/Query/AST/Functions/LocateFunction.php">
    <PossiblyInvalidArgument>
      <code><![CDATA[$this->simpleArithmeticExpression]]></code>
    </PossiblyInvalidArgument>
    <PossiblyInvalidPropertyAssignmentValue>
      <code><![CDATA[$parser->SimpleArithmeticExpression()]]></code>
    </PossiblyInvalidPropertyAssignmentValue>
  </file>
  <file src="lib/Doctrine/ORM/Query/AST/Functions/LowerFunction.php">
    <ArgumentTypeCoercion>
      <code><![CDATA[$this->stringPrimary]]></code>
    </ArgumentTypeCoercion>
  </file>
  <file src="lib/Doctrine/ORM/Query/AST/Functions/ModFunction.php">
    <PossiblyInvalidPropertyAssignmentValue>
      <code><![CDATA[$parser->SimpleArithmeticExpression()]]></code>
      <code><![CDATA[$parser->SimpleArithmeticExpression()]]></code>
    </PossiblyInvalidPropertyAssignmentValue>
  </file>
  <file src="lib/Doctrine/ORM/Query/AST/Functions/SizeFunction.php">
    <PossiblyNullArrayOffset>
      <code><![CDATA[$targetClass->associationMappings]]></code>
      <code><![CDATA[$targetClass->associationMappings]]></code>
    </PossiblyNullArrayOffset>
    <PossiblyUndefinedArrayOffset>
      <code><![CDATA[$owningAssoc['joinTable']]]></code>
      <code><![CDATA[$owningAssoc['targetToSourceKeyColumns']]]></code>
    </PossiblyUndefinedArrayOffset>
  </file>
  <file src="lib/Doctrine/ORM/Query/AST/Functions/SqrtFunction.php">
    <PossiblyInvalidPropertyAssignmentValue>
      <code><![CDATA[$parser->SimpleArithmeticExpression()]]></code>
    </PossiblyInvalidPropertyAssignmentValue>
  </file>
  <file src="lib/Doctrine/ORM/Query/AST/Functions/SubstringFunction.php">
    <PossiblyInvalidPropertyAssignmentValue>
      <code><![CDATA[$parser->SimpleArithmeticExpression()]]></code>
      <code><![CDATA[$parser->SimpleArithmeticExpression()]]></code>
    </PossiblyInvalidPropertyAssignmentValue>
  </file>
  <file src="lib/Doctrine/ORM/Query/AST/Functions/UpperFunction.php">
    <ArgumentTypeCoercion>
      <code><![CDATA[$this->stringPrimary]]></code>
    </ArgumentTypeCoercion>
  </file>
  <file src="lib/Doctrine/ORM/Query/AST/GeneralCaseExpression.php">
    <ParamNameMismatch>
      <code>$sqlWalker</code>
    </ParamNameMismatch>
  </file>
  <file src="lib/Doctrine/ORM/Query/AST/GroupByClause.php">
    <ParamNameMismatch>
      <code>$sqlWalker</code>
    </ParamNameMismatch>
  </file>
  <file src="lib/Doctrine/ORM/Query/AST/HavingClause.php">
    <ParamNameMismatch>
      <code>$sqlWalker</code>
    </ParamNameMismatch>
  </file>
  <file src="lib/Doctrine/ORM/Query/AST/IdentificationVariableDeclaration.php">
    <ParamNameMismatch>
      <code>$sqlWalker</code>
    </ParamNameMismatch>
  </file>
  <file src="lib/Doctrine/ORM/Query/AST/InExpression.php">
    <ParamNameMismatch>
      <code>$sqlWalker</code>
    </ParamNameMismatch>
  </file>
  <file src="lib/Doctrine/ORM/Query/AST/IndexBy.php">
    <DeprecatedProperty>
      <code><![CDATA[$this->simpleStateFieldPathExpression]]></code>
    </DeprecatedProperty>
    <InvalidNullableReturnType>
      <code>dispatch</code>
    </InvalidNullableReturnType>
    <NullableReturnStatement>
      <code><![CDATA[$sqlWalker->walkIndexBy($this)]]></code>
    </NullableReturnStatement>
    <ParamNameMismatch>
      <code>$sqlWalker</code>
    </ParamNameMismatch>
    <PossiblyNullPropertyAssignmentValue>
      <code>null</code>
      <code>null</code>
    </PossiblyNullPropertyAssignmentValue>
  </file>
  <file src="lib/Doctrine/ORM/Query/AST/InstanceOfExpression.php">
    <ParamNameMismatch>
      <code>$sqlWalker</code>
    </ParamNameMismatch>
  </file>
  <file src="lib/Doctrine/ORM/Query/AST/Join.php">
    <ParamNameMismatch>
      <code>$sqlWalker</code>
    </ParamNameMismatch>
  </file>
  <file src="lib/Doctrine/ORM/Query/AST/JoinAssociationDeclaration.php">
    <ParamNameMismatch>
      <code>$sqlWalker</code>
    </ParamNameMismatch>
  </file>
  <file src="lib/Doctrine/ORM/Query/AST/JoinClassPathExpression.php">
    <UndefinedMethod>
      <code>walkJoinPathExpression</code>
    </UndefinedMethod>
  </file>
  <file src="lib/Doctrine/ORM/Query/AST/JoinVariableDeclaration.php">
    <UndefinedMethod>
      <code>walkJoinVariableDeclaration</code>
    </UndefinedMethod>
  </file>
  <file src="lib/Doctrine/ORM/Query/AST/LikeExpression.php">
    <ParamNameMismatch>
      <code>$sqlWalker</code>
    </ParamNameMismatch>
  </file>
  <file src="lib/Doctrine/ORM/Query/AST/NewObjectExpression.php">
    <ParamNameMismatch>
      <code>$sqlWalker</code>
    </ParamNameMismatch>
  </file>
  <file src="lib/Doctrine/ORM/Query/AST/Node.php">
    <MethodSignatureMustProvideReturnType>
      <code>__toString</code>
    </MethodSignatureMustProvideReturnType>
  </file>
  <file src="lib/Doctrine/ORM/Query/AST/NullComparisonExpression.php">
    <ParamNameMismatch>
      <code>$sqlWalker</code>
    </ParamNameMismatch>
  </file>
  <file src="lib/Doctrine/ORM/Query/AST/NullIfExpression.php">
    <ParamNameMismatch>
      <code>$sqlWalker</code>
    </ParamNameMismatch>
  </file>
  <file src="lib/Doctrine/ORM/Query/AST/OrderByClause.php">
    <ParamNameMismatch>
      <code>$sqlWalker</code>
    </ParamNameMismatch>
  </file>
  <file src="lib/Doctrine/ORM/Query/AST/OrderByItem.php">
    <ParamNameMismatch>
      <code>$sqlWalker</code>
    </ParamNameMismatch>
  </file>
  <file src="lib/Doctrine/ORM/Query/AST/QuantifiedExpression.php">
    <ParamNameMismatch>
      <code>$sqlWalker</code>
    </ParamNameMismatch>
  </file>
  <file src="lib/Doctrine/ORM/Query/AST/SelectClause.php">
    <ParamNameMismatch>
      <code>$sqlWalker</code>
    </ParamNameMismatch>
  </file>
  <file src="lib/Doctrine/ORM/Query/AST/SelectExpression.php">
    <ParamNameMismatch>
      <code>$sqlWalker</code>
    </ParamNameMismatch>
  </file>
  <file src="lib/Doctrine/ORM/Query/AST/SelectStatement.php">
    <ParamNameMismatch>
      <code>$sqlWalker</code>
    </ParamNameMismatch>
  </file>
  <file src="lib/Doctrine/ORM/Query/AST/SimpleArithmeticExpression.php">
    <ParamNameMismatch>
      <code>$sqlWalker</code>
    </ParamNameMismatch>
  </file>
  <file src="lib/Doctrine/ORM/Query/AST/SimpleCaseExpression.php">
    <ParamNameMismatch>
      <code>$sqlWalker</code>
    </ParamNameMismatch>
    <PossiblyNullPropertyAssignmentValue>
      <code>null</code>
    </PossiblyNullPropertyAssignmentValue>
  </file>
  <file src="lib/Doctrine/ORM/Query/AST/SimpleSelectClause.php">
    <ParamNameMismatch>
      <code>$sqlWalker</code>
    </ParamNameMismatch>
  </file>
  <file src="lib/Doctrine/ORM/Query/AST/SimpleSelectExpression.php">
    <ParamNameMismatch>
      <code>$sqlWalker</code>
    </ParamNameMismatch>
  </file>
  <file src="lib/Doctrine/ORM/Query/AST/SimpleWhenClause.php">
    <ParamNameMismatch>
      <code>$sqlWalker</code>
    </ParamNameMismatch>
    <UndefinedMethod>
      <code>walkWhenClauseExpression</code>
    </UndefinedMethod>
  </file>
  <file src="lib/Doctrine/ORM/Query/AST/Subselect.php">
    <ParamNameMismatch>
      <code>$sqlWalker</code>
    </ParamNameMismatch>
  </file>
  <file src="lib/Doctrine/ORM/Query/AST/SubselectFromClause.php">
    <ParamNameMismatch>
      <code>$sqlWalker</code>
    </ParamNameMismatch>
  </file>
  <file src="lib/Doctrine/ORM/Query/AST/UpdateClause.php">
    <ParamNameMismatch>
      <code>$sqlWalker</code>
    </ParamNameMismatch>
  </file>
  <file src="lib/Doctrine/ORM/Query/AST/UpdateItem.php">
    <ParamNameMismatch>
      <code>$sqlWalker</code>
    </ParamNameMismatch>
  </file>
  <file src="lib/Doctrine/ORM/Query/AST/UpdateStatement.php">
    <ParamNameMismatch>
      <code>$sqlWalker</code>
    </ParamNameMismatch>
  </file>
  <file src="lib/Doctrine/ORM/Query/AST/WhenClause.php">
    <ParamNameMismatch>
      <code>$sqlWalker</code>
    </ParamNameMismatch>
    <UndefinedMethod>
      <code>walkWhenClauseExpression</code>
    </UndefinedMethod>
  </file>
  <file src="lib/Doctrine/ORM/Query/AST/WhereClause.php">
    <ParamNameMismatch>
      <code>$sqlWalker</code>
    </ParamNameMismatch>
  </file>
  <file src="lib/Doctrine/ORM/Query/Exec/AbstractSqlExecutor.php">
    <PossiblyNullPropertyAssignmentValue>
      <code>null</code>
    </PossiblyNullPropertyAssignmentValue>
  </file>
  <file src="lib/Doctrine/ORM/Query/Exec/MultiTableDeleteExecutor.php">
    <InvalidReturnStatement>
      <code>$numDeleted</code>
    </InvalidReturnStatement>
    <InvalidReturnType>
      <code>int</code>
    </InvalidReturnType>
    <PossiblyInvalidIterator>
      <code><![CDATA[$this->_sqlStatements]]></code>
    </PossiblyInvalidIterator>
    <PropertyNotSetInConstructor>
      <code>MultiTableDeleteExecutor</code>
      <code>MultiTableDeleteExecutor</code>
    </PropertyNotSetInConstructor>
    <UninitializedProperty>
      <code><![CDATA[$this->_sqlStatements]]></code>
    </UninitializedProperty>
  </file>
  <file src="lib/Doctrine/ORM/Query/Exec/MultiTableUpdateExecutor.php">
    <InvalidReturnStatement>
      <code>$numUpdated</code>
    </InvalidReturnStatement>
    <InvalidReturnType>
      <code>int</code>
    </InvalidReturnType>
    <PossiblyInvalidIterator>
      <code><![CDATA[$this->_sqlStatements]]></code>
    </PossiblyInvalidIterator>
    <PropertyNotSetInConstructor>
      <code>MultiTableUpdateExecutor</code>
      <code>MultiTableUpdateExecutor</code>
    </PropertyNotSetInConstructor>
    <PropertyTypeCoercion>
      <code><![CDATA[$this->_sqlStatements]]></code>
    </PropertyTypeCoercion>
    <UninitializedProperty>
      <code><![CDATA[$this->_sqlStatements]]></code>
    </UninitializedProperty>
  </file>
  <file src="lib/Doctrine/ORM/Query/Exec/SingleSelectExecutor.php">
    <PossiblyInvalidArgument>
      <code><![CDATA[$this->_sqlStatements]]></code>
    </PossiblyInvalidArgument>
    <PropertyNotSetInConstructor>
      <code>SingleSelectExecutor</code>
    </PropertyNotSetInConstructor>
  </file>
  <file src="lib/Doctrine/ORM/Query/Exec/SingleTableDeleteUpdateExecutor.php">
    <InvalidReturnStatement>
      <code><![CDATA[$conn->executeStatement($this->_sqlStatements, $params, $types)]]></code>
    </InvalidReturnStatement>
    <InvalidReturnType>
      <code>int</code>
    </InvalidReturnType>
    <PossiblyInvalidArgument>
      <code><![CDATA[$this->_sqlStatements]]></code>
    </PossiblyInvalidArgument>
    <PropertyNotSetInConstructor>
      <code>SingleTableDeleteUpdateExecutor</code>
      <code>SingleTableDeleteUpdateExecutor</code>
    </PropertyNotSetInConstructor>
  </file>
  <file src="lib/Doctrine/ORM/Query/Expr.php">
    <MissingParamType>
      <code>$y</code>
    </MissingParamType>
  </file>
  <file src="lib/Doctrine/ORM/Query/Expr/Andx.php">
    <NonInvariantDocblockPropertyType>
      <code>$allowedClasses</code>
      <code>$parts</code>
    </NonInvariantDocblockPropertyType>
  </file>
  <file src="lib/Doctrine/ORM/Query/Expr/Base.php">
    <MethodSignatureMustProvideReturnType>
      <code>__toString</code>
    </MethodSignatureMustProvideReturnType>
  </file>
  <file src="lib/Doctrine/ORM/Query/Expr/Comparison.php">
    <MethodSignatureMustProvideReturnType>
      <code>__toString</code>
    </MethodSignatureMustProvideReturnType>
  </file>
  <file src="lib/Doctrine/ORM/Query/Expr/Composite.php">
    <MethodSignatureMustProvideReturnType>
      <code>__toString</code>
    </MethodSignatureMustProvideReturnType>
    <PossiblyInvalidCast>
      <code>$part</code>
    </PossiblyInvalidCast>
  </file>
  <file src="lib/Doctrine/ORM/Query/Expr/From.php">
    <MethodSignatureMustProvideReturnType>
      <code>__toString</code>
    </MethodSignatureMustProvideReturnType>
  </file>
  <file src="lib/Doctrine/ORM/Query/Expr/Func.php">
    <LessSpecificReturnStatement>
      <code><![CDATA[$this->arguments]]></code>
    </LessSpecificReturnStatement>
    <MethodSignatureMustProvideReturnType>
      <code>__toString</code>
    </MethodSignatureMustProvideReturnType>
    <MoreSpecificReturnType>
      <code><![CDATA[list<mixed>]]></code>
    </MoreSpecificReturnType>
  </file>
  <file src="lib/Doctrine/ORM/Query/Expr/GroupBy.php">
    <NonInvariantDocblockPropertyType>
      <code>$parts</code>
    </NonInvariantDocblockPropertyType>
  </file>
  <file src="lib/Doctrine/ORM/Query/Expr/Join.php">
    <MethodSignatureMustProvideReturnType>
      <code>__toString</code>
    </MethodSignatureMustProvideReturnType>
    <PossiblyNullArgument>
      <code><![CDATA[$this->conditionType]]></code>
    </PossiblyNullArgument>
  </file>
  <file src="lib/Doctrine/ORM/Query/Expr/Literal.php">
    <NonInvariantDocblockPropertyType>
      <code>$parts</code>
    </NonInvariantDocblockPropertyType>
  </file>
  <file src="lib/Doctrine/ORM/Query/Expr/Math.php">
    <MethodSignatureMustProvideReturnType>
      <code>__toString</code>
    </MethodSignatureMustProvideReturnType>
  </file>
  <file src="lib/Doctrine/ORM/Query/Expr/OrderBy.php">
    <MethodSignatureMustProvideReturnType>
      <code>__toString</code>
    </MethodSignatureMustProvideReturnType>
  </file>
  <file src="lib/Doctrine/ORM/Query/Expr/Orx.php">
    <NonInvariantDocblockPropertyType>
      <code>$allowedClasses</code>
      <code>$parts</code>
    </NonInvariantDocblockPropertyType>
  </file>
  <file src="lib/Doctrine/ORM/Query/Expr/Select.php">
    <NonInvariantDocblockPropertyType>
      <code>$allowedClasses</code>
      <code>$parts</code>
    </NonInvariantDocblockPropertyType>
  </file>
  <file src="lib/Doctrine/ORM/Query/Filter/SQLFilter.php">
    <MethodSignatureMustProvideReturnType>
      <code>__toString</code>
    </MethodSignatureMustProvideReturnType>
    <MissingClosureParamType>
      <code>$value</code>
    </MissingClosureParamType>
    <MissingClosureReturnType>
      <code>static function ($value) use ($connection, $param) {</code>
    </MissingClosureReturnType>
    <PropertyTypeCoercion>
      <code><![CDATA[$this->parameters]]></code>
    </PropertyTypeCoercion>
  </file>
  <file src="lib/Doctrine/ORM/Query/ParameterTypeInferer.php">
    <DeprecatedConstant>
      <code>Connection::PARAM_INT_ARRAY</code>
      <code>Connection::PARAM_STR_ARRAY</code>
    </DeprecatedConstant>
  </file>
  <file src="lib/Doctrine/ORM/Query/Parser.php">
    <ArgumentTypeCoercion>
      <code>$stringPattern</code>
    </ArgumentTypeCoercion>
    <InvalidNullableReturnType>
      <code>AST\SelectStatement|AST\UpdateStatement|AST\DeleteStatement</code>
    </InvalidNullableReturnType>
    <InvalidPropertyAssignmentValue>
      <code><![CDATA[$this->queryComponents]]></code>
    </InvalidPropertyAssignmentValue>
    <InvalidReturnStatement>
      <code>$factors[0]</code>
      <code>$primary</code>
      <code>$terms[0]</code>
      <code><![CDATA[$this->CollectionMemberExpression()]]></code>
      <code><![CDATA[$this->ComparisonExpression()]]></code>
      <code><![CDATA[$this->EmptyCollectionComparisonExpression()]]></code>
      <code><![CDATA[$this->ExistsExpression()]]></code>
      <code><![CDATA[$this->InExpression()]]></code>
      <code><![CDATA[$this->InstanceOfExpression()]]></code>
      <code><![CDATA[$this->LikeExpression()]]></code>
      <code><![CDATA[$this->NullComparisonExpression()]]></code>
    </InvalidReturnStatement>
    <InvalidReturnType>
      <code>AST\ArithmeticFactor</code>
      <code>AST\ArithmeticTerm</code>
      <code>AST\BetweenExpression|</code>
      <code>AST\SimpleArithmeticExpression|AST\ArithmeticTerm</code>
    </InvalidReturnType>
    <InvalidStringClass>
      <code>new $functionClass($functionName)</code>
      <code>new $functionClass($functionName)</code>
      <code>new $functionClass($functionName)</code>
    </InvalidStringClass>
    <LessSpecificReturnStatement>
      <code>$function</code>
      <code>$function</code>
      <code>$function</code>
    </LessSpecificReturnStatement>
    <NullableReturnStatement>
      <code>$statement</code>
    </NullableReturnStatement>
    <PossiblyFalseArgument>
      <code><![CDATA[strrpos($fromClassName, '\\')]]></code>
    </PossiblyFalseArgument>
    <PossiblyInvalidArgument>
      <code>$AST</code>
      <code>$conditionalExpression</code>
      <code>$expr</code>
      <code>$pathExp</code>
      <code><![CDATA[$this->ConditionalExpression()]]></code>
      <code><![CDATA[$this->ConditionalExpression()]]></code>
      <code><![CDATA[$this->lexer->getLiteral($token)]]></code>
      <code><![CDATA[$this->lexer->getLiteral($token)]]></code>
      <code><![CDATA[$this->lexer->getLiteral($token)]]></code>
    </PossiblyInvalidArgument>
    <PossiblyInvalidPropertyAssignmentValue>
      <code><![CDATA[$this->ConditionalExpression()]]></code>
      <code><![CDATA[$this->ConditionalExpression()]]></code>
      <code><![CDATA[$this->SimpleArithmeticExpression()]]></code>
    </PossiblyInvalidPropertyAssignmentValue>
    <PossiblyNullArgument>
      <code>$dql</code>
      <code><![CDATA[$this->query->getDQL()]]></code>
      <code><![CDATA[$token->value]]></code>
    </PossiblyNullArgument>
    <PossiblyNullPropertyFetch>
      <code><![CDATA[$this->lexer->glimpse()->type]]></code>
      <code><![CDATA[$token->value]]></code>
      <code><![CDATA[$token->value]]></code>
    </PossiblyNullPropertyFetch>
    <PossiblyUndefinedVariable>
      <code>$args</code>
    </PossiblyUndefinedVariable>
    <RedundantConditionGivenDocblockType>
      <code>$AST instanceof AST\SelectStatement</code>
      <code>$token === Lexer::T_IDENTIFIER</code>
    </RedundantConditionGivenDocblockType>
  </file>
  <file src="lib/Doctrine/ORM/Query/ParserResult.php">
    <PropertyNotSetInConstructor>
      <code>$sqlExecutor</code>
    </PropertyNotSetInConstructor>
  </file>
  <file src="lib/Doctrine/ORM/Query/QueryExpressionVisitor.php">
    <InvalidReturnStatement>
      <code><![CDATA[new ArrayCollection($this->parameters)]]></code>
    </InvalidReturnStatement>
    <InvalidReturnType>
      <code><![CDATA[ArrayCollection<int, mixed>]]></code>
    </InvalidReturnType>
    <RedundantConditionGivenDocblockType>
      <code>Comparison::EQ</code>
    </RedundantConditionGivenDocblockType>
  </file>
  <file src="lib/Doctrine/ORM/Query/ResultSetMappingBuilder.php">
    <ArgumentTypeCoercion>
      <code>$class</code>
    </ArgumentTypeCoercion>
    <DeprecatedMethod>
      <code>addNamedNativeQueryEntityResultMapping</code>
      <code>addNamedNativeQueryEntityResultMapping</code>
      <code>addNamedNativeQueryResultClassMapping</code>
      <code>addNamedNativeQueryResultSetMapping</code>
    </DeprecatedMethod>
    <MethodSignatureMustProvideReturnType>
      <code>__toString</code>
    </MethodSignatureMustProvideReturnType>
    <PossiblyUndefinedArrayOffset>
      <code><![CDATA[$associationMapping['joinColumns']]]></code>
      <code><![CDATA[$associationMapping['joinColumns']]]></code>
      <code><![CDATA[$associationMapping['joinColumns']]]></code>
    </PossiblyUndefinedArrayOffset>
  </file>
  <file src="lib/Doctrine/ORM/Query/SqlWalker.php">
    <DocblockTypeContradiction>
      <code><![CDATA['']]></code>
      <code>is_string($expression)</code>
    </DocblockTypeContradiction>
    <ImplementedReturnTypeMismatch>
      <code>string</code>
      <code>string</code>
      <code>string</code>
      <code>string</code>
      <code>string</code>
      <code>string</code>
      <code>string</code>
      <code>string</code>
      <code>string</code>
      <code>string</code>
      <code>string</code>
      <code>string</code>
      <code>string</code>
      <code>string</code>
      <code>string</code>
      <code>string</code>
      <code>string</code>
      <code>string</code>
      <code>string</code>
      <code>string</code>
      <code>string</code>
      <code>string</code>
      <code>string</code>
      <code>string</code>
      <code>string</code>
      <code>string</code>
      <code>string</code>
      <code>string</code>
      <code>string</code>
      <code>string</code>
      <code>string</code>
      <code>string</code>
      <code>string</code>
      <code>string</code>
      <code>string</code>
      <code>string</code>
      <code>string</code>
      <code>string</code>
      <code>string</code>
      <code>string</code>
      <code>string</code>
      <code>string</code>
      <code>string</code>
      <code>string</code>
      <code>string</code>
      <code>string</code>
    </ImplementedReturnTypeMismatch>
    <ImplicitToStringCast>
      <code>$expr</code>
    </ImplicitToStringCast>
    <InvalidArgument>
      <code>$condExpr</code>
      <code>$condTerm</code>
      <code>$factor</code>
    </InvalidArgument>
    <InvalidNullableReturnType>
      <code>string</code>
    </InvalidNullableReturnType>
    <MoreSpecificImplementedParamType>
      <code>$query</code>
    </MoreSpecificImplementedParamType>
    <PossiblyInvalidArgument>
      <code><![CDATA[$aggExpression->pathExpression]]></code>
      <code><![CDATA[$whereClause->conditionalExpression]]></code>
    </PossiblyInvalidArgument>
    <PossiblyNullArgument>
      <code><![CDATA[$AST->whereClause]]></code>
      <code><![CDATA[$AST->whereClause]]></code>
      <code><![CDATA[$AST->whereClause]]></code>
      <code><![CDATA[$arithmeticExpr->simpleArithmeticExpression]]></code>
      <code><![CDATA[$arithmeticExpr->subselect]]></code>
      <code>$condExpr</code>
      <code><![CDATA[$identificationVariableDecl->rangeVariableDeclaration]]></code>
      <code><![CDATA[$subselect->whereClause]]></code>
    </PossiblyNullArgument>
    <PossiblyNullArrayOffset>
      <code><![CDATA[$targetClass->associationMappings]]></code>
      <code><![CDATA[$targetClass->associationMappings]]></code>
      <code><![CDATA[$targetClass->associationMappings]]></code>
      <code><![CDATA[$this->scalarResultAliasMap]]></code>
      <code><![CDATA[$this->scalarResultAliasMap]]></code>
    </PossiblyNullArrayOffset>
    <PossiblyNullReference>
      <code>dispatch</code>
    </PossiblyNullReference>
    <PossiblyUndefinedArrayOffset>
      <code><![CDATA[$assoc['joinColumns']]]></code>
      <code><![CDATA[$assoc['joinColumns']]]></code>
      <code><![CDATA[$assoc['joinColumns']]]></code>
      <code><![CDATA[$assoc['joinTable']]]></code>
      <code><![CDATA[$assoc['sourceToTargetKeyColumns']]]></code>
      <code><![CDATA[$assoc['targetToSourceKeyColumns']]]></code>
      <code><![CDATA[$association['sourceToTargetKeyColumns']]]></code>
      <code><![CDATA[$association['targetToSourceKeyColumns']]]></code>
      <code><![CDATA[$owningAssoc['joinTable']]]></code>
      <code><![CDATA[$owningAssoc['targetToSourceKeyColumns']]]></code>
    </PossiblyUndefinedArrayOffset>
    <RedundantConditionGivenDocblockType>
      <code>$whereClause !== null</code>
      <code><![CDATA[($factor->not ? 'NOT ' : '') . $this->walkConditionalPrimary($factor->conditionalPrimary)]]></code>
    </RedundantConditionGivenDocblockType>
  </file>
  <file src="lib/Doctrine/ORM/Query/TreeWalkerAdapter.php">
    <InvalidNullableReturnType>
      <code>getExecutor</code>
    </InvalidNullableReturnType>
    <NullableReturnStatement>
      <code>null</code>
    </NullableReturnStatement>
  </file>
  <file src="lib/Doctrine/ORM/Query/TreeWalkerChain.php">
    <InvalidNullableReturnType>
      <code>getExecutor</code>
    </InvalidNullableReturnType>
    <MissingParamType>
      <code>$dqlAlias</code>
    </MissingParamType>
    <NullableReturnStatement>
      <code>null</code>
    </NullableReturnStatement>
    <ParamNameMismatch>
      <code>$condPrimary</code>
    </ParamNameMismatch>
  </file>
  <file src="lib/Doctrine/ORM/Query/TreeWalkerChainIterator.php">
    <ImplementedParamTypeMismatch>
      <code>$value</code>
    </ImplementedParamTypeMismatch>
    <ImplementedReturnTypeMismatch>
      <code>TreeWalker|null</code>
      <code><![CDATA[class-string<TreeWalker>|false]]></code>
    </ImplementedReturnTypeMismatch>
    <PossiblyNullArrayOffset>
      <code><![CDATA[$this->walkers]]></code>
    </PossiblyNullArrayOffset>
    <PropertyTypeCoercion>
      <code><![CDATA[$this->walkers]]></code>
      <code><![CDATA[$this->walkers]]></code>
    </PropertyTypeCoercion>
  </file>
  <file src="lib/Doctrine/ORM/QueryBuilder.php">
    <ArgumentTypeCoercion>
      <code><![CDATA[[$rootAlias => $join]]]></code>
      <code><![CDATA[[$rootAlias => $join]]]></code>
    </ArgumentTypeCoercion>
    <DeprecatedMethod>
      <code>getRootAlias</code>
      <code>getRootAlias</code>
    </DeprecatedMethod>
    <FalsableReturnStatement>
      <code><![CDATA[! $filteredParameters->isEmpty() ? $filteredParameters->first() : null]]></code>
    </FalsableReturnStatement>
    <InvalidFalsableReturnType>
      <code>Parameter|null</code>
    </InvalidFalsableReturnType>
    <InvalidPropertyAssignmentValue>
      <code>new ArrayCollection($parameters)</code>
    </InvalidPropertyAssignmentValue>
    <MethodSignatureMustProvideReturnType>
      <code>__toString</code>
    </MethodSignatureMustProvideReturnType>
    <PossiblyFalseArgument>
      <code>$spacePos</code>
      <code>$spacePos</code>
    </PossiblyFalseArgument>
    <PossiblyFalseOperand>
      <code>$spacePos</code>
      <code>$spacePos</code>
    </PossiblyFalseOperand>
    <PossiblyInvalidIterator>
      <code>$dqlPart</code>
    </PossiblyInvalidIterator>
    <PossiblyNullArgument>
      <code>$alias</code>
      <code>$alias</code>
    </PossiblyNullArgument>
    <RedundantConditionGivenDocblockType>
      <code>self::SELECT</code>
    </RedundantConditionGivenDocblockType>
  </file>
  <file src="lib/Doctrine/ORM/Repository/DefaultRepositoryFactory.php">
    <InvalidReturnStatement>
      <code><![CDATA[$this->repositoryList[$repositoryHash]]]></code>
      <code><![CDATA[$this->repositoryList[$repositoryHash] = $this->createRepository($entityManager, $entityName)]]></code>
    </InvalidReturnStatement>
    <InvalidReturnType>
      <code>ObjectRepository</code>
    </InvalidReturnType>
    <TypeDoesNotContainType>
      <code>$repository instanceof EntityRepository</code>
    </TypeDoesNotContainType>
    <UnsafeInstantiation>
      <code>new $repositoryClassName($entityManager, $metadata)</code>
    </UnsafeInstantiation>
  </file>
  <file src="lib/Doctrine/ORM/Tools/Console/Command/ClearCache/CollectionRegionCommand.php">
    <PossiblyNullReference>
      <code>evictAll</code>
    </PossiblyNullReference>
  </file>
  <file src="lib/Doctrine/ORM/Tools/Console/Command/ClearCache/EntityRegionCommand.php">
    <PossiblyNullReference>
      <code>evictAll</code>
    </PossiblyNullReference>
  </file>
  <file src="lib/Doctrine/ORM/Tools/Console/Command/ClearCache/QueryCommand.php">
    <DeprecatedMethod>
      <code>getQueryCacheImpl</code>
    </DeprecatedMethod>
  </file>
  <file src="lib/Doctrine/ORM/Tools/Console/Command/ConvertDoctrine1SchemaCommand.php">
    <ArgumentTypeCoercion>
      <code>$fromPaths</code>
      <code>$metadata</code>
    </ArgumentTypeCoercion>
    <DeprecatedClass>
      <code>ClassMetadataExporter</code>
      <code>ClassMetadataExporter</code>
      <code>ClassMetadataExporter|null</code>
      <code>EntityGenerator</code>
      <code>EntityGenerator</code>
      <code>EntityGenerator|null</code>
      <code>new ClassMetadataExporter()</code>
      <code>new ConvertDoctrine1Schema($fromPaths)</code>
      <code>new EntityGenerator()</code>
      <code>private $entityGenerator = null;</code>
      <code>private $metadataExporter = null;</code>
    </DeprecatedClass>
  </file>
  <file src="lib/Doctrine/ORM/Tools/Console/Command/ConvertMappingCommand.php">
    <ArgumentTypeCoercion>
      <code>$metadata</code>
    </ArgumentTypeCoercion>
    <DeprecatedClass>
      <code>AbstractExporter</code>
      <code>new ClassMetadataExporter()</code>
      <code>new DisconnectedClassMetadataFactory()</code>
      <code>new EntityGenerator()</code>
    </DeprecatedClass>
    <NoInterfaceProperties>
      <code><![CDATA[$class->name]]></code>
    </NoInterfaceProperties>
  </file>
  <file src="lib/Doctrine/ORM/Tools/Console/Command/EnsureProductionSettingsCommand.php">
    <InvalidDocblock>
      <code>connect</code>
    </InvalidDocblock>
  </file>
  <file src="lib/Doctrine/ORM/Tools/Console/Command/GenerateEntitiesCommand.php">
    <ArgumentTypeCoercion>
      <code>$metadatas</code>
    </ArgumentTypeCoercion>
    <DeprecatedClass>
      <code>new DisconnectedClassMetadataFactory()</code>
      <code>new EntityGenerator()</code>
    </DeprecatedClass>
    <NoInterfaceProperties>
      <code><![CDATA[$metadata->name]]></code>
    </NoInterfaceProperties>
  </file>
  <file src="lib/Doctrine/ORM/Tools/Console/Command/GenerateProxiesCommand.php">
    <NoInterfaceProperties>
      <code><![CDATA[$metadata->name]]></code>
    </NoInterfaceProperties>
    <PossiblyNullArgument>
      <code><![CDATA[$em->getConfiguration()->getProxyDir()]]></code>
    </PossiblyNullArgument>
  </file>
  <file src="lib/Doctrine/ORM/Tools/Console/Command/GenerateRepositoriesCommand.php">
    <DeprecatedClass>
      <code>new EntityRepositoryGenerator()</code>
    </DeprecatedClass>
    <NoInterfaceProperties>
      <code><![CDATA[$metadata->customRepositoryClassName]]></code>
    </NoInterfaceProperties>
  </file>
  <file src="lib/Doctrine/ORM/Tools/Console/Command/InfoCommand.php">
    <PossiblyNullReference>
      <code>getAllClassNames</code>
    </PossiblyNullReference>
  </file>
  <file src="lib/Doctrine/ORM/Tools/Console/Command/MappingDescribeCommand.php">
    <ArgumentTypeCoercion>
      <code><![CDATA[$metadata->entityListeners]]></code>
    </ArgumentTypeCoercion>
    <PossiblyNullReference>
      <code>getAllClassNames</code>
    </PossiblyNullReference>
  </file>
  <file src="lib/Doctrine/ORM/Tools/Console/Command/RunDqlCommand.php">
    <DeprecatedClass>
      <code><![CDATA[Debug::dump($resultSet, (int) $input->getOption('depth'), true, false)]]></code>
    </DeprecatedClass>
  </file>
  <file src="lib/Doctrine/ORM/Tools/Console/Command/SchemaTool/AbstractCommand.php">
    <InvalidNullableReturnType>
      <code>int</code>
    </InvalidNullableReturnType>
    <NullableReturnStatement>
      <code><![CDATA[$this->executeSchemaCommand($input, $output, new SchemaTool($em), $metadatas, $ui)]]></code>
    </NullableReturnStatement>
  </file>
  <file src="lib/Doctrine/ORM/Tools/Console/Command/SchemaTool/CreateCommand.php">
    <ArgumentTypeCoercion>
      <code>$metadatas</code>
      <code>$metadatas</code>
    </ArgumentTypeCoercion>
  </file>
  <file src="lib/Doctrine/ORM/Tools/Console/Command/SchemaTool/DropCommand.php">
    <ArgumentTypeCoercion>
      <code>$metadatas</code>
      <code>$metadatas</code>
      <code>$metadatas</code>
    </ArgumentTypeCoercion>
    <PossiblyNullArgument>
      <code><![CDATA[$this->getName()]]></code>
      <code><![CDATA[$this->getName()]]></code>
    </PossiblyNullArgument>
  </file>
  <file src="lib/Doctrine/ORM/Tools/Console/Command/SchemaTool/UpdateCommand.php">
    <ArgumentTypeCoercion>
      <code>$metadatas</code>
    </ArgumentTypeCoercion>
    <PossiblyNullArgument>
      <code><![CDATA[$this->getName()]]></code>
      <code><![CDATA[$this->getName()]]></code>
    </PossiblyNullArgument>
  </file>
  <file src="lib/Doctrine/ORM/Tools/Console/MetadataFilter.php">
    <InvalidArgument>
      <code>new ArrayIterator($metadatas)</code>
    </InvalidArgument>
    <MissingTemplateParam>
      <code>MetadataFilter</code>
    </MissingTemplateParam>
  </file>
  <file src="lib/Doctrine/ORM/Tools/ConvertDoctrine1Schema.php">
    <ArgumentTypeCoercion>
      <code><![CDATA[$path . '/*.yml']]></code>
    </ArgumentTypeCoercion>
    <PossiblyUndefinedArrayOffset>
      <code><![CDATA[$column['type']]]></code>
    </PossiblyUndefinedArrayOffset>
  </file>
  <file src="lib/Doctrine/ORM/Tools/DebugUnitOfWorkListener.php">
    <RedundantConditionGivenDocblockType>
      <code>$state === UnitOfWork::STATE_DETACHED</code>
    </RedundantConditionGivenDocblockType>
  </file>
  <file src="lib/Doctrine/ORM/Tools/EntityGenerator.php">
    <ArgumentTypeCoercion>
      <code><![CDATA[$this->getClassToExtend()]]></code>
      <code><![CDATA[$this->getClassToExtend() ?: $metadata->name]]></code>
      <code><![CDATA[$this->getClassToExtend() ?: $metadata->name]]></code>
      <code><![CDATA[array_map('strlen', $paramTypes)]]></code>
    </ArgumentTypeCoercion>
    <InvalidArrayOffset>
      <code>$tokens[$i - 1]</code>
    </InvalidArrayOffset>
    <PossiblyFalseArgument>
      <code>$last</code>
      <code><![CDATA[strrpos($metadata->name, '\\')]]></code>
    </PossiblyFalseArgument>
    <PossiblyNullArgument>
      <code>$variableType</code>
    </PossiblyNullArgument>
    <PropertyNotSetInConstructor>
      <code>$classToExtend</code>
    </PropertyNotSetInConstructor>
    <RedundantCastGivenDocblockType>
      <code>(bool) $embeddablesImmutable</code>
    </RedundantCastGivenDocblockType>
    <RedundantConditionGivenDocblockType>
      <code><![CDATA[isset($metadata->lifecycleCallbacks)]]></code>
    </RedundantConditionGivenDocblockType>
  </file>
  <file src="lib/Doctrine/ORM/Tools/EntityRepositoryGenerator.php">
    <ArgumentTypeCoercion>
      <code>$fullClassName</code>
      <code>$fullClassName</code>
      <code>$fullClassName</code>
    </ArgumentTypeCoercion>
    <PossiblyFalseOperand>
      <code><![CDATA[strrpos($fullClassName, '\\')]]></code>
    </PossiblyFalseOperand>
    <PropertyTypeCoercion>
      <code>$repositoryName</code>
    </PropertyTypeCoercion>
  </file>
  <file src="lib/Doctrine/ORM/Tools/Export/ClassMetadataExporter.php">
    <DeprecatedClass>
      <code>Driver\AbstractExporter</code>
      <code>Driver\AnnotationExporter::class</code>
      <code>Driver\PhpExporter::class</code>
      <code>Driver\XmlExporter::class</code>
      <code>Driver\YamlExporter::class</code>
      <code>Driver\YamlExporter::class</code>
      <code>ExportException::invalidExporterDriverType($type)</code>
    </DeprecatedClass>
    <InvalidStringClass>
      <code>new $class($dest)</code>
    </InvalidStringClass>
    <LessSpecificReturnStatement>
      <code>new $class($dest)</code>
    </LessSpecificReturnStatement>
    <MoreSpecificReturnType>
      <code>Driver\AbstractExporter</code>
    </MoreSpecificReturnType>
  </file>
  <file src="lib/Doctrine/ORM/Tools/Export/Driver/AbstractExporter.php">
    <DeprecatedClass>
      <code>ExportException::attemptOverwriteExistingFile($path)</code>
    </DeprecatedClass>
    <InvalidNullableReturnType>
      <code>string</code>
    </InvalidNullableReturnType>
    <PossiblyNullArgument>
      <code><![CDATA[$this->_outputDir]]></code>
    </PossiblyNullArgument>
  </file>
  <file src="lib/Doctrine/ORM/Tools/Export/Driver/AnnotationExporter.php">
    <DeprecatedClass>
      <code>AbstractExporter</code>
      <code>EntityGenerator</code>
      <code>EntityGenerator|null</code>
    </DeprecatedClass>
    <NonInvariantDocblockPropertyType>
      <code>$_extension</code>
    </NonInvariantDocblockPropertyType>
  </file>
  <file src="lib/Doctrine/ORM/Tools/Export/Driver/PhpExporter.php">
    <ArgumentTypeCoercion>
      <code><![CDATA[$metadata->changeTrackingPolicy]]></code>
    </ArgumentTypeCoercion>
    <DeprecatedClass>
      <code>AbstractExporter</code>
    </DeprecatedClass>
    <NonInvariantDocblockPropertyType>
      <code>$_extension</code>
    </NonInvariantDocblockPropertyType>
    <PossiblyUndefinedArrayOffset>
      <code><![CDATA[$associationMapping['joinColumns']]]></code>
      <code><![CDATA[$associationMapping['orphanRemoval']]]></code>
    </PossiblyUndefinedArrayOffset>
    <RedundantConditionGivenDocblockType>
      <code><![CDATA[$metadata->table]]></code>
    </RedundantConditionGivenDocblockType>
  </file>
  <file src="lib/Doctrine/ORM/Tools/Export/Driver/XmlExporter.php">
    <ArgumentTypeCoercion>
      <code><![CDATA[$metadata->changeTrackingPolicy]]></code>
      <code><![CDATA[$simpleXml->asXML()]]></code>
    </ArgumentTypeCoercion>
    <DeprecatedClass>
      <code>AbstractExporter</code>
    </DeprecatedClass>
    <NonInvariantDocblockPropertyType>
      <code>$_extension</code>
    </NonInvariantDocblockPropertyType>
    <PossiblyFalseArgument>
      <code><![CDATA[$simpleXml->asXML()]]></code>
    </PossiblyFalseArgument>
    <RedundantCondition>
      <code><![CDATA[$field['associationKey']]]></code>
      <code><![CDATA[isset($field['associationKey']) && $field['associationKey']]]></code>
    </RedundantCondition>
    <RedundantConditionGivenDocblockType>
      <code><![CDATA[isset($metadata->lifecycleCallbacks)]]></code>
    </RedundantConditionGivenDocblockType>
  </file>
  <file src="lib/Doctrine/ORM/Tools/Export/Driver/YamlExporter.php">
    <ArgumentTypeCoercion>
      <code><![CDATA[$metadata->changeTrackingPolicy]]></code>
    </ArgumentTypeCoercion>
    <DeprecatedClass>
      <code>AbstractExporter</code>
    </DeprecatedClass>
    <DocblockTypeContradiction>
      <code><![CDATA[['name' => null]]]></code>
    </DocblockTypeContradiction>
    <InvalidArgument>
      <code>$array</code>
    </InvalidArgument>
    <LessSpecificReturnStatement>
      <code>$array</code>
    </LessSpecificReturnStatement>
    <MoreSpecificReturnType>
      <code><![CDATA[array<string, mixed>&array{entityListeners: array<class-string, array<string, array{string}>>}]]></code>
    </MoreSpecificReturnType>
    <NonInvariantDocblockPropertyType>
      <code>$_extension</code>
    </NonInvariantDocblockPropertyType>
    <PossiblyUndefinedArrayOffset>
      <code><![CDATA[$associationMapping['joinColumns']]]></code>
      <code><![CDATA[$associationMapping['orphanRemoval']]]></code>
      <code><![CDATA[$associationMapping['orphanRemoval']]]></code>
    </PossiblyUndefinedArrayOffset>
    <RedundantConditionGivenDocblockType>
      <code><![CDATA[$metadata->table]]></code>
      <code><![CDATA[isset($metadata->lifecycleCallbacks)]]></code>
    </RedundantConditionGivenDocblockType>
  </file>
  <file src="lib/Doctrine/ORM/Tools/Pagination/CountOutputWalker.php">
    <MoreSpecificImplementedParamType>
      <code>$query</code>
    </MoreSpecificImplementedParamType>
    <PossiblyUndefinedArrayOffset>
      <code><![CDATA[$rootClass->associationMappings[$property]['joinColumns']]]></code>
    </PossiblyUndefinedArrayOffset>
  </file>
  <file src="lib/Doctrine/ORM/Tools/Pagination/LimitSubqueryOutputWalker.php">
    <MoreSpecificImplementedParamType>
      <code>$query</code>
    </MoreSpecificImplementedParamType>
    <PossiblyFalseArgument>
      <code><![CDATA[strrpos($orderByItemString, ' ')]]></code>
    </PossiblyFalseArgument>
    <PossiblyNullIterator>
      <code><![CDATA[$orderByClause->orderByItems]]></code>
    </PossiblyNullIterator>
    <PossiblyNullPropertyAssignmentValue>
      <code><![CDATA[$AST->orderByClause]]></code>
      <code><![CDATA[$query->getMaxResults()]]></code>
    </PossiblyNullPropertyAssignmentValue>
    <PossiblyNullPropertyFetch>
      <code><![CDATA[$orderByClause->orderByItems]]></code>
    </PossiblyNullPropertyFetch>
    <PossiblyUndefinedArrayOffset>
      <code><![CDATA[$rootClass->associationMappings[$property]['joinColumns']]]></code>
    </PossiblyUndefinedArrayOffset>
  </file>
  <file src="lib/Doctrine/ORM/Tools/Pagination/Paginator.php">
    <ArgumentTypeCoercion>
      <code>$parameters</code>
    </ArgumentTypeCoercion>
    <RedundantCastGivenDocblockType>
      <code>(bool) $fetchJoinCollection</code>
    </RedundantCastGivenDocblockType>
  </file>
  <file src="lib/Doctrine/ORM/Tools/Pagination/RowNumberOverFunction.php">
    <PropertyNotSetInConstructor>
      <code>$orderByClause</code>
    </PropertyNotSetInConstructor>
  </file>
  <file src="lib/Doctrine/ORM/Tools/Pagination/WhereInWalker.php">
    <DocblockTypeContradiction>
      <code><![CDATA[$AST->whereClause->conditionalExpression instanceof ConditionalExpression
                || $AST->whereClause->conditionalExpression instanceof ConditionalFactor]]></code>
      <code><![CDATA[$AST->whereClause->conditionalExpression instanceof ConditionalFactor]]></code>
      <code><![CDATA[$AST->whereClause->conditionalExpression instanceof ConditionalPrimary]]></code>
    </DocblockTypeContradiction>
    <PossiblyInvalidPropertyAssignmentValue>
      <code><![CDATA[$AST->whereClause->conditionalExpression]]></code>
    </PossiblyInvalidPropertyAssignmentValue>
    <RedundantConditionGivenDocblockType>
      <code><![CDATA[$AST->whereClause->conditionalExpression instanceof ConditionalExpression
                || $AST->whereClause->conditionalExpression instanceof ConditionalFactor]]></code>
    </RedundantConditionGivenDocblockType>
  </file>
  <file src="lib/Doctrine/ORM/Tools/SchemaTool.php">
    <ArgumentTypeCoercion>
      <code>$classes</code>
    </ArgumentTypeCoercion>
    <DeprecatedMethod>
      <code>canEmulateSchemas</code>
    </DeprecatedMethod>
    <MissingClosureParamType>
      <code>$asset</code>
    </MissingClosureParamType>
    <PossiblyNullArgument>
      <code>$referencedFieldName</code>
    </PossiblyNullArgument>
    <PossiblyUndefinedArrayOffset>
      <code><![CDATA[$assoc['joinColumns']]]></code>
      <code><![CDATA[$class->getAssociationMapping($fieldName)['joinColumns']]]></code>
      <code><![CDATA[$fieldMapping['precision']]]></code>
      <code><![CDATA[$fieldMapping['scale']]]></code>
      <code><![CDATA[$idMapping['joinColumns']]]></code>
      <code><![CDATA[$mapping['joinColumns']]]></code>
      <code><![CDATA[$mapping['joinTable']]]></code>
    </PossiblyUndefinedArrayOffset>
    <RedundantCondition>
      <code>is_numeric($indexName)</code>
    </RedundantCondition>
    <RedundantConditionGivenDocblockType>
      <code>assert(is_array($assoc))</code>
      <code>is_array($assoc)</code>
    </RedundantConditionGivenDocblockType>
    <TypeDoesNotContainType>
      <code>$indexName</code>
    </TypeDoesNotContainType>
  </file>
  <file src="lib/Doctrine/ORM/Tools/SchemaValidator.php">
    <PossiblyUndefinedArrayOffset>
      <code><![CDATA[$assoc['joinColumns']]]></code>
      <code><![CDATA[$assoc['joinTable']]]></code>
      <code><![CDATA[$assoc['relationToSourceKeyColumns']]]></code>
      <code><![CDATA[$assoc['relationToTargetKeyColumns']]]></code>
    </PossiblyUndefinedArrayOffset>
    <RedundantConditionGivenDocblockType>
      <code><![CDATA[$assoc['orderBy'] !== null]]></code>
      <code><![CDATA[isset($assoc['orderBy']) && $assoc['orderBy'] !== null]]></code>
    </RedundantConditionGivenDocblockType>
  </file>
  <file src="lib/Doctrine/ORM/Tools/Setup.php">
    <ArgumentTypeCoercion>
      <code>$paths</code>
    </ArgumentTypeCoercion>
    <DeprecatedClass>
      <code><![CDATA[new ClassLoader('Doctrine', $directory)]]></code>
      <code><![CDATA[new ClassLoader('Symfony\Component', $directory . '/Doctrine')]]></code>
    </DeprecatedClass>
    <UnresolvableInclude>
      <code><![CDATA[require_once $directory . '/Doctrine/Common/ClassLoader.php']]></code>
      <code><![CDATA[require_once dirname($directory) . '/src/ClassLoader.php']]></code>
    </UnresolvableInclude>
  </file>
  <file src="lib/Doctrine/ORM/UnitOfWork.php">
    <DocblockTypeContradiction>
      <code>! is_object($object)</code>
      <code>is_object($object)</code>
    </DocblockTypeContradiction>
    <InvalidArgument>
      <code>$collectionToDelete</code>
      <code>$collectionToUpdate</code>
      <code><![CDATA[$em->getMetadataFactory()]]></code>
    </InvalidArgument>
    <InvalidPropertyAssignmentValue>
      <code><![CDATA[$this->entityChangeSets]]></code>
      <code><![CDATA[$this->entityChangeSets]]></code>
    </InvalidPropertyAssignmentValue>
    <MissingParamType>
      <code>$managedCopy</code>
      <code>$prevManagedCopy</code>
      <code>$previousManagedCopy</code>
    </MissingParamType>
    <NoValue>
      <code>$entityState</code>
      <code>$entityState</code>
    </NoValue>
    <PossiblyInvalidArgument>
      <code>$value</code>
    </PossiblyInvalidArgument>
    <PossiblyInvalidArrayOffset>
      <code><![CDATA[$this->identityMap[$rootClassName]]]></code>
    </PossiblyInvalidArrayOffset>
    <PossiblyNullArgument>
      <code>$assoc</code>
      <code>$assoc</code>
      <code><![CDATA[$class->getTypeOfField($class->getSingleIdentifierFieldName())]]></code>
      <code><![CDATA[$collection->getOwner()]]></code>
      <code><![CDATA[$collection->getOwner()]]></code>
      <code>$owner</code>
    </PossiblyNullArgument>
    <PossiblyNullArrayOffset>
      <code><![CDATA[$class->reflFields]]></code>
      <code><![CDATA[$targetClass->reflFields]]></code>
    </PossiblyNullArrayOffset>
    <PossiblyNullReference>
      <code>buildCachedCollectionPersister</code>
      <code>buildCachedEntityPersister</code>
      <code>getCacheFactory</code>
      <code>getCacheFactory</code>
      <code>getValue</code>
      <code>getValue</code>
      <code>getValue</code>
      <code>getValue</code>
      <code>getValue</code>
      <code>getValue</code>
      <code>getValue</code>
      <code>getValue</code>
      <code>getValue</code>
      <code>getValue</code>
      <code>getValue</code>
      <code>getValue</code>
      <code>setValue</code>
      <code>setValue</code>
      <code>setValue</code>
      <code>setValue</code>
      <code>setValue</code>
      <code>setValue</code>
      <code>setValue</code>
      <code>setValue</code>
      <code>setValue</code>
      <code>setValue</code>
      <code>setValue</code>
      <code>setValue</code>
      <code>setValue</code>
      <code>setValue</code>
      <code>setValue</code>
    </PossiblyNullReference>
    <PossiblyUndefinedArrayOffset>
      <code><![CDATA[$assoc['orphanRemoval']]]></code>
      <code><![CDATA[$assoc['targetToSourceKeyColumns']]]></code>
    </PossiblyUndefinedArrayOffset>
    <PossiblyUndefinedMethod>
      <code>unwrap</code>
      <code>unwrap</code>
      <code>unwrap</code>
    </PossiblyUndefinedMethod>
<<<<<<< HEAD
    <PropertyTypeCoercion>
      <code><![CDATA[$this->nonCascadedNewDetectedEntities]]></code>
    </PropertyTypeCoercion>
=======
    <RedundantCondition>
      <code><![CDATA[$i >= 0 && $this->entityDeletions]]></code>
      <code><![CDATA[$this->entityDeletions]]></code>
    </RedundantCondition>
>>>>>>> f76bab2b
    <RedundantConditionGivenDocblockType>
      <code>is_array($entity)</code>
    </RedundantConditionGivenDocblockType>
    <ReferenceConstraintViolation>
      <code>$visited</code>
    </ReferenceConstraintViolation>
  </file>
  <file src="lib/Doctrine/ORM/Utility/HierarchyDiscriminatorResolver.php">
    <NoInterfaceProperties>
      <code><![CDATA[$rootClassMetadata->name]]></code>
      <code><![CDATA[$rootClassMetadata->subClasses]]></code>
    </NoInterfaceProperties>
  </file>
  <file src="lib/Doctrine/ORM/Utility/IdentifierFlattener.php">
    <PossiblyUndefinedArrayOffset>
      <code><![CDATA[$class->associationMappings[$field]['joinColumns']]]></code>
    </PossiblyUndefinedArrayOffset>
  </file>
  <file src="lib/Doctrine/ORM/Utility/PersisterHelper.php">
    <PossiblyNullArgument>
      <code><![CDATA[$assoc['mappedBy']]]></code>
    </PossiblyNullArgument>
    <PossiblyUndefinedArrayOffset>
      <code><![CDATA[$assoc['joinTable']]]></code>
    </PossiblyUndefinedArrayOffset>
  </file>
</files><|MERGE_RESOLUTION|>--- conflicted
+++ resolved
@@ -2819,16 +2819,6 @@
       <code>unwrap</code>
       <code>unwrap</code>
     </PossiblyUndefinedMethod>
-<<<<<<< HEAD
-    <PropertyTypeCoercion>
-      <code><![CDATA[$this->nonCascadedNewDetectedEntities]]></code>
-    </PropertyTypeCoercion>
-=======
-    <RedundantCondition>
-      <code><![CDATA[$i >= 0 && $this->entityDeletions]]></code>
-      <code><![CDATA[$this->entityDeletions]]></code>
-    </RedundantCondition>
->>>>>>> f76bab2b
     <RedundantConditionGivenDocblockType>
       <code>is_array($entity)</code>
     </RedundantConditionGivenDocblockType>
