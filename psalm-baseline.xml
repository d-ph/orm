--- conflicted
+++ resolved
@@ -222,9 +222,6 @@
     </UnsafeInstantiation>
   </file>
   <file src="lib/Doctrine/ORM/EntityRepository.php">
-    <DeprecatedMethod occurrences="1">
-      <code>addNamedNativeQueryMapping</code>
-    </DeprecatedMethod>
     <InvalidReturnStatement occurrences="2">
       <code>$persister-&gt;load($criteria, null, null, [], null, 1, $orderBy)</code>
       <code>new LazyCriteriaCollection($persister, $criteria)</code>
@@ -378,18 +375,12 @@
       <code>hasListeners</code>
       <code>loadMetadataForClass</code>
     </PossiblyNullReference>
-<<<<<<< HEAD
-    <PropertyTypeCoercion occurrences="1">
-      <code>$subClass-&gt;table</code>
-    </PropertyTypeCoercion>
     <RedundantConditionGivenDocblockType occurrences="4">
       <code>$parent-&gt;generatorType</code>
       <code>$parent-&gt;generatorType</code>
       <code>$parent-&gt;idGenerator</code>
       <code>$parent-&gt;idGenerator</code>
     </RedundantConditionGivenDocblockType>
-=======
->>>>>>> a02642e3
   </file>
   <file src="lib/Doctrine/ORM/Mapping/ClassMetadataInfo.php">
     <DeprecatedProperty occurrences="4">
