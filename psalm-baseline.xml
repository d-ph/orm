<?xml version="1.0" encoding="UTF-8"?>
<files psalm-version="5.12.0@f90118cdeacd0088e7215e64c0c99ceca819e176">
  <file src="lib/Doctrine/ORM/AbstractQuery.php">
    <FalsableReturnStatement>
      <code><![CDATA[! $filteredParameters->isEmpty() ? $filteredParameters->first() : null]]></code>
    </FalsableReturnStatement>
    <InvalidFalsableReturnType>
      <code>Parameter|null</code>
    </InvalidFalsableReturnType>
    <MissingClosureParamType>
      <code>$alias</code>
      <code>$data</code>
      <code>$data</code>
    </MissingClosureParamType>
    <PossiblyInvalidArgument>
      <code>$stmt</code>
    </PossiblyInvalidArgument>
    <PossiblyNullReference>
      <code>getCacheLogger</code>
      <code>getQueryCache</code>
    </PossiblyNullReference>
  </file>
  <file src="lib/Doctrine/ORM/Cache/CacheConfiguration.php">
    <PossiblyNullReference>
      <code>getTimestampRegion</code>
    </PossiblyNullReference>
  </file>
  <file src="lib/Doctrine/ORM/Cache/DefaultCache.php">
    <PossiblyNullPropertyAssignmentValue>
      <code><![CDATA[$em->getConfiguration()
            ->getSecondLevelCacheConfiguration()
            ->getCacheFactory()]]></code>
    </PossiblyNullPropertyAssignmentValue>
    <PossiblyNullReference>
      <code>getCacheFactory</code>
    </PossiblyNullReference>
  </file>
  <file src="lib/Doctrine/ORM/Cache/DefaultEntityHydrator.php">
    <UndefinedInterfaceMethod>
      <code>getCacheRegion</code>
    </UndefinedInterfaceMethod>
  </file>
  <file src="lib/Doctrine/ORM/Cache/DefaultQueryCache.php">
    <ArgumentTypeCoercion>
      <code><![CDATA[$assocKeys->identifiers[$assocIndex]]]></code>
      <code><![CDATA[$assocKeys->identifiers[$assocIndex]]]></code>
      <code><![CDATA[$cacheKeys->identifiers[$index]]]></code>
      <code><![CDATA[$cacheKeys->identifiers[$index]]]></code>
    </ArgumentTypeCoercion>
    <NoInterfaceProperties>
      <code><![CDATA[$assocEntry->class]]></code>
      <code><![CDATA[$assocEntry->class]]></code>
    </NoInterfaceProperties>
    <PossiblyNullReference>
      <code>getCacheLogger</code>
    </PossiblyNullReference>
    <RedundantCondition>
      <code>assert($cm instanceof ClassMetadata)</code>
    </RedundantCondition>
    <UndefinedInterfaceMethod>
      <code>getCacheRegion</code>
      <code>resolveAssociationEntries</code>
      <code>resolveAssociationEntries</code>
      <code>storeEntityCache</code>
      <code>storeEntityCache</code>
    </UndefinedInterfaceMethod>
  </file>
  <file src="lib/Doctrine/ORM/Cache/Persister/Collection/AbstractCollectionPersister.php">
    <ArgumentTypeCoercion>
      <code>$cache</code>
      <code>$entityKey</code>
    </ArgumentTypeCoercion>
    <NoInterfaceProperties>
      <code><![CDATA[$entry->identifiers]]></code>
    </NoInterfaceProperties>
    <PossiblyNullArgument>
      <code><![CDATA[$collection->getOwner()]]></code>
    </PossiblyNullArgument>
    <PossiblyNullReference>
      <code>buildCollectionHydrator</code>
      <code>getCacheFactory</code>
    </PossiblyNullReference>
  </file>
  <file src="lib/Doctrine/ORM/Cache/Persister/Collection/NonStrictReadWriteCachedCollectionPersister.php">
    <PossiblyNullArgument>
      <code><![CDATA[$collection->getOwner()]]></code>
      <code><![CDATA[$collection->getOwner()]]></code>
    </PossiblyNullArgument>
  </file>
  <file src="lib/Doctrine/ORM/Cache/Persister/Collection/ReadOnlyCachedCollectionPersister.php">
    <PossiblyNullArgument>
      <code><![CDATA[$collection->getOwner()]]></code>
    </PossiblyNullArgument>
  </file>
  <file src="lib/Doctrine/ORM/Cache/Persister/Collection/ReadWriteCachedCollectionPersister.php">
    <PossiblyNullArgument>
      <code><![CDATA[$collection->getOwner()]]></code>
      <code><![CDATA[$collection->getOwner()]]></code>
    </PossiblyNullArgument>
    <UndefinedInterfaceMethod>
      <code>lock</code>
      <code>lock</code>
    </UndefinedInterfaceMethod>
  </file>
  <file src="lib/Doctrine/ORM/Cache/Persister/Entity/AbstractEntityPersister.php">
    <ArgumentTypeCoercion>
      <code>$cacheEntry</code>
    </ArgumentTypeCoercion>
    <NoInterfaceProperties>
      <code><![CDATA[$cacheEntry->class]]></code>
    </NoInterfaceProperties>
    <PossiblyNullArgument>
      <code><![CDATA[$collection->getOwner()]]></code>
      <code><![CDATA[$collection->getOwner()]]></code>
    </PossiblyNullArgument>
    <PossiblyNullPropertyAssignmentValue>
      <code><![CDATA[$em->getCache()]]></code>
    </PossiblyNullPropertyAssignmentValue>
    <PossiblyNullReference>
      <code>getCacheFactory</code>
      <code>getTimestampRegion</code>
    </PossiblyNullReference>
    <RedundantConditionGivenDocblockType>
      <code>assert($metadata instanceof ClassMetadata)</code>
    </RedundantConditionGivenDocblockType>
    <UndefinedInterfaceMethod>
      <code>getCacheRegion</code>
      <code>getCacheRegion</code>
      <code>getCacheRegion</code>
      <code>getCacheRegion</code>
      <code>loadCollectionCache</code>
      <code>loadCollectionCache</code>
      <code>storeCollectionCache</code>
      <code>storeCollectionCache</code>
      <code>storeEntityCache</code>
    </UndefinedInterfaceMethod>
  </file>
  <file src="lib/Doctrine/ORM/Cache/Persister/Entity/ReadWriteCachedEntityPersister.php">
    <RedundantCondition>
      <code>$isChanged</code>
    </RedundantCondition>
    <UndefinedInterfaceMethod>
      <code>lock</code>
      <code>lock</code>
    </UndefinedInterfaceMethod>
  </file>
<<<<<<< HEAD
=======
  <file src="lib/Doctrine/ORM/Cache/Region/DefaultRegion.php">
    <LessSpecificReturnStatement>
      <code><![CDATA[$this->cache]]></code>
    </LessSpecificReturnStatement>
    <MoreSpecificReturnType>
      <code>CacheProvider</code>
    </MoreSpecificReturnType>
  </file>
  <file src="lib/Doctrine/ORM/Cache/Region/FileLockRegion.php">
    <ArgumentTypeCoercion>
      <code><![CDATA[sprintf('%s/*.%s', $this->directory, self::LOCK_EXTENSION)]]></code>
    </ArgumentTypeCoercion>
  </file>
  <file src="lib/Doctrine/ORM/Cache/RegionsConfiguration.php">
    <RedundantCastGivenDocblockType>
      <code>(int) $defaultLifetime</code>
      <code>(int) $defaultLifetime</code>
      <code>(int) $defaultLockLifetime</code>
      <code>(int) $defaultLockLifetime</code>
      <code>(int) $lifetime</code>
      <code>(int) $lifetime</code>
    </RedundantCastGivenDocblockType>
  </file>
  <file src="lib/Doctrine/ORM/Cache/TimestampCacheEntry.php">
    <RedundantCastGivenDocblockType>
      <code>(float) $time</code>
    </RedundantCastGivenDocblockType>
  </file>
  <file src="lib/Doctrine/ORM/Cache/TimestampCacheKey.php">
    <RedundantCastGivenDocblockType>
      <code>(string) $space</code>
    </RedundantCastGivenDocblockType>
  </file>
>>>>>>> 70bcff74
  <file src="lib/Doctrine/ORM/Cache/TimestampQueryCacheValidator.php">
    <NoInterfaceProperties>
      <code><![CDATA[$timestamp->time]]></code>
    </NoInterfaceProperties>
  </file>
  <file src="lib/Doctrine/ORM/Configuration.php">
    <ArgumentTypeCoercion>
      <code>$className</code>
    </ArgumentTypeCoercion>
  </file>
  <file src="lib/Doctrine/ORM/Decorator/EntityManagerDecorator.php">
    <InvalidReturnStatement>
      <code><![CDATA[$this->wrapped->getClassMetadata($className)]]></code>
    </InvalidReturnStatement>
    <InvalidReturnType>
      <code>ClassMetadata</code>
    </InvalidReturnType>
  </file>
  <file src="lib/Doctrine/ORM/EntityManager.php">
    <ArgumentTypeCoercion>
      <code>$className</code>
    </ArgumentTypeCoercion>
    <InvalidReturnStatement>
      <code>$entity</code>
      <code>$entity</code>
      <code>$entity</code>
      <code>$entity</code>
      <code><![CDATA[$entity instanceof $class->name ? $entity : null]]></code>
      <code><![CDATA[$entity instanceof $class->name ? $entity : null]]></code>
      <code><![CDATA[$persister->load($sortedId, null, null, [], $lockMode)]]></code>
      <code><![CDATA[$persister->loadById($sortedId)]]></code>
      <code><![CDATA[$this->metadataFactory]]></code>
      <code><![CDATA[$this->metadataFactory->getMetadataFor($className)]]></code>
    </InvalidReturnStatement>
    <InvalidReturnType>
      <code>ClassMetadataFactory</code>
      <code>Mapping\ClassMetadata</code>
    </InvalidReturnType>
    <PossiblyNullArgument>
      <code><![CDATA[$config->getProxyDir()]]></code>
      <code><![CDATA[$config->getProxyNamespace()]]></code>
    </PossiblyNullArgument>
    <PossiblyNullReference>
      <code>createCache</code>
      <code>getCacheFactory</code>
    </PossiblyNullReference>
    <PropertyTypeCoercion>
      <code>new $metadataFactoryClassName()</code>
    </PropertyTypeCoercion>
    <RedundantCastGivenDocblockType>
      <code>(string) $hydrationMode</code>
    </RedundantCastGivenDocblockType>
  </file>
  <file src="lib/Doctrine/ORM/EntityRepository.php">
    <InvalidReturnStatement>
      <code><![CDATA[$persister->load($criteria, null, null, [], null, 1, $orderBy)]]></code>
      <code>new LazyCriteriaCollection($persister, $criteria)</code>
    </InvalidReturnStatement>
    <InvalidReturnType>
      <code><![CDATA[AbstractLazyCollection<int, T>&Selectable<int, T>]]></code>
      <code>T|null</code>
    </InvalidReturnType>
    <LessSpecificReturnStatement>
      <code><![CDATA[$persister->loadAll($criteria, $orderBy, $limit, $offset)]]></code>
    </LessSpecificReturnStatement>
    <MoreSpecificReturnType>
      <code><![CDATA[list<T>]]></code>
    </MoreSpecificReturnType>
  </file>
  <file src="lib/Doctrine/ORM/Id/AssignedGenerator.php">
    <PossiblyNullArgument>
      <code>$entity</code>
    </PossiblyNullArgument>
  </file>
  <file src="lib/Doctrine/ORM/Internal/CommitOrderCalculator.php">
    <RedundantCondition>
      <code><![CDATA[$vertex->state !== VertexState::Visited]]></code>
      <code><![CDATA[$vertex->state !== VertexState::Visited]]></code>
    </RedundantCondition>
  </file>
  <file src="lib/Doctrine/ORM/Internal/Hydration/AbstractHydrator.php">
    <ReferenceConstraintViolation>
      <code>return $rowData;</code>
      <code>return $rowData;</code>
    </ReferenceConstraintViolation>
  </file>
  <file src="lib/Doctrine/ORM/Internal/Hydration/ArrayHydrator.php">
    <PossiblyInvalidArgument>
      <code>$index</code>
    </PossiblyInvalidArgument>
    <PossiblyNullArgument>
      <code>$index</code>
    </PossiblyNullArgument>
    <PossiblyNullArrayAssignment>
      <code>$result[$resultKey]</code>
      <code>$result[$resultKey]</code>
    </PossiblyNullArrayAssignment>
    <PossiblyUndefinedArrayOffset>
      <code><![CDATA[$newObject['args']]]></code>
    </PossiblyUndefinedArrayOffset>
    <ReferenceConstraintViolation>
      <code>$result</code>
    </ReferenceConstraintViolation>
    <ReferenceReusedFromConfusingScope>
      <code>$baseElement</code>
    </ReferenceReusedFromConfusingScope>
    <UnsupportedPropertyReferenceUsage>
      <code><![CDATA[$baseElement =& $this->resultPointers[$parent]]]></code>
    </UnsupportedPropertyReferenceUsage>
    <UnsupportedReferenceUsage>
      <code><![CDATA[$baseElement =& $this->resultPointers[$parent][key($first)]]]></code>
      <code><![CDATA[$this->resultPointers[$dqlAlias] =& $coll[array_key_last($coll)]]]></code>
    </UnsupportedReferenceUsage>
  </file>
  <file src="lib/Doctrine/ORM/Internal/Hydration/ObjectHydrator.php">
    <InvalidArgument>
      <code>$element</code>
    </InvalidArgument>
    <PossiblyFalseArgument>
      <code>$index</code>
    </PossiblyFalseArgument>
    <PossiblyInvalidArgument>
      <code>$parentObject</code>
      <code>$parentObject</code>
      <code>$parentObject</code>
      <code>$parentObject</code>
      <code>$parentObject</code>
      <code>$parentObject</code>
      <code>$parentObject</code>
    </PossiblyInvalidArgument>
    <PossiblyNullReference>
      <code>getValue</code>
      <code>getValue</code>
      <code>getValue</code>
      <code>setValue</code>
      <code>setValue</code>
    </PossiblyNullReference>
    <PossiblyUndefinedArrayOffset>
      <code><![CDATA[$newObject['args']]]></code>
    </PossiblyUndefinedArrayOffset>
  </file>
  <file src="lib/Doctrine/ORM/Mapping/AssociationMapping.php">
    <LessSpecificReturnStatement>
      <code>$mapping</code>
    </LessSpecificReturnStatement>
    <MoreSpecificReturnType>
      <code>static</code>
    </MoreSpecificReturnType>
  </file>
  <file src="lib/Doctrine/ORM/Mapping/Builder/ClassMetadataBuilder.php">
    <ArgumentTypeCoercion>
      <code>$repositoryClassName</code>
    </ArgumentTypeCoercion>
  </file>
  <file src="lib/Doctrine/ORM/Mapping/Builder/EntityListenerBuilder.php">
    <PossiblyNullArgument>
      <code>$class</code>
    </PossiblyNullArgument>
  </file>
  <file src="lib/Doctrine/ORM/Mapping/ClassMetadata.php">
    <DeprecatedProperty>
      <code><![CDATA[$this->columnNames]]></code>
      <code><![CDATA[$this->columnNames]]></code>
      <code><![CDATA[$this->columnNames]]></code>
      <code><![CDATA[$this->columnNames]]></code>
    </DeprecatedProperty>
    <InvalidArgument>
      <code>$mapping</code>
      <code>$mapping</code>
      <code>$mapping</code>
      <code>$mapping</code>
      <code>$overrideMapping</code>
    </InvalidArgument>
    <InvalidNullableReturnType>
      <code>ReflectionClass|null</code>
    </InvalidNullableReturnType>
    <InvalidPropertyAssignmentValue>
      <code>$definition</code>
      <code><![CDATA[$this->subClasses]]></code>
    </InvalidPropertyAssignmentValue>
    <LessSpecificReturnStatement>
      <code>$className</code>
      <code>$className</code>
      <code><![CDATA[$this->namespace . '\\' . $className]]></code>
    </LessSpecificReturnStatement>
    <MoreSpecificReturnType>
      <code>class-string|null</code>
    </MoreSpecificReturnType>
    <NullableReturnStatement>
      <code><![CDATA[$this->reflClass]]></code>
    </NullableReturnStatement>
    <ParamNameMismatch>
      <code>$entity</code>
    </ParamNameMismatch>
    <PossiblyNullArgument>
      <code>$class</code>
      <code>$className</code>
      <code><![CDATA[$mapping['targetEntity']]]></code>
      <code><![CDATA[$mapping['targetEntity']]]></code>
      <code><![CDATA[$parentReflFields[$embeddedClass->declaredField]]]></code>
    </PossiblyNullArgument>
    <PossiblyNullReference>
      <code>getProperty</code>
      <code>getProperty</code>
      <code>getProperty</code>
      <code>getValue</code>
      <code>getValue</code>
      <code>getValue</code>
      <code>instantiate</code>
      <code>setValue</code>
      <code>setValue</code>
    </PossiblyNullReference>
    <PossiblyUndefinedArrayOffset>
      <code><![CDATA[$mapping['isOwningSide']]]></code>
      <code><![CDATA[$mapping['isOwningSide']]]></code>
      <code><![CDATA[$mapping['isOwningSide']]]></code>
      <code><![CDATA[$mapping['targetEntity']]]></code>
      <code><![CDATA[$table['name']]]></code>
    </PossiblyUndefinedArrayOffset>
    <PropertyNotSetInConstructor>
      <code>$idGenerator</code>
      <code>$table</code>
    </PropertyNotSetInConstructor>
    <RedundantCondition>
      <code>$mapping !== false</code>
      <code>$mapping !== false</code>
    </RedundantCondition>
    <RedundantFunctionCall>
      <code>array_values</code>
    </RedundantFunctionCall>
    <RedundantPropertyInitializationCheck>
      <code><![CDATA[$this->table]]></code>
      <code>null</code>
    </RedundantPropertyInitializationCheck>
  </file>
  <file src="lib/Doctrine/ORM/Mapping/ClassMetadataFactory.php">
    <ArgumentTypeCoercion>
      <code><![CDATA[new $definition['class']()]]></code>
    </ArgumentTypeCoercion>
    <InvalidArrayOffset>
      <code><![CDATA[$subClass->table[$indexType][$indexName]]]></code>
    </InvalidArrayOffset>
    <PossiblyInvalidIterator>
      <code><![CDATA[$parentClass->table[$indexType]]]></code>
    </PossiblyInvalidIterator>
    <PossiblyNullArgument>
      <code><![CDATA[$this->em]]></code>
      <code><![CDATA[$this->em]]></code>
    </PossiblyNullArgument>
    <PossiblyNullReference>
      <code>getAllClassNames</code>
      <code>getConfiguration</code>
      <code>getConfiguration</code>
      <code>getConfiguration</code>
      <code>getConnection</code>
      <code>hasListeners</code>
      <code>hasListeners</code>
      <code>loadMetadataForClass</code>
    </PossiblyNullReference>
    <RedundantCondition>
      <code><![CDATA[$parent->generatorType]]></code>
      <code><![CDATA[$parent->idGenerator]]></code>
    </RedundantCondition>
    <RedundantConditionGivenDocblockType>
      <code>assert($owningSide instanceof ManyToManyOwningSideMapping ||
            $owningSide instanceof OneToOneOwningSideMapping ||
            $owningSide instanceof ManyToOneAssociationMapping)</code>
    </RedundantConditionGivenDocblockType>
  </file>
  <file src="lib/Doctrine/ORM/Mapping/DefaultEntityListenerResolver.php">
    <InvalidStringClass>
      <code>new $className()</code>
    </InvalidStringClass>
    <PropertyTypeCoercion>
      <code><![CDATA[$this->instances]]></code>
    </PropertyTypeCoercion>
  </file>
  <file src="lib/Doctrine/ORM/Mapping/DefaultNamingStrategy.php">
    <PossiblyFalseOperand>
      <code><![CDATA[strrpos($className, '\\')]]></code>
    </PossiblyFalseOperand>
  </file>
  <file src="lib/Doctrine/ORM/Mapping/DefaultTypedFieldMapper.php">
    <LessSpecificReturnStatement>
      <code>$mapping</code>
    </LessSpecificReturnStatement>
    <MoreSpecificReturnType>
      <code>array</code>
    </MoreSpecificReturnType>
    <PropertyTypeCoercion>
      <code>array_merge(self::DEFAULT_TYPED_FIELD_MAPPINGS, $typedFieldMappings)</code>
    </PropertyTypeCoercion>
  </file>
  <file src="lib/Doctrine/ORM/Mapping/Driver/AttributeDriver.php">
    <InvalidArgument>
      <code>$mapping</code>
      <code><![CDATA[[
                            'sequenceName' => $seqGeneratorAttribute->sequenceName,
                            'allocationSize' => $seqGeneratorAttribute->allocationSize,
                            'initialValue' => $seqGeneratorAttribute->initialValue,
                        ]]]></code>
    </InvalidArgument>
    <LessSpecificReturnStatement>
      <code>$mapping</code>
    </LessSpecificReturnStatement>
    <MoreSpecificImplementedParamType>
      <code>$metadata</code>
    </MoreSpecificImplementedParamType>
    <MoreSpecificReturnType>
      <code>array{
     *                   fieldName: string,
     *                   type: mixed,
     *                   scale: int,
     *                   length: int,
     *                   unique: bool,
     *                   nullable: bool,
     *                   precision: int,
     *                   enumType?: class-string,
     *                   options?: mixed[],
     *                   columnName?: string,
     *                   columnDefinition?: string
     *               }</code>
    </MoreSpecificReturnType>
    <PossiblyNullArgument>
      <code>$listenerClassName</code>
    </PossiblyNullArgument>
    <RedundantCondition>
      <code><![CDATA[$metadata->getReflectionClass()]]></code>
    </RedundantCondition>
    <RedundantConditionGivenDocblockType>
      <code>assert($cacheAttribute instanceof Mapping\Cache)</code>
      <code>assert($method instanceof ReflectionMethod)</code>
      <code>assert($method instanceof ReflectionMethod)</code>
      <code>assert($property instanceof ReflectionProperty)</code>
    </RedundantConditionGivenDocblockType>
    <TypeDoesNotContainNull>
      <code><![CDATA[new ReflectionClass($metadata->name)]]></code>
    </TypeDoesNotContainNull>
  </file>
  <file src="lib/Doctrine/ORM/Mapping/Driver/DatabaseDriver.php">
    <DocblockTypeContradiction>
      <code>$metadata instanceof ClassMetadata</code>
    </DocblockTypeContradiction>
    <MoreSpecificImplementedParamType>
      <code>$metadata</code>
    </MoreSpecificImplementedParamType>
    <PossiblyNullArrayAccess>
      <code><![CDATA[$this->tables[$tableName]]]></code>
      <code><![CDATA[$this->tables[$tableName]]]></code>
    </PossiblyNullArrayAccess>
    <PossiblyNullReference>
      <code>getColumns</code>
      <code>getColumns</code>
      <code>getIndexes</code>
    </PossiblyNullReference>
  </file>
  <file src="lib/Doctrine/ORM/Mapping/Driver/SimplifiedXmlDriver.php">
    <MissingParamType>
      <code>$fileExtension</code>
      <code>$prefixes</code>
    </MissingParamType>
  </file>
  <file src="lib/Doctrine/ORM/Mapping/Driver/XmlDriver.php">
    <ArgumentTypeCoercion>
      <code>$mapping</code>
      <code><![CDATA[(string) $xmlRoot['repository-class']]]></code>
      <code><![CDATA[isset($xmlRoot['repository-class']) ? (string) $xmlRoot['repository-class'] : null]]></code>
    </ArgumentTypeCoercion>
    <InvalidArgument>
      <code>$columnDef</code>
      <code><![CDATA[$this->cacheToArray($manyToManyElement->cache)]]></code>
      <code><![CDATA[$this->cacheToArray($manyToOneElement->cache)]]></code>
      <code><![CDATA[$this->cacheToArray($oneToManyElement->cache)]]></code>
      <code><![CDATA[$this->cacheToArray($oneToOneElement->cache)]]></code>
    </InvalidArgument>
    <InvalidPropertyAssignmentValue>
      <code><![CDATA[$metadata->table]]></code>
    </InvalidPropertyAssignmentValue>
    <InvalidPropertyFetch>
      <code><![CDATA[$indexXml->options]]></code>
      <code><![CDATA[$uniqueXml->options]]></code>
      <code><![CDATA[$xmlRoot->{'discriminator-column'}]]></code>
      <code><![CDATA[$xmlRoot->{'discriminator-map'}]]></code>
    </InvalidPropertyFetch>
    <InvalidReturnStatement>
      <code>$mapping</code>
      <code><![CDATA[[
            'usage'  => $usage,
            'region' => $region,
        ]]]></code>
    </InvalidReturnStatement>
    <InvalidReturnType>
      <code>array{
      *                   fieldName: string,
      *                   type?: string,
      *                   columnName?: string,
      *                   length?: int,
      *                   precision?: int,
      *                   scale?: int,
      *                   unique?: bool,
      *                   nullable?: bool,
      *                   notInsertable?: bool,
      *                   notUpdatable?: bool,
      *                   enumType?: string,
      *                   version?: bool,
      *                   columnDefinition?: string,
      *                   options?: array
      *               }</code>
      <code>array{usage: int|null, region?: string}</code>
    </InvalidReturnType>
    <MoreSpecificImplementedParamType>
      <code>$metadata</code>
    </MoreSpecificImplementedParamType>
    <NoInterfaceProperties>
      <code><![CDATA[$indexXml->options]]></code>
      <code><![CDATA[$uniqueXml->options]]></code>
      <code><![CDATA[$xmlRoot->{'discriminator-column'}]]></code>
      <code><![CDATA[$xmlRoot->{'discriminator-map'}]]></code>
    </NoInterfaceProperties>
    <PossiblyNullArgument>
      <code><![CDATA[$joinColumnElement['options']->children()]]></code>
      <code><![CDATA[$option->children()]]></code>
    </PossiblyNullArgument>
    <PossiblyNullIterator>
      <code><![CDATA[$cascadeElement->children()]]></code>
    </PossiblyNullIterator>
    <TypeDoesNotContainType>
      <code><![CDATA[$xmlRoot->getName() === 'embeddable']]></code>
      <code><![CDATA[$xmlRoot->getName() === 'entity']]></code>
      <code><![CDATA[$xmlRoot->getName() === 'mapped-superclass']]></code>
    </TypeDoesNotContainType>
  </file>
  <file src="lib/Doctrine/ORM/Mapping/ManyToManyInverseSideMapping.php">
    <PropertyNotSetInConstructor>
      <code>ManyToManyInverseSideMapping</code>
    </PropertyNotSetInConstructor>
  </file>
  <file src="lib/Doctrine/ORM/Mapping/ManyToManyOwningSideMapping.php">
    <PropertyNotSetInConstructor>
      <code>$joinTable</code>
    </PropertyNotSetInConstructor>
  </file>
  <file src="lib/Doctrine/ORM/Mapping/OneToManyAssociationMapping.php">
    <PropertyNotSetInConstructor>
      <code>OneToManyAssociationMapping</code>
    </PropertyNotSetInConstructor>
    <TypeDoesNotContainType>
      <code><![CDATA[isset($mapping->mappedBy)]]></code>
    </TypeDoesNotContainType>
  </file>
  <file src="lib/Doctrine/ORM/Mapping/OneToOneInverseSideMapping.php">
    <PropertyNotSetInConstructor>
      <code>OneToOneInverseSideMapping</code>
    </PropertyNotSetInConstructor>
  </file>
  <file src="lib/Doctrine/ORM/Mapping/ReflectionEmbeddedProperty.php">
    <MethodSignatureMismatch>
      <code>$object</code>
    </MethodSignatureMismatch>
    <PropertyNotSetInConstructor>
      <code>ReflectionEmbeddedProperty</code>
      <code>ReflectionEmbeddedProperty</code>
    </PropertyNotSetInConstructor>
  </file>
  <file src="lib/Doctrine/ORM/Mapping/ReflectionEnumProperty.php">
    <MethodSignatureMismatch>
      <code>$object</code>
    </MethodSignatureMismatch>
    <PropertyNotSetInConstructor>
      <code>ReflectionEnumProperty</code>
      <code>ReflectionEnumProperty</code>
    </PropertyNotSetInConstructor>
  </file>
  <file src="lib/Doctrine/ORM/Mapping/ReflectionReadonlyProperty.php">
    <PropertyNotSetInConstructor>
      <code>ReflectionReadonlyProperty</code>
      <code>ReflectionReadonlyProperty</code>
    </PropertyNotSetInConstructor>
  </file>
  <file src="lib/Doctrine/ORM/Mapping/ToOneInverseSideMapping.php">
    <LessSpecificReturnStatement>
      <code>$mapping</code>
    </LessSpecificReturnStatement>
    <MoreSpecificReturnType>
      <code>static</code>
    </MoreSpecificReturnType>
  </file>
  <file src="lib/Doctrine/ORM/Mapping/ToOneOwningSideMapping.php">
    <LessSpecificReturnStatement>
      <code>$instance</code>
      <code>$mapping</code>
    </LessSpecificReturnStatement>
    <MoreSpecificReturnType>
      <code>static</code>
      <code>static</code>
    </MoreSpecificReturnType>
  </file>
  <file src="lib/Doctrine/ORM/Mapping/UnderscoreNamingStrategy.php">
    <PossiblyFalseOperand>
      <code><![CDATA[strrpos($className, '\\')]]></code>
    </PossiblyFalseOperand>
  </file>
  <file src="lib/Doctrine/ORM/NativeQuery.php">
    <PropertyNotSetInConstructor>
      <code>$sql</code>
    </PropertyNotSetInConstructor>
  </file>
  <file src="lib/Doctrine/ORM/PersistentCollection.php">
    <ImplementedReturnTypeMismatch>
      <code><![CDATA[Collection<TKey, T>]]></code>
    </ImplementedReturnTypeMismatch>
    <InvalidReturnStatement>
      <code><![CDATA[$association->fetch === ClassMetadata::FETCH_EXTRA_LAZY
            ? new LazyCriteriaCollection($persister, $criteria)
            : new ArrayCollection($persister->loadCriteria($criteria))]]></code>
    </InvalidReturnStatement>
    <InvalidReturnType>
      <code><![CDATA[Collection<TKey, T>]]></code>
    </InvalidReturnType>
    <LessSpecificReturnStatement>
      <code><![CDATA[$this->unwrap()->matching($criteria)]]></code>
    </LessSpecificReturnStatement>
    <ParamNameMismatch>
      <code>$value</code>
      <code>$value</code>
    </ParamNameMismatch>
    <PossiblyNullArgument>
      <code><![CDATA[$this->backRefFieldName]]></code>
    </PossiblyNullArgument>
    <PossiblyNullReference>
      <code>setValue</code>
      <code>setValue</code>
    </PossiblyNullReference>
    <UndefinedMethod>
      <code><![CDATA[[$this->unwrap(), 'add']]]></code>
    </UndefinedMethod>
  </file>
  <file src="lib/Doctrine/ORM/Persisters/Collection/ManyToManyPersister.php">
    <PossiblyNullArgument>
      <code><![CDATA[$collection->getOwner()]]></code>
      <code><![CDATA[$collection->getOwner()]]></code>
      <code><![CDATA[$collection->getOwner()]]></code>
      <code><![CDATA[$collection->getOwner()]]></code>
      <code><![CDATA[$collection->getOwner()]]></code>
      <code><![CDATA[$collection->getOwner()]]></code>
      <code><![CDATA[$collection->getOwner()]]></code>
      <code>$owner</code>
    </PossiblyNullArgument>
    <PossiblyNullReference>
      <code>getFieldForColumn</code>
      <code>getFieldForColumn</code>
    </PossiblyNullReference>
  </file>
  <file src="lib/Doctrine/ORM/Persisters/Collection/OneToManyPersister.php">
<<<<<<< HEAD
    <InvalidReturnStatement>
      <code>$numDeleted</code>
      <code><![CDATA[$this->conn->executeStatement($statement, $parameters)]]></code>
    </InvalidReturnStatement>
    <InvalidReturnType>
      <code>int</code>
      <code>int</code>
    </InvalidReturnType>
=======
    <ImplementedReturnTypeMismatch>
      <code>int|null</code>
    </ImplementedReturnTypeMismatch>
    <InvalidArrayOffset>
      <code><![CDATA[[
                $mapping['mappedBy'] => $collection->getOwner(),
                $mapping['indexBy']  => $index,
            ]]]></code>
    </InvalidArrayOffset>
>>>>>>> 70bcff74
    <PossiblyNullArgument>
      <code><![CDATA[$collection->getOwner()]]></code>
      <code><![CDATA[$collection->getOwner()]]></code>
      <code><![CDATA[$collection->getOwner()]]></code>
    </PossiblyNullArgument>
  </file>
  <file src="lib/Doctrine/ORM/Persisters/Entity/BasicEntityPersister.php">
    <DocblockTypeContradiction>
      <code>$value === null</code>
    </DocblockTypeContradiction>
    <InvalidArgument>
      <code>$hints</code>
      <code>$hints</code>
      <code><![CDATA[[Query::HINT_REFRESH => true]]]></code>
      <code><![CDATA[[UnitOfWork::HINT_DEFEREAGERLOAD => true]]]></code>
      <code><![CDATA[[UnitOfWork::HINT_DEFEREAGERLOAD => true]]]></code>
    </InvalidArgument>
    <LessSpecificReturnStatement>
      <code>$newValue</code>
      <code>[$params, $types]</code>
      <code>[$sqlParams, $sqlTypes]</code>
    </LessSpecificReturnStatement>
    <MoreSpecificReturnType>
      <code>array</code>
      <code>array</code>
      <code><![CDATA[list<mixed>]]></code>
    </MoreSpecificReturnType>
    <PossiblyNullReference>
      <code>getValue</code>
      <code>getValue</code>
      <code>getValue</code>
      <code>getValue</code>
      <code>getValue</code>
      <code>getValue</code>
      <code>setValue</code>
    </PossiblyNullReference>
    <PropertyTypeCoercion>
      <code><![CDATA[$this->currentPersisterContext->sqlTableAliases]]></code>
    </PropertyTypeCoercion>
  </file>
  <file src="lib/Doctrine/ORM/Persisters/Entity/CachedPersisterContext.php">
    <PropertyNotSetInConstructor>
      <code>$selectJoinSql</code>
    </PropertyNotSetInConstructor>
  </file>
  <file src="lib/Doctrine/ORM/Proxy/ProxyFactory.php">
    <ArgumentTypeCoercion>
      <code>$classMetadata</code>
      <code>$classMetadata</code>
      <code>$classMetadata</code>
    </ArgumentTypeCoercion>
    <InvalidArgument>
      <code><![CDATA[$classMetadata->getReflectionProperties()]]></code>
    </InvalidArgument>
    <NoInterfaceProperties>
      <code><![CDATA[$metadata->isEmbeddedClass]]></code>
      <code><![CDATA[$metadata->isMappedSuperclass]]></code>
      <code><![CDATA[$proxy->__isCloning]]></code>
    </NoInterfaceProperties>
    <PossiblyNullArgument>
      <code><![CDATA[$property->name]]></code>
    </PossiblyNullArgument>
    <PossiblyNullPropertyFetch>
      <code><![CDATA[$property->name]]></code>
    </PossiblyNullPropertyFetch>
    <PossiblyNullReference>
      <code>getValue</code>
      <code>setValue</code>
    </PossiblyNullReference>
    <UndefinedInterfaceMethod>
      <code>__wakeup</code>
    </UndefinedInterfaceMethod>
  </file>
  <file src="lib/Doctrine/ORM/Query.php">
    <InvalidArgument>
      <code>$sqlParams</code>
    </InvalidArgument>
    <LessSpecificReturnStatement>
      <code><![CDATA[$this->parse()->getSqlExecutor()->getSqlStatements()]]></code>
    </LessSpecificReturnStatement>
    <MoreSpecificReturnType>
      <code><![CDATA[list<string>|string]]></code>
    </MoreSpecificReturnType>
    <PossiblyNullArgument>
      <code><![CDATA[$this->getDQL()]]></code>
    </PossiblyNullArgument>
    <PossiblyNullReference>
      <code>evictEntityRegion</code>
    </PossiblyNullReference>
    <PropertyNotSetInConstructor>
      <code>$parserResult</code>
    </PropertyNotSetInConstructor>
  </file>
  <file src="lib/Doctrine/ORM/Query/AST/Functions/BitAndFunction.php">
    <PossiblyInvalidPropertyAssignmentValue>
      <code><![CDATA[$parser->ArithmeticPrimary()]]></code>
      <code><![CDATA[$parser->ArithmeticPrimary()]]></code>
    </PossiblyInvalidPropertyAssignmentValue>
  </file>
  <file src="lib/Doctrine/ORM/Query/AST/Functions/BitOrFunction.php">
    <PossiblyInvalidPropertyAssignmentValue>
      <code><![CDATA[$parser->ArithmeticPrimary()]]></code>
      <code><![CDATA[$parser->ArithmeticPrimary()]]></code>
    </PossiblyInvalidPropertyAssignmentValue>
  </file>
  <file src="lib/Doctrine/ORM/Query/AST/Functions/DateAddFunction.php">
    <PossiblyInvalidPropertyAssignmentValue>
      <code><![CDATA[$parser->ArithmeticPrimary()]]></code>
      <code><![CDATA[$parser->ArithmeticPrimary()]]></code>
    </PossiblyInvalidPropertyAssignmentValue>
    <UndefinedPropertyFetch>
      <code><![CDATA[$this->unit->value]]></code>
    </UndefinedPropertyFetch>
  </file>
  <file src="lib/Doctrine/ORM/Query/AST/Functions/DateDiffFunction.php">
    <PossiblyInvalidPropertyAssignmentValue>
      <code><![CDATA[$parser->ArithmeticPrimary()]]></code>
      <code><![CDATA[$parser->ArithmeticPrimary()]]></code>
    </PossiblyInvalidPropertyAssignmentValue>
  </file>
  <file src="lib/Doctrine/ORM/Query/AST/Functions/DateSubFunction.php">
    <UndefinedPropertyFetch>
      <code><![CDATA[$this->unit->value]]></code>
    </UndefinedPropertyFetch>
  </file>
  <file src="lib/Doctrine/ORM/Query/AST/Functions/FunctionNode.php">
    <ParamNameMismatch>
      <code>$sqlWalker</code>
    </ParamNameMismatch>
  </file>
  <file src="lib/Doctrine/ORM/Query/AST/Functions/LocateFunction.php">
    <PossiblyInvalidArgument>
      <code><![CDATA[$this->simpleArithmeticExpression]]></code>
    </PossiblyInvalidArgument>
  </file>
  <file src="lib/Doctrine/ORM/Query/AST/JoinClassPathExpression.php">
    <UndefinedMethod>
      <code>walkJoinPathExpression</code>
    </UndefinedMethod>
  </file>
  <file src="lib/Doctrine/ORM/Query/AST/JoinVariableDeclaration.php">
    <UndefinedMethod>
      <code>walkJoinVariableDeclaration</code>
    </UndefinedMethod>
  </file>
  <file src="lib/Doctrine/ORM/Query/AST/SimpleWhenClause.php">
    <UndefinedMethod>
      <code>walkWhenClauseExpression</code>
    </UndefinedMethod>
  </file>
  <file src="lib/Doctrine/ORM/Query/AST/WhenClause.php">
    <UndefinedMethod>
      <code>walkWhenClauseExpression</code>
    </UndefinedMethod>
  </file>
  <file src="lib/Doctrine/ORM/Query/Exec/MultiTableDeleteExecutor.php">
    <InvalidReturnStatement>
      <code>$numDeleted</code>
    </InvalidReturnStatement>
    <InvalidReturnType>
      <code>int</code>
    </InvalidReturnType>
    <PossiblyInvalidIterator>
      <code><![CDATA[$this->sqlStatements]]></code>
    </PossiblyInvalidIterator>
    <PropertyNotSetInConstructor>
      <code>MultiTableDeleteExecutor</code>
    </PropertyNotSetInConstructor>
    <UninitializedProperty>
      <code><![CDATA[$this->sqlStatements]]></code>
    </UninitializedProperty>
  </file>
  <file src="lib/Doctrine/ORM/Query/Exec/MultiTableUpdateExecutor.php">
    <InvalidReturnStatement>
      <code>$numUpdated</code>
    </InvalidReturnStatement>
    <InvalidReturnType>
      <code>int</code>
    </InvalidReturnType>
    <PossiblyInvalidIterator>
      <code><![CDATA[$this->sqlStatements]]></code>
    </PossiblyInvalidIterator>
    <PropertyNotSetInConstructor>
      <code>MultiTableUpdateExecutor</code>
    </PropertyNotSetInConstructor>
    <PropertyTypeCoercion>
      <code><![CDATA[$this->sqlStatements]]></code>
    </PropertyTypeCoercion>
    <UninitializedProperty>
      <code><![CDATA[$this->sqlStatements]]></code>
    </UninitializedProperty>
  </file>
  <file src="lib/Doctrine/ORM/Query/Exec/SingleSelectExecutor.php">
    <PossiblyInvalidArgument>
      <code><![CDATA[$this->sqlStatements]]></code>
    </PossiblyInvalidArgument>
  </file>
  <file src="lib/Doctrine/ORM/Query/Exec/SingleTableDeleteUpdateExecutor.php">
    <InvalidReturnStatement>
      <code><![CDATA[$conn->executeStatement($this->sqlStatements, $params, $types)]]></code>
    </InvalidReturnStatement>
    <InvalidReturnType>
      <code>int</code>
    </InvalidReturnType>
    <PossiblyInvalidArgument>
      <code><![CDATA[$this->sqlStatements]]></code>
    </PossiblyInvalidArgument>
    <PropertyNotSetInConstructor>
      <code>SingleTableDeleteUpdateExecutor</code>
    </PropertyNotSetInConstructor>
  </file>
  <file src="lib/Doctrine/ORM/Query/Expr/Andx.php">
    <NonInvariantDocblockPropertyType>
      <code>$allowedClasses</code>
      <code>$parts</code>
    </NonInvariantDocblockPropertyType>
  </file>
  <file src="lib/Doctrine/ORM/Query/Expr/Func.php">
    <LessSpecificReturnStatement>
      <code><![CDATA[$this->arguments]]></code>
    </LessSpecificReturnStatement>
    <MoreSpecificReturnType>
      <code><![CDATA[list<mixed>]]></code>
    </MoreSpecificReturnType>
  </file>
  <file src="lib/Doctrine/ORM/Query/Expr/GroupBy.php">
    <NonInvariantDocblockPropertyType>
      <code>$parts</code>
    </NonInvariantDocblockPropertyType>
  </file>
  <file src="lib/Doctrine/ORM/Query/Expr/Join.php">
    <PossiblyNullArgument>
      <code><![CDATA[$this->conditionType]]></code>
    </PossiblyNullArgument>
  </file>
  <file src="lib/Doctrine/ORM/Query/Expr/Literal.php">
    <NonInvariantDocblockPropertyType>
      <code>$parts</code>
    </NonInvariantDocblockPropertyType>
  </file>
  <file src="lib/Doctrine/ORM/Query/Expr/Orx.php">
    <NonInvariantDocblockPropertyType>
      <code>$allowedClasses</code>
      <code>$parts</code>
    </NonInvariantDocblockPropertyType>
  </file>
  <file src="lib/Doctrine/ORM/Query/Expr/Select.php">
    <NonInvariantDocblockPropertyType>
      <code>$allowedClasses</code>
      <code>$parts</code>
    </NonInvariantDocblockPropertyType>
  </file>
  <file src="lib/Doctrine/ORM/Query/Filter/SQLFilter.php">
    <PropertyTypeCoercion>
      <code><![CDATA[$this->parameters]]></code>
    </PropertyTypeCoercion>
  </file>
  <file src="lib/Doctrine/ORM/Query/Parser.php">
    <ArgumentTypeCoercion>
      <code>$stringPattern</code>
    </ArgumentTypeCoercion>
    <InvalidNullableReturnType>
      <code>AST\SelectStatement|AST\UpdateStatement|AST\DeleteStatement</code>
    </InvalidNullableReturnType>
    <InvalidPropertyAssignmentValue>
      <code><![CDATA[$this->queryComponents]]></code>
    </InvalidPropertyAssignmentValue>
    <InvalidStringClass>
      <code>new $functionClass($functionName)</code>
      <code>new $functionClass($functionName)</code>
      <code>new $functionClass($functionName)</code>
    </InvalidStringClass>
    <LessSpecificReturnStatement>
      <code>$function</code>
      <code>$function</code>
      <code>$function</code>
    </LessSpecificReturnStatement>
    <NullableReturnStatement>
      <code>$statement</code>
    </NullableReturnStatement>
    <PossiblyFalseArgument>
      <code><![CDATA[strrpos($fromClassName, '\\')]]></code>
    </PossiblyFalseArgument>
    <PossiblyInvalidArgument>
      <code>$AST</code>
      <code>$conditionalExpression</code>
      <code>$expr</code>
      <code><![CDATA[$this->ConditionalExpression()]]></code>
      <code><![CDATA[$this->ConditionalExpression()]]></code>
      <code><![CDATA[$this->lexer->getLiteral($token)]]></code>
      <code><![CDATA[$this->lexer->getLiteral($token)]]></code>
      <code><![CDATA[$this->lexer->getLiteral($token)]]></code>
    </PossiblyInvalidArgument>
    <PossiblyInvalidPropertyAssignmentValue>
      <code><![CDATA[$this->ConditionalExpression()]]></code>
      <code><![CDATA[$this->ConditionalExpression()]]></code>
    </PossiblyInvalidPropertyAssignmentValue>
    <PossiblyNullArgument>
      <code>$dql</code>
      <code><![CDATA[$this->query->getDQL()]]></code>
      <code><![CDATA[$token->value]]></code>
    </PossiblyNullArgument>
    <PossiblyNullPropertyFetch>
      <code><![CDATA[$lookaheadType->value]]></code>
      <code><![CDATA[$lookaheadType->value]]></code>
      <code><![CDATA[$this->lexer->glimpse()->type]]></code>
      <code><![CDATA[$token->value]]></code>
      <code><![CDATA[$token->value]]></code>
    </PossiblyNullPropertyFetch>
    <RedundantCondition>
      <code><![CDATA[$token->value === TokenType::T_IDENTIFIER->value]]></code>
    </RedundantCondition>
  </file>
  <file src="lib/Doctrine/ORM/Query/QueryExpressionVisitor.php">
    <InvalidReturnStatement>
      <code><![CDATA[new ArrayCollection($this->parameters)]]></code>
    </InvalidReturnStatement>
    <InvalidReturnType>
      <code><![CDATA[ArrayCollection<int, mixed>]]></code>
    </InvalidReturnType>
    <RedundantConditionGivenDocblockType>
      <code>Comparison::EQ</code>
    </RedundantConditionGivenDocblockType>
  </file>
  <file src="lib/Doctrine/ORM/Query/SqlWalker.php">
    <DocblockTypeContradiction>
      <code><![CDATA[$this->conn->quote((string) $newValue)]]></code>
    </DocblockTypeContradiction>
    <InvalidArgument>
      <code><![CDATA[$join->conditionalExpression]]></code>
    </InvalidArgument>
    <PossiblyInvalidArgument>
      <code>$expr</code>
    </PossiblyInvalidArgument>
    <PossiblyNullArgument>
      <code><![CDATA[$arithmeticExpr->simpleArithmeticExpression]]></code>
      <code><![CDATA[$arithmeticExpr->subselect]]></code>
      <code>$condExpr</code>
      <code><![CDATA[$generalCaseExpression->elseScalarExpression]]></code>
      <code><![CDATA[$identificationVariableDecl->rangeVariableDeclaration]]></code>
      <code><![CDATA[$simpleCaseExpression->caseOperand]]></code>
      <code><![CDATA[$simpleCaseExpression->elseScalarExpression]]></code>
    </PossiblyNullArgument>
    <PossiblyNullArrayOffset>
      <code><![CDATA[$this->scalarResultAliasMap]]></code>
      <code><![CDATA[$this->scalarResultAliasMap]]></code>
    </PossiblyNullArrayOffset>
    <PossiblyNullReference>
      <code>dispatch</code>
    </PossiblyNullReference>
  </file>
  <file src="lib/Doctrine/ORM/QueryBuilder.php">
    <ArgumentTypeCoercion>
      <code>$having</code>
      <code>$having</code>
      <code>$where</code>
      <code>$where</code>
      <code><![CDATA[[$rootAlias => $join]]]></code>
      <code><![CDATA[[$rootAlias => $join]]]></code>
    </ArgumentTypeCoercion>
    <DeprecatedMethod>
      <code>getRootAlias</code>
      <code>getRootAlias</code>
    </DeprecatedMethod>
    <FalsableReturnStatement>
      <code><![CDATA[! $filteredParameters->isEmpty() ? $filteredParameters->first() : null]]></code>
    </FalsableReturnStatement>
    <InvalidFalsableReturnType>
      <code>Parameter|null</code>
    </InvalidFalsableReturnType>
    <InvalidPropertyAssignmentValue>
      <code>new ArrayCollection($parameters)</code>
    </InvalidPropertyAssignmentValue>
    <PossiblyFalseArgument>
      <code>$spacePos</code>
      <code>$spacePos</code>
    </PossiblyFalseArgument>
    <PossiblyFalseOperand>
      <code>$spacePos</code>
      <code>$spacePos</code>
    </PossiblyFalseOperand>
    <PossiblyInvalidIterator>
      <code>$dqlPart</code>
    </PossiblyInvalidIterator>
  </file>
  <file src="lib/Doctrine/ORM/Repository/DefaultRepositoryFactory.php">
    <InvalidReturnStatement>
      <code><![CDATA[$this->repositoryList[$repositoryHash] ??= $this->createRepository($entityManager, $entityName)]]></code>
    </InvalidReturnStatement>
    <InvalidReturnType>
      <code>EntityRepository</code>
    </InvalidReturnType>
    <UnsafeInstantiation>
      <code>new $repositoryClassName($entityManager, $metadata)</code>
    </UnsafeInstantiation>
  </file>
  <file src="lib/Doctrine/ORM/Tools/Console/Command/ClearCache/CollectionRegionCommand.php">
    <PossiblyNullReference>
      <code>evictAll</code>
    </PossiblyNullReference>
  </file>
  <file src="lib/Doctrine/ORM/Tools/Console/Command/ClearCache/EntityRegionCommand.php">
    <PossiblyNullReference>
      <code>evictAll</code>
    </PossiblyNullReference>
  </file>
  <file src="lib/Doctrine/ORM/Tools/Console/Command/GenerateProxiesCommand.php">
    <NoInterfaceProperties>
      <code><![CDATA[$metadata->name]]></code>
    </NoInterfaceProperties>
    <PossiblyNullArgument>
      <code><![CDATA[$em->getConfiguration()->getProxyDir()]]></code>
    </PossiblyNullArgument>
  </file>
  <file src="lib/Doctrine/ORM/Tools/Console/Command/InfoCommand.php">
    <PossiblyNullReference>
      <code>getAllClassNames</code>
    </PossiblyNullReference>
  </file>
  <file src="lib/Doctrine/ORM/Tools/Console/Command/MappingDescribeCommand.php">
    <ArgumentTypeCoercion>
      <code><![CDATA[$metadata->entityListeners]]></code>
    </ArgumentTypeCoercion>
    <PossiblyNullReference>
      <code>getAllClassNames</code>
    </PossiblyNullReference>
  </file>
  <file src="lib/Doctrine/ORM/Tools/Console/Command/RunDqlCommand.php">
    <DeprecatedClass>
      <code><![CDATA[Debug::dump($resultSet, (int) $input->getOption('depth'), true, false)]]></code>
    </DeprecatedClass>
  </file>
  <file src="lib/Doctrine/ORM/Tools/Console/Command/SchemaTool/CreateCommand.php">
    <ArgumentTypeCoercion>
      <code>$metadatas</code>
      <code>$metadatas</code>
    </ArgumentTypeCoercion>
  </file>
  <file src="lib/Doctrine/ORM/Tools/Console/Command/SchemaTool/DropCommand.php">
    <ArgumentTypeCoercion>
      <code>$metadatas</code>
      <code>$metadatas</code>
      <code>$metadatas</code>
    </ArgumentTypeCoercion>
    <PossiblyNullArgument>
      <code><![CDATA[$this->getName()]]></code>
      <code><![CDATA[$this->getName()]]></code>
    </PossiblyNullArgument>
  </file>
  <file src="lib/Doctrine/ORM/Tools/Console/Command/SchemaTool/UpdateCommand.php">
    <ArgumentTypeCoercion>
      <code>$metadatas</code>
    </ArgumentTypeCoercion>
    <PossiblyNullArgument>
      <code><![CDATA[$this->getName()]]></code>
      <code><![CDATA[$this->getName()]]></code>
    </PossiblyNullArgument>
  </file>
  <file src="lib/Doctrine/ORM/Tools/Console/MetadataFilter.php">
    <InvalidArgument>
      <code>new ArrayIterator($metadatas)</code>
    </InvalidArgument>
    <MissingTemplateParam>
      <code>MetadataFilter</code>
    </MissingTemplateParam>
  </file>
<<<<<<< HEAD
=======
  <file src="lib/Doctrine/ORM/Tools/ConvertDoctrine1Schema.php">
    <ArgumentTypeCoercion>
      <code><![CDATA[$path . '/*.yml']]></code>
    </ArgumentTypeCoercion>
    <PossiblyUndefinedArrayOffset>
      <code><![CDATA[$column['type']]]></code>
    </PossiblyUndefinedArrayOffset>
  </file>
>>>>>>> 70bcff74
  <file src="lib/Doctrine/ORM/Tools/DebugUnitOfWorkListener.php">
    <RedundantConditionGivenDocblockType>
      <code>$state === UnitOfWork::STATE_DETACHED</code>
    </RedundantConditionGivenDocblockType>
  </file>
  <file src="lib/Doctrine/ORM/Tools/Pagination/LimitSubqueryOutputWalker.php">
    <PossiblyFalseArgument>
      <code><![CDATA[strrpos($orderByItemString, ' ')]]></code>
    </PossiblyFalseArgument>
    <PossiblyNullIterator>
      <code><![CDATA[$orderByClause->orderByItems]]></code>
    </PossiblyNullIterator>
    <PossiblyNullPropertyAssignmentValue>
      <code><![CDATA[$AST->orderByClause]]></code>
    </PossiblyNullPropertyAssignmentValue>
    <PossiblyNullPropertyFetch>
      <code><![CDATA[$orderByClause->orderByItems]]></code>
    </PossiblyNullPropertyFetch>
  </file>
  <file src="lib/Doctrine/ORM/Tools/Pagination/Paginator.php">
    <ArgumentTypeCoercion>
      <code>$parameters</code>
    </ArgumentTypeCoercion>
  </file>
  <file src="lib/Doctrine/ORM/Tools/Pagination/RowNumberOverFunction.php">
    <PropertyNotSetInConstructor>
      <code>$orderByClause</code>
    </PropertyNotSetInConstructor>
  </file>
  <file src="lib/Doctrine/ORM/Tools/Pagination/WhereInWalker.php">
    <DocblockTypeContradiction>
      <code><![CDATA[$selectStatement->whereClause->conditionalExpression instanceof ConditionalExpression
                || $selectStatement->whereClause->conditionalExpression instanceof ConditionalFactor]]></code>
      <code><![CDATA[$selectStatement->whereClause->conditionalExpression instanceof ConditionalFactor]]></code>
      <code><![CDATA[$selectStatement->whereClause->conditionalExpression instanceof ConditionalPrimary]]></code>
    </DocblockTypeContradiction>
    <PossiblyInvalidPropertyAssignmentValue>
      <code><![CDATA[$selectStatement->whereClause->conditionalExpression]]></code>
    </PossiblyInvalidPropertyAssignmentValue>
    <RedundantConditionGivenDocblockType>
      <code><![CDATA[$selectStatement->whereClause->conditionalExpression instanceof ConditionalExpression
                || $selectStatement->whereClause->conditionalExpression instanceof ConditionalFactor]]></code>
    </RedundantConditionGivenDocblockType>
  </file>
  <file src="lib/Doctrine/ORM/Tools/SchemaTool.php">
    <ArgumentTypeCoercion>
      <code>$classes</code>
    </ArgumentTypeCoercion>
    <MissingClosureParamType>
      <code>$asset</code>
    </MissingClosureParamType>
    <PossiblyNullArgument>
      <code>$referencedFieldName</code>
    </PossiblyNullArgument>
    <RedundantCondition>
      <code>is_numeric($indexName)</code>
    </RedundantCondition>
    <TypeDoesNotContainType>
      <code>$indexName</code>
    </TypeDoesNotContainType>
  </file>
  <file src="lib/Doctrine/ORM/UnitOfWork.php">
    <InvalidArgument>
      <code>$collectionToDelete</code>
      <code>$collectionToUpdate</code>
    </InvalidArgument>
    <InvalidPropertyAssignmentValue>
      <code><![CDATA[$this->entityChangeSets]]></code>
      <code><![CDATA[$this->entityChangeSets]]></code>
    </InvalidPropertyAssignmentValue>
    <NoValue>
      <code>$entityState</code>
      <code>$entityState</code>
    </NoValue>
    <PossiblyInvalidArgument>
      <code>$value</code>
    </PossiblyInvalidArgument>
    <PossiblyInvalidArrayOffset>
      <code><![CDATA[$this->identityMap[$rootClassName]]]></code>
    </PossiblyInvalidArrayOffset>
    <PossiblyNullArgument>
      <code><![CDATA[$class->getTypeOfField($class->getSingleIdentifierFieldName())]]></code>
      <code><![CDATA[$collection->getOwner()]]></code>
      <code><![CDATA[$collection->getOwner()]]></code>
      <code>$owner</code>
    </PossiblyNullArgument>
    <PossiblyNullReference>
      <code>buildCachedCollectionPersister</code>
      <code>buildCachedEntityPersister</code>
      <code>getCacheFactory</code>
      <code>getCacheFactory</code>
      <code>getValue</code>
      <code>getValue</code>
      <code>getValue</code>
      <code>getValue</code>
      <code>getValue</code>
      <code>getValue</code>
      <code>getValue</code>
      <code>getValue</code>
      <code>setValue</code>
      <code>setValue</code>
      <code>setValue</code>
      <code>setValue</code>
      <code>setValue</code>
      <code>setValue</code>
      <code>setValue</code>
      <code>setValue</code>
      <code>setValue</code>
      <code>setValue</code>
      <code>setValue</code>
      <code>setValue</code>
      <code>setValue</code>
    </PossiblyNullReference>
    <PossiblyUndefinedMethod>
      <code>unwrap</code>
      <code>unwrap</code>
      <code>unwrap</code>
    </PossiblyUndefinedMethod>
    <RedundantCondition>
      <code><![CDATA[$i >= 0 && $this->entityDeletions]]></code>
      <code><![CDATA[$this->entityDeletions]]></code>
    </RedundantCondition>
    <ReferenceConstraintViolation>
      <code>$visited</code>
    </ReferenceConstraintViolation>
  </file>
  <file src="lib/Doctrine/ORM/Utility/HierarchyDiscriminatorResolver.php">
    <NoInterfaceProperties>
      <code><![CDATA[$rootClassMetadata->name]]></code>
      <code><![CDATA[$rootClassMetadata->subClasses]]></code>
    </NoInterfaceProperties>
  </file>
</files><|MERGE_RESOLUTION|>--- conflicted
+++ resolved
@@ -144,42 +144,11 @@
       <code>lock</code>
     </UndefinedInterfaceMethod>
   </file>
-<<<<<<< HEAD
-=======
-  <file src="lib/Doctrine/ORM/Cache/Region/DefaultRegion.php">
-    <LessSpecificReturnStatement>
-      <code><![CDATA[$this->cache]]></code>
-    </LessSpecificReturnStatement>
-    <MoreSpecificReturnType>
-      <code>CacheProvider</code>
-    </MoreSpecificReturnType>
-  </file>
   <file src="lib/Doctrine/ORM/Cache/Region/FileLockRegion.php">
     <ArgumentTypeCoercion>
       <code><![CDATA[sprintf('%s/*.%s', $this->directory, self::LOCK_EXTENSION)]]></code>
     </ArgumentTypeCoercion>
   </file>
-  <file src="lib/Doctrine/ORM/Cache/RegionsConfiguration.php">
-    <RedundantCastGivenDocblockType>
-      <code>(int) $defaultLifetime</code>
-      <code>(int) $defaultLifetime</code>
-      <code>(int) $defaultLockLifetime</code>
-      <code>(int) $defaultLockLifetime</code>
-      <code>(int) $lifetime</code>
-      <code>(int) $lifetime</code>
-    </RedundantCastGivenDocblockType>
-  </file>
-  <file src="lib/Doctrine/ORM/Cache/TimestampCacheEntry.php">
-    <RedundantCastGivenDocblockType>
-      <code>(float) $time</code>
-    </RedundantCastGivenDocblockType>
-  </file>
-  <file src="lib/Doctrine/ORM/Cache/TimestampCacheKey.php">
-    <RedundantCastGivenDocblockType>
-      <code>(string) $space</code>
-    </RedundantCastGivenDocblockType>
-  </file>
->>>>>>> 70bcff74
   <file src="lib/Doctrine/ORM/Cache/TimestampQueryCacheValidator.php">
     <NoInterfaceProperties>
       <code><![CDATA[$timestamp->time]]></code>
@@ -734,26 +703,6 @@
     </PossiblyNullReference>
   </file>
   <file src="lib/Doctrine/ORM/Persisters/Collection/OneToManyPersister.php">
-<<<<<<< HEAD
-    <InvalidReturnStatement>
-      <code>$numDeleted</code>
-      <code><![CDATA[$this->conn->executeStatement($statement, $parameters)]]></code>
-    </InvalidReturnStatement>
-    <InvalidReturnType>
-      <code>int</code>
-      <code>int</code>
-    </InvalidReturnType>
-=======
-    <ImplementedReturnTypeMismatch>
-      <code>int|null</code>
-    </ImplementedReturnTypeMismatch>
-    <InvalidArrayOffset>
-      <code><![CDATA[[
-                $mapping['mappedBy'] => $collection->getOwner(),
-                $mapping['indexBy']  => $index,
-            ]]]></code>
-    </InvalidArrayOffset>
->>>>>>> 70bcff74
     <PossiblyNullArgument>
       <code><![CDATA[$collection->getOwner()]]></code>
       <code><![CDATA[$collection->getOwner()]]></code>
@@ -927,6 +876,9 @@
     </UninitializedProperty>
   </file>
   <file src="lib/Doctrine/ORM/Query/Exec/MultiTableUpdateExecutor.php">
+    <InvalidArgument>
+      <code>$paramTypes</code>
+    </InvalidArgument>
     <InvalidReturnStatement>
       <code>$numUpdated</code>
     </InvalidReturnStatement>
@@ -1220,17 +1172,6 @@
       <code>MetadataFilter</code>
     </MissingTemplateParam>
   </file>
-<<<<<<< HEAD
-=======
-  <file src="lib/Doctrine/ORM/Tools/ConvertDoctrine1Schema.php">
-    <ArgumentTypeCoercion>
-      <code><![CDATA[$path . '/*.yml']]></code>
-    </ArgumentTypeCoercion>
-    <PossiblyUndefinedArrayOffset>
-      <code><![CDATA[$column['type']]]></code>
-    </PossiblyUndefinedArrayOffset>
-  </file>
->>>>>>> 70bcff74
   <file src="lib/Doctrine/ORM/Tools/DebugUnitOfWorkListener.php">
     <RedundantConditionGivenDocblockType>
       <code>$state === UnitOfWork::STATE_DETACHED</code>
