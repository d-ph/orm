--- conflicted
+++ resolved
@@ -85,21 +85,12 @@
                 <file name="lib/Doctrine/ORM/QueryBuilder.php"/>
             </errorLevel>
         </RedundantCastGivenDocblockType>
-<<<<<<< HEAD
-=======
-        <RedundantCondition>
-            <errorLevel type="suppress">
-                <!-- The SQLAnywherePlatform class may or may not exist depending on the DBAL version -->
-                <file name="lib/Doctrine/ORM/Mapping/ClassMetadataFactory.php"/>
-            </errorLevel>
-        </RedundantCondition>
         <TooManyArguments>
             <errorLevel type="suppress">
                 <!-- Symfony cache supports passing a key prefix to the clear method. -->
                 <referencedFunction name="Psr\Cache\CacheItemPoolInterface::clear"/>
             </errorLevel>
         </TooManyArguments>
->>>>>>> 0d911b93
         <TypeDoesNotContainType>
             <errorLevel type="suppress">
                 <file name="lib/Doctrine/ORM/Internal/SQLResultCasing.php"/>
