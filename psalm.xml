<?xml version="1.0"?>
<psalm
    errorLevel="2"
    phpVersion="8.1"
    resolveFromConfigFile="true"
    xmlns:xsi="http://www.w3.org/2001/XMLSchema-instance"
    xmlns="https://getpsalm.org/schema/config"
    xsi:schemaLocation="https://getpsalm.org/schema/config vendor/vimeo/psalm/config.xsd"
    errorBaseline="psalm-baseline.xml"
>
    <projectFiles>
        <directory name="lib/Doctrine/ORM" />
        <directory name="tests/Doctrine/StaticAnalysis" />
        <ignoreFiles>
            <directory name="vendor" />
            <file name="lib/Doctrine/ORM/Mapping/Driver/AttributeReader.php" />
        </ignoreFiles>
    </projectFiles>
    <issueHandlers>
        <DeprecatedClass>
            <errorLevel type="suppress">
                <!-- We wire the command as long as DBAL ships it -->
                <referencedClass name="Doctrine\DBAL\Tools\Console\Command\ReservedWordsCommand" />
                <!-- Remove on 3.0.x -->
                <referencedClass name="Doctrine\DBAL\Schema\Visitor\RemoveNamespacedAssets"/>
<<<<<<< HEAD
=======
                <referencedClass name="Doctrine\ORM\Event\LifecycleEventArgs"/>
                <referencedClass name="Doctrine\ORM\Exception\UnknownEntityNamespace"/>
                <referencedClass name="Doctrine\ORM\Mapping\Driver\YamlDriver"/>
                <referencedClass name="Doctrine\ORM\Tools\Console\Command\ConvertDoctrine1SchemaCommand"/>
                <referencedClass name="Doctrine\ORM\Tools\Console\Command\ConvertMappingCommand"/>
                <referencedClass name="Doctrine\ORM\Tools\Console\Command\EnsureProductionSettingsCommand"/>
                <referencedClass name="Doctrine\ORM\Tools\Console\Command\GenerateEntitiesCommand"/>
                <referencedClass name="Doctrine\ORM\Tools\Console\Command\GenerateRepositoriesCommand"/>
                <referencedClass name="Doctrine\ORM\Tools\Console\Helper\EntityManagerHelper"/>
                <referencedClass name="Doctrine\ORM\Tools\Console\EntityManagerProvider\HelperSetManagerProvider"/>
>>>>>>> de32d823
            </errorLevel>
        </DeprecatedClass>
        <DeprecatedMethod>
            <errorLevel type="suppress">
                <!-- Remove on 3.0.x -->
                <referencedMethod name="Doctrine\DBAL\Schema\Schema::visit"/>
            </errorLevel>
        </DeprecatedMethod>
        <DocblockTypeContradiction>
            <errorLevel type="suppress">
                <!-- We're catching invalid input here. -->
                <file name="lib/Doctrine/ORM/Internal/Hydration/AbstractHydrator.php"/>

                <!-- DBAL 3.2 forward compatibility -->
                <file name="lib/Doctrine/ORM/Tools/Pagination/CountOutputWalker.php"/>
                <file name="lib/Doctrine/ORM/Tools/Pagination/LimitSubqueryOutputWalker.php"/>
                <!-- https://github.com/vimeo/psalm/issues/8520 -->
                <file name="lib/Doctrine/ORM/PersistentCollection.php"/>
            </errorLevel>
        </DocblockTypeContradiction>
        <InvalidArgument>
            <errorLevel type="suppress">
                <!-- Argument type changes in DBAL 3.2 -->
                <referencedFunction name="Doctrine\DBAL\Cache\QueryCacheProfile::__construct"/>
            </errorLevel>
        </InvalidArgument>
        <InvalidClass>
            <errorLevel type="suppress">
                <!-- Class name changes in DBAL 3. -->
                <referencedClass name="Doctrine\DBAL\Platforms\PostgreSQLPlatform" />
            </errorLevel>
        </InvalidClass>
        <LessSpecificReturnStatement>
            <errorLevel type="suppress">
                <!-- In DBAL 4, column precision is nullable. See https://github.com/doctrine/dbal/pull/3511 -->
                <file name="lib/Doctrine/ORM/Mapping/Driver/DatabaseDriver.php"/>
            </errorLevel>
        </LessSpecificReturnStatement>
        <MoreSpecificReturnType>
            <errorLevel type="suppress">
                <!-- In DBAL 4, the default column value is mixed. See https://github.com/doctrine/dbal/pull/3511 -->
                <file name="lib/Doctrine/ORM/Mapping/Driver/DatabaseDriver.php"/>
            </errorLevel>
        </MoreSpecificReturnType>
        <MethodSignatureMismatch>
            <errorLevel type="suppress">
                <!-- See https://github.com/vimeo/psalm/issues/7357 -->
                <file name="lib/Doctrine/ORM/Mapping/ReflectionReadonlyProperty.php"/>
            </errorLevel>
        </MethodSignatureMismatch>
        <MissingDependency>
            <errorLevel type="suppress">
                <!-- DBAL 3.2 forward compatibility -->
                <file name="lib/Doctrine/ORM/Internal/SQLResultCasing.php"/>
                <file name="lib/Doctrine/ORM/Mapping/ClassMetadataFactory.php"/>
                <file name="lib/Doctrine/ORM/Tools/Pagination/LimitSubqueryOutputWalker.php"/>
            </errorLevel>
        </MissingDependency>
        <MissingParamType>
            <errorLevel type="suppress">
                <!-- Persistence 2 compatibility -->
                <file name="lib/Doctrine/ORM/EntityManager.php"/>
                <file name="lib/Doctrine/ORM/Mapping/ClassMetadataFactory.php"/>
                <file name="lib/Doctrine/ORM/Mapping/ClassMetadataInfo.php"/>
            </errorLevel>
        </MissingParamType>
        <RedundantCastGivenDocblockType>
            <errorLevel type="suppress">
                <!-- Can be removed once the "getMaxResults" methods of those classes have native parameter types -->
                <file name="lib/Doctrine/ORM/Query.php"/>
                <file name="lib/Doctrine/ORM/QueryBuilder.php"/>
            </errorLevel>
        </RedundantCastGivenDocblockType>
        <TooManyArguments>
            <errorLevel type="suppress">
                <!-- Symfony cache supports passing a key prefix to the clear method. -->
                <referencedFunction name="Psr\Cache\CacheItemPoolInterface::clear"/>

                <!-- Persistence 2 compatibility -->
                <referencedFunction name="Doctrine\Persistence\ObjectManager::clear"/>

                <!-- See https://github.com/doctrine/orm/issues/8850 -->
                <referencedFunction name="Doctrine\DBAL\Connection::lastInsertId"/>
            </errorLevel>
        </TooManyArguments>
        <TypeDoesNotContainNull>
            <errorLevel type="suppress">
                <!-- DBAL 3 compatibility -->
                <file name="lib/Doctrine/ORM/Tools/SchemaTool.php"/>
            </errorLevel>
        </TypeDoesNotContainNull>
        <TypeDoesNotContainType>
            <errorLevel type="suppress">
                <file name="lib/Doctrine/ORM/Internal/SQLResultCasing.php"/>
                <file name="lib/Doctrine/ORM/Mapping/ClassMetadataFactory.php"/>
                <!-- DBAL 3 compatibility -->
                <file name="lib/Doctrine/ORM/UnitOfWork.php"/>
            </errorLevel>
        </TypeDoesNotContainType>
        <UndefinedClass>
            <errorLevel type="suppress">
                <referencedClass name="Doctrine\Common\Cache\ApcCache"/>
                <referencedClass name="Doctrine\Common\Cache\ArrayCache"/>
                <referencedClass name="Doctrine\Common\Cache\XcacheCache"/>

                <!-- DBAL 3.2 forward compatibility -->
                <referencedClass name="Doctrine\DBAL\Platforms\PostgreSQLPlatform"/>
                <referencedClass name="Doctrine\DBAL\Platforms\SQLServerPlatform"/>

                <!-- Persistence 2 compatibility -->
                <referencedClass name="Doctrine\Persistence\ObjectManagerAware"/>

                <!-- See https://github.com/doctrine/dbal/pull/5432 -->
                <referencedClass name="Doctrine\DBAL\Schema\Visitor\RemoveNamespacedAssets"/>
            </errorLevel>
        </UndefinedClass>
        <UnhandledMatchCondition>
            <errorLevel type="suppress">
                <!-- We can be certain that those values are not matched. -->
                <file name="lib/Doctrine/ORM/Persisters/Entity/BasicEntityPersister.php"/>
            </errorLevel>
        </UnhandledMatchCondition>
        <ArgumentTypeCoercion>
            <errorLevel type="suppress">
                <!-- See https://github.com/JetBrains/phpstorm-stubs/pull/1383 -->
                <file name="lib/Doctrine/ORM/Mapping/ClassMetadataInfo.php"/>
            </errorLevel>
        </ArgumentTypeCoercion>
    </issueHandlers>
</psalm><|MERGE_RESOLUTION|>--- conflicted
+++ resolved
@@ -23,19 +23,7 @@
                 <referencedClass name="Doctrine\DBAL\Tools\Console\Command\ReservedWordsCommand" />
                 <!-- Remove on 3.0.x -->
                 <referencedClass name="Doctrine\DBAL\Schema\Visitor\RemoveNamespacedAssets"/>
-<<<<<<< HEAD
-=======
                 <referencedClass name="Doctrine\ORM\Event\LifecycleEventArgs"/>
-                <referencedClass name="Doctrine\ORM\Exception\UnknownEntityNamespace"/>
-                <referencedClass name="Doctrine\ORM\Mapping\Driver\YamlDriver"/>
-                <referencedClass name="Doctrine\ORM\Tools\Console\Command\ConvertDoctrine1SchemaCommand"/>
-                <referencedClass name="Doctrine\ORM\Tools\Console\Command\ConvertMappingCommand"/>
-                <referencedClass name="Doctrine\ORM\Tools\Console\Command\EnsureProductionSettingsCommand"/>
-                <referencedClass name="Doctrine\ORM\Tools\Console\Command\GenerateEntitiesCommand"/>
-                <referencedClass name="Doctrine\ORM\Tools\Console\Command\GenerateRepositoriesCommand"/>
-                <referencedClass name="Doctrine\ORM\Tools\Console\Helper\EntityManagerHelper"/>
-                <referencedClass name="Doctrine\ORM\Tools\Console\EntityManagerProvider\HelperSetManagerProvider"/>
->>>>>>> de32d823
             </errorLevel>
         </DeprecatedClass>
         <DeprecatedMethod>
