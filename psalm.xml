<?xml version="1.0"?>
<psalm
    errorLevel="2"
    phpVersion="8.1"
    resolveFromConfigFile="true"
    xmlns:xsi="http://www.w3.org/2001/XMLSchema-instance"
    xmlns="https://getpsalm.org/schema/config"
    xsi:schemaLocation="https://getpsalm.org/schema/config vendor/vimeo/psalm/config.xsd"
    errorBaseline="psalm-baseline.xml"
>
    <projectFiles>
        <directory name="lib/Doctrine/ORM" />
        <directory name="tests/Doctrine/StaticAnalysis" />
        <ignoreFiles>
            <directory name="vendor" />
            <file name="lib/Doctrine/ORM/Mapping/Driver/AttributeReader.php" />
        </ignoreFiles>
    </projectFiles>
    <issueHandlers>
        <DeprecatedClass>
            <errorLevel type="suppress">
                <!-- DBAL 2 compatibility -->
                <referencedClass name="Doctrine\DBAL\Tools\Console\Command\ImportCommand"/>
                <referencedClass name="Doctrine\DBAL\Tools\Console\Helper\ConnectionHelper"/>
                <!-- The exception is thrown by a deprecated method. -->
                <referencedClass name="Doctrine\ORM\Cache\Exception\InvalidResultCacheDriver"/>
                <!-- We wire the command as long as DBAL ships it -->
                <referencedClass name="Doctrine\DBAL\Tools\Console\Command\ReservedWordsCommand" />
                <!-- Remove on 2.13.x -->
                <referencedClass name="Doctrine\DBAL\Schema\Visitor\DropSchemaSqlCollector"/>
                <referencedClass name="Doctrine\DBAL\Schema\Visitor\RemoveNamespacedAssets"/>
                <!-- Remove on 3.0.x -->
                <referencedClass name="Doctrine\Common\Persistence\PersistentObject"/>
                <referencedClass name="Doctrine\ORM\Event\LifecycleEventArgs"/>
                <referencedClass name="Doctrine\ORM\Exception\UnknownEntityNamespace"/>
                <referencedClass name="Doctrine\ORM\Mapping\Driver\YamlDriver"/>
                <referencedClass name="Doctrine\ORM\Tools\Console\Command\ConvertDoctrine1SchemaCommand"/>
                <referencedClass name="Doctrine\ORM\Tools\Console\Command\ConvertMappingCommand"/>
                <referencedClass name="Doctrine\ORM\Tools\Console\Command\EnsureProductionSettingsCommand"/>
                <referencedClass name="Doctrine\ORM\Tools\Console\Command\GenerateEntitiesCommand"/>
                <referencedClass name="Doctrine\ORM\Tools\Console\Command\GenerateRepositoriesCommand"/>
                <referencedClass name="Doctrine\ORM\Tools\Console\Helper\EntityManagerHelper"/>
                <referencedClass name="Doctrine\ORM\Tools\Console\EntityManagerProvider\HelperSetManagerProvider"/>
            </errorLevel>
        </DeprecatedClass>
        <DeprecatedConstant>
            <errorLevel type="suppress">
                <file name="lib/Doctrine/ORM/Configuration.php"/>
                <file name="lib/Doctrine/ORM/Query/Lexer.php"/>
                <file name="lib/Doctrine/ORM/Query/Parser.php"/>
<<<<<<< HEAD
                <file name="lib/Doctrine/ORM/QueryBuilder.php"/>
=======
                <file name="lib/Doctrine/ORM/Tools/EntityGenerator.php"/>
                <!-- Remove on 2.13.x. -->
                <file name="lib/Doctrine/ORM/Mapping/Driver/DatabaseDriver.php" />
>>>>>>> 78d08584
            </errorLevel>
        </DeprecatedConstant>
        <DeprecatedInterface>
            <errorLevel type="suppress">
                <referencedClass name="Doctrine\ORM\Cache\MultiGetRegion"/>
            </errorLevel>
        </DeprecatedInterface>
        <DeprecatedMethod>
            <errorLevel type="suppress">
                <!-- We're calling the deprecated method for BC here. -->
                <file name="lib/Doctrine/ORM/Internal/SQLResultCasing.php"/>
                <referencedMethod name="Doctrine\DBAL\Platforms\AbstractPlatform::getIdentitySequenceName"/>
                <referencedMethod name="Doctrine\DBAL\Platforms\AbstractPlatform::usesSequenceEmulatedIdentityColumns"/>
                <!-- We need to keep the calls for DBAL 2.13 compatibility. -->
                <referencedMethod name="Doctrine\DBAL\Cache\QueryCacheProfile::getResultCacheDriver"/>
                <referencedMethod name="Doctrine\DBAL\Cache\QueryCacheProfile::setResultCacheDriver"/>
                <referencedMethod name="Doctrine\DBAL\Configuration::getResultCacheImpl"/>
                <referencedMethod name="Doctrine\DBAL\Configuration::setResultCacheImpl"/>
                <referencedMethod name="Doctrine\DBAL\Connection::getSchemaManager"/>
                <referencedMethod name="Doctrine\DBAL\Platforms\AbstractPlatform::getGuidExpression"/>
                <referencedMethod name="Doctrine\DBAL\Platforms\AbstractPlatform::supportsForeignKeyConstraints"/>
                <referencedMethod name="Doctrine\DBAL\Types\Type::getName"/>
                <!-- Remove on 2.13.x -->
                <referencedMethod name="Doctrine\DBAL\Schema\AbstractSchemaManager::getDatabasePlatform"/>
                <referencedMethod name="Doctrine\DBAL\Schema\Schema::visit"/>
                <!-- Remove on 3.0.x -->
                <referencedMethod name="Doctrine\ORM\Internal\Hydration\AbstractHydrator::hydrateRow"/>
                <referencedMethod name="Doctrine\ORM\Configuration::ensureProductionSettings"/>
                <referencedMethod name="Doctrine\ORM\Configuration::newDefaultAnnotationDriver"/>
                <referencedMethod name="Doctrine\ORM\Id\AbstractIdGenerator::generate"/>
                <referencedMethod name="Doctrine\ORM\ORMInvalidArgumentException::invalidEntityName"/>
                <referencedMethod name="Doctrine\ORM\Query\TreeWalkerAdapter::_getQueryComponents"/>
                <file name="lib/Doctrine/ORM/Query/TreeWalkerChain.php"/>
            </errorLevel>
        </DeprecatedMethod>
        <DeprecatedProperty>
            <errorLevel type="suppress">
                <referencedProperty name="Doctrine\ORM\Cache\Region\DefaultRegion::$cache"/>
            </errorLevel>
        </DeprecatedProperty>
        <DocblockTypeContradiction>
            <errorLevel type="suppress">
                <!-- We're catching invalid input here. -->
                <file name="lib/Doctrine/ORM/Internal/Hydration/AbstractHydrator.php"/>

                <!-- DBAL 3.2 forward compatibility -->
                <file name="lib/Doctrine/ORM/Tools/Pagination/CountOutputWalker.php"/>
                <file name="lib/Doctrine/ORM/Tools/Pagination/LimitSubqueryOutputWalker.php"/>
            </errorLevel>
        </DocblockTypeContradiction>
        <InvalidArgument>
            <errorLevel type="suppress">
                <!-- Argument type changes in DBAL 3.2 -->
                <referencedFunction name="Doctrine\DBAL\Cache\QueryCacheProfile::__construct"/>
            </errorLevel>
        </InvalidArgument>
        <InvalidClass>
            <errorLevel type="suppress">
                <!-- Class name changes in DBAL 3. -->
                <referencedClass name="Doctrine\DBAL\Platforms\PostgreSQLPlatform" />
            </errorLevel>
        </InvalidClass>
        <MethodSignatureMismatch>
            <errorLevel type="suppress">
                <!-- See https://github.com/vimeo/psalm/issues/7357 -->
                <file name="lib/Doctrine/ORM/Mapping/ReflectionReadonlyProperty.php"/>
            </errorLevel>
        </MethodSignatureMismatch>
        <MissingDependency>
            <errorLevel type="suppress">
                <!-- DBAL 3.2 forward compatibility -->
                <file name="lib/Doctrine/ORM/Internal/SQLResultCasing.php"/>
                <file name="lib/Doctrine/ORM/Mapping/ClassMetadataFactory.php"/>
                <file name="lib/Doctrine/ORM/Tools/Pagination/LimitSubqueryOutputWalker.php"/>
            </errorLevel>
        </MissingDependency>
        <MissingParamType>
            <errorLevel type="suppress">
                <!-- Persistence 2 compatibility -->
                <file name="lib/Doctrine/ORM/EntityManager.php"/>
                <file name="lib/Doctrine/ORM/Mapping/ClassMetadataFactory.php"/>
                <file name="lib/Doctrine/ORM/Mapping/ClassMetadataInfo.php"/>
            </errorLevel>
        </MissingParamType>
        <RedundantCastGivenDocblockType>
            <errorLevel type="suppress">
                <!-- Can be removed once the "getMaxResults" methods of those classes have native parameter types -->
                <file name="lib/Doctrine/ORM/Query.php"/>
                <file name="lib/Doctrine/ORM/QueryBuilder.php"/>
            </errorLevel>
        </RedundantCastGivenDocblockType>
        <RedundantCondition>
            <errorLevel type="suppress">
                <!-- The SQLAnywherePlatform class may or may not exist depending on the DBAL version -->
                <file name="lib/Doctrine/ORM/Mapping/ClassMetadataFactory.php"/>
            </errorLevel>
        </RedundantCondition>
        <TooManyArguments>
            <errorLevel type="suppress">
                <!-- Symfony cache supports passing a key prefix to the clear method. -->
                <referencedFunction name="Psr\Cache\CacheItemPoolInterface::clear"/>

                <!-- Persistence 2 compatibility -->
                <referencedFunction name="Doctrine\Persistence\ObjectManager::clear"/>
            </errorLevel>
        </TooManyArguments>
        <TypeDoesNotContainType>
            <errorLevel type="suppress">
                <file name="lib/Doctrine/ORM/Internal/SQLResultCasing.php"/>
                <file name="lib/Doctrine/ORM/Mapping/ClassMetadataFactory.php"/>
            </errorLevel>
        </TypeDoesNotContainType>
        <UndefinedClass>
            <errorLevel type="suppress">
                <referencedClass name="Doctrine\Common\Cache\ApcCache"/>
                <referencedClass name="Doctrine\Common\Cache\ArrayCache"/>
                <referencedClass name="Doctrine\Common\Cache\XcacheCache"/>

                <!-- DBAL 2 compatibility -->
                <referencedClass name="Doctrine\DBAL\Driver\ResultStatement"/>
                <referencedClass name="Doctrine\DBAL\ForwardCompatibility\Result"/>
                <referencedClass name="Doctrine\DBAL\Platforms\SQLAnywherePlatform"/>

                <!-- DBAL 3.2 forward compatibility -->
                <referencedClass name="Doctrine\DBAL\Platforms\PostgreSQLPlatform"/>
                <referencedClass name="Doctrine\DBAL\Platforms\SQLServerPlatform"/>

                <!-- Persistence 2 compatibility -->
                <referencedClass name="Doctrine\Persistence\ObjectManagerAware"/>
            </errorLevel>
        </UndefinedClass>
        <UndefinedDocblockClass>
            <errorLevel type="suppress">
                <!-- DBAL 2 compatibility -->
                <referencedClass name="Doctrine\DBAL\Driver\ResultStatement"/>
            </errorLevel>
        </UndefinedDocblockClass>
        <UndefinedMethod>
            <errorLevel type="suppress">
                <!-- See https://github.com/doctrine/orm/issues/8884 -->
                <referencedMethod name="Doctrine\DBAL\Platforms\AbstractPlatform::getGuidExpression"/>
            </errorLevel>
        </UndefinedMethod>
        <ArgumentTypeCoercion>
            <errorLevel type="suppress">
                <!-- See https://github.com/JetBrains/phpstorm-stubs/pull/1383 -->
                <file name="lib/Doctrine/ORM/Mapping/ClassMetadataInfo.php"/>
            </errorLevel>
        </ArgumentTypeCoercion>
    </issueHandlers>
</psalm><|MERGE_RESOLUTION|>--- conflicted
+++ resolved
@@ -27,7 +27,6 @@
                 <!-- We wire the command as long as DBAL ships it -->
                 <referencedClass name="Doctrine\DBAL\Tools\Console\Command\ReservedWordsCommand" />
                 <!-- Remove on 2.13.x -->
-                <referencedClass name="Doctrine\DBAL\Schema\Visitor\DropSchemaSqlCollector"/>
                 <referencedClass name="Doctrine\DBAL\Schema\Visitor\RemoveNamespacedAssets"/>
                 <!-- Remove on 3.0.x -->
                 <referencedClass name="Doctrine\Common\Persistence\PersistentObject"/>
@@ -48,13 +47,10 @@
                 <file name="lib/Doctrine/ORM/Configuration.php"/>
                 <file name="lib/Doctrine/ORM/Query/Lexer.php"/>
                 <file name="lib/Doctrine/ORM/Query/Parser.php"/>
-<<<<<<< HEAD
                 <file name="lib/Doctrine/ORM/QueryBuilder.php"/>
-=======
                 <file name="lib/Doctrine/ORM/Tools/EntityGenerator.php"/>
                 <!-- Remove on 2.13.x. -->
                 <file name="lib/Doctrine/ORM/Mapping/Driver/DatabaseDriver.php" />
->>>>>>> 78d08584
             </errorLevel>
         </DeprecatedConstant>
         <DeprecatedInterface>
@@ -78,7 +74,6 @@
                 <referencedMethod name="Doctrine\DBAL\Platforms\AbstractPlatform::supportsForeignKeyConstraints"/>
                 <referencedMethod name="Doctrine\DBAL\Types\Type::getName"/>
                 <!-- Remove on 2.13.x -->
-                <referencedMethod name="Doctrine\DBAL\Schema\AbstractSchemaManager::getDatabasePlatform"/>
                 <referencedMethod name="Doctrine\DBAL\Schema\Schema::visit"/>
                 <!-- Remove on 3.0.x -->
                 <referencedMethod name="Doctrine\ORM\Internal\Hydration\AbstractHydrator::hydrateRow"/>
