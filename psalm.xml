<?xml version="1.0"?>
<psalm
    errorLevel="2"
    phpVersion="8.2"
    resolveFromConfigFile="true"
    findUnusedBaselineEntry="true"
    findUnusedCode="false"
    xmlns:xsi="http://www.w3.org/2001/XMLSchema-instance"
    xmlns="https://getpsalm.org/schema/config"
    xsi:schemaLocation="https://getpsalm.org/schema/config vendor/vimeo/psalm/config.xsd"
    errorBaseline="psalm-baseline.xml"
>
    <projectFiles>
        <directory name="src" />
        <directory name="tests/StaticAnalysis" />
        <ignoreFiles>
            <directory name="vendor" />
            <file name="src/Mapping/Driver/AttributeReader.php" />
        </ignoreFiles>
    </projectFiles>
    <enableExtensions>
        <extension name="simplexml" />
    </enableExtensions>
    <issueHandlers>
        <DeprecatedClass>
            <errorLevel type="suppress">
                <!-- We wire the command as long as DBAL ships it -->
                <referencedClass name="Doctrine\DBAL\Tools\Console\Command\ReservedWordsCommand" />
                <!-- Remove on 3.0.x -->
                <referencedClass name="Doctrine\ORM\Event\LifecycleEventArgs"/>
                <referencedClass name="Doctrine\ORM\Exception\UnknownEntityNamespace"/>
                <referencedClass name="Doctrine\ORM\Mapping\Driver\AnnotationDriver"/>
                <referencedClass name="Doctrine\ORM\Mapping\Driver\YamlDriver"/>
                <referencedClass name="Doctrine\ORM\Mapping\NamedNativeQueries"/>
                <referencedClass name="Doctrine\ORM\Mapping\NamedNativeQuery"/>
                <referencedClass name="Doctrine\ORM\Mapping\NamedQueries"/>
                <referencedClass name="Doctrine\ORM\Mapping\NamedQuery"/>
                <referencedClass name="Doctrine\ORM\Query\AST\InExpression"/>
                <referencedClass name="Doctrine\ORM\Tools\Console\Command\ConvertDoctrine1SchemaCommand"/>
                <referencedClass name="Doctrine\ORM\Tools\Console\Command\ConvertMappingCommand"/>
                <referencedClass name="Doctrine\ORM\Tools\Console\Command\EnsureProductionSettingsCommand"/>
                <referencedClass name="Doctrine\ORM\Tools\Console\Command\GenerateEntitiesCommand"/>
                <referencedClass name="Doctrine\ORM\Tools\Console\Command\GenerateRepositoriesCommand"/>
                <referencedClass name="Doctrine\ORM\Tools\Console\Helper\EntityManagerHelper"/>
                <referencedClass name="Doctrine\ORM\Tools\Console\EntityManagerProvider\HelperSetManagerProvider"/>
            </errorLevel>
        </DeprecatedClass>
        <DeprecatedMethod>
            <errorLevel type="suppress">
                <!-- Remove on 3.0.x -->
                <!-- Compatibility with DBAL 3 -->
                <referencedMethod name="Doctrine\DBAL\Connection::getEventManager"/>
                <file name="src/Query/TreeWalkerChain.php"/>
            </errorLevel>
        </DeprecatedMethod>
        <DocblockTypeContradiction>
            <errorLevel type="suppress">
                <!-- We're catching invalid input here. -->
                <file name="src/Internal/Hydration/AbstractHydrator.php"/>

                <!-- DBAL 3.2 forward compatibility -->
                <file name="src/Tools/Pagination/CountOutputWalker.php"/>
                <file name="src/Tools/Pagination/LimitSubqueryOutputWalker.php"/>
                <!-- https://github.com/vimeo/psalm/issues/8520 -->
                <file name="src/PersistentCollection.php"/>
                <!-- Remove on 4.0.x -->
                <file name="src/Mapping/Driver/AttributeDriver.php"/>
                <file name="src/Mapping/Driver/XmlDriver.php"/>
                <file name="src/ORMSetup.php"/>
            </errorLevel>
        </DocblockTypeContradiction>
        <ForbiddenCode>
            <errorLevel type="suppress">
                <file name="src/Tools/Debug.php"/>
            </errorLevel>
        </ForbiddenCode>
        <InvalidArgument>
            <errorLevel type="suppress">
                <referencedFunction name="Doctrine\ORM\Mapping\ClassMetadata::addInheritedAssociationMapping"/>
            </errorLevel>
        </InvalidArgument>
        <InvalidArrayAccess>
            <errorLevel type="suppress">
                <!-- https://github.com/vimeo/psalm/issues/9160 -->
                <file name="src/Mapping/ClassMetadataFactory.php"/>
            </errorLevel>
        </InvalidArrayAccess>
        <InvalidArrayAssignment>
            <errorLevel type="suppress">
                <!-- https://github.com/vimeo/psalm/issues/9160 -->
                <file name="src/Mapping/ClassMetadataFactory.php"/>
            </errorLevel>
        </InvalidArrayAssignment>
        <LessSpecificReturnStatement>
            <errorLevel type="suppress">
<<<<<<< HEAD
                <!-- In DBAL 4, column precision is nullable. See https://github.com/doctrine/dbal/pull/3511 -->
                <file name="src/Mapping/Driver/DatabaseDriver.php"/>
=======
                <!-- Class name changes in DBAL 3. -->
                <referencedClass name="Doctrine\DBAL\Platforms\PostgreSQLPlatform" />
                <referencedClass name="Doctrine\DBAL\Platforms\MySQLPlatform" />
>>>>>>> f2176a9c
            </errorLevel>
        </LessSpecificReturnStatement>
        <MoreSpecificReturnType>
            <errorLevel type="suppress">
                <!-- In DBAL 4, the default column value is mixed. See https://github.com/doctrine/dbal/pull/3511 -->
                <file name="src/Mapping/Driver/DatabaseDriver.php"/>
            </errorLevel>
        </MoreSpecificReturnType>
        <InvalidReturnType>
            <errorLevel type="suppress">
                <!-- https://github.com/vimeo/psalm/issues/8819 -->
                <file name="src/Internal/Hydration/AbstractHydrator.php"/>
            </errorLevel>
        </InvalidReturnType>
        <InvalidParamDefault>
            <errorLevel type="suppress">
                <!-- Remove on 3.0.x -->
                <file name="src/Query/AST/InstanceOfExpression.php"/>
            </errorLevel>
        </InvalidParamDefault>
        <InvalidPropertyAssignmentValue>
            <errorLevel type="suppress">
                <!-- https://github.com/vimeo/psalm/issues/9155 -->
                <file name="src/Mapping/ClassMetadataFactory.php"/>
            </errorLevel>
        </InvalidPropertyAssignmentValue>
        <MethodSignatureMismatch>
            <errorLevel type="suppress">
                <!-- See https://github.com/vimeo/psalm/issues/7357 -->
                <file name="src/Mapping/ReflectionReadonlyProperty.php"/>
            </errorLevel>
        </MethodSignatureMismatch>
        <MissingParamType>
            <errorLevel type="suppress">
                <!-- Persistence 2 compatibility -->
                <file name="src/EntityManager.php"/>
                <file name="src/Mapping/ClassMetadataFactory.php"/>
                <file name="src/Mapping/ClassMetadata.php"/>
            </errorLevel>
        </MissingParamType>
        <PossiblyInvalidArgument>
            <errorLevel type="suppress">
                <!-- https://github.com/vimeo/psalm/issues/9155 -->
                <file name="src/Mapping/ClassMetadataFactory.php"/>
            </errorLevel>
        </PossiblyInvalidArgument>
        <PossiblyNullArrayOffset>
            <errorLevel type="suppress">
                <!-- https://github.com/vimeo/psalm/issues/7878 -->
                <file name="src/Persisters/Collection/ManyToManyPersister.php"/>
            </errorLevel>
        </PossiblyNullArrayOffset>
        <PropertyNotSetInConstructor>
            <errorLevel type="suppress">
                <directory name="src/Query/AST" />
            </errorLevel>
        </PropertyNotSetInConstructor>
        <PropertyTypeCoercion>
            <errorLevel type="suppress">
                <file name="src/Mapping/ClassMetadata.php"/>
            </errorLevel>
        </PropertyTypeCoercion>
        <RedundantCastGivenDocblockType>
            <errorLevel type="suppress">
                <!-- Can be removed once the "getMaxResults" methods of those classes have native parameter types -->
                <file name="src/Query.php"/>
                <file name="src/QueryBuilder.php"/>
            </errorLevel>
        </RedundantCastGivenDocblockType>
        <ReferenceConstraintViolation>
            <errorLevel type="suppress">
                <!-- https://github.com/vimeo/psalm/issues/9155 -->
                <file name="src/Mapping/ClassMetadataFactory.php"/>
            </errorLevel>
        </ReferenceConstraintViolation>
        <TooManyArguments>
            <errorLevel type="suppress">
                <!-- Symfony cache supports passing a key prefix to the clear method. -->
                <referencedFunction name="Psr\Cache\CacheItemPoolInterface::clear"/>

                <!-- Persistence 2 compatibility -->
                <referencedFunction name="Doctrine\Persistence\ObjectManager::clear"/>

                <!-- See https://github.com/doctrine/orm/issues/8850 -->
                <referencedFunction name="Doctrine\DBAL\Connection::lastInsertId"/>

                <!-- FIXME -->
                <referencedFunction name="Doctrine\DBAL\DriverManager::getConnection"/>
            </errorLevel>
        </TooManyArguments>
        <TypeDoesNotContainNull>
            <errorLevel type="suppress">
                <!-- DBAL 3 compatibility -->
                <file name="src/Tools/SchemaTool.php"/>
            </errorLevel>
        </TypeDoesNotContainNull>
        <TypeDoesNotContainType>
            <errorLevel type="suppress">
                <file name="src/Internal/SQLResultCasing.php"/>
                <file name="src/Mapping/ClassMetadataFactory.php"/>
<<<<<<< HEAD
                <!-- DBAL 3 compatibility -->
                <file name="src/UnitOfWork.php"/>
=======
>>>>>>> f2176a9c
                <file name="src/Utility/LockSqlHelper.php"/>
            </errorLevel>
        </TypeDoesNotContainType>
        <UndefinedClass>
            <errorLevel type="suppress">
                <!-- Compatibility with DBAL 3 -->
                <referencedClass name="Doctrine\DBAL\Platforms\SQLitePlatform"/>
            </errorLevel>
        </UndefinedClass>
        <UndefinedMethod>
            <errorLevel type="suppress">
                <!-- Compatibility with DBAL 3 -->
                <referencedMethod name="Doctrine\DBAL\Connection::getEventManager"/>
                <!-- FIXME -->
                <referencedMethod name="Doctrine\DBAL\Schema\SchemaDiff::toSaveSql"/>
            </errorLevel>
        </UndefinedMethod>
        <UndefinedPropertyFetch>
            <errorLevel type="suppress">
                <!-- https://github.com/vimeo/psalm/issues/7878 -->
                <file name="src/Persisters/Collection/ManyToManyPersister.php"/>
                <file name="src/PersistentCollection.php"/>
                <file name="src/Utility/PersisterHelper.php"/>
                <file name="src/Tools/SchemaValidator.php"/>
            </errorLevel>
        </UndefinedPropertyFetch>
        <UnhandledMatchCondition>
            <errorLevel type="suppress">
                <!-- We can be certain that those values are not matched. -->
                <file name="src/Persisters/Entity/BasicEntityPersister.php"/>
            </errorLevel>
        </UnhandledMatchCondition>
        <ArgumentTypeCoercion>
            <errorLevel type="suppress">
                <!-- See https://github.com/JetBrains/phpstorm-stubs/pull/1383 -->
                <file name="src/Mapping/ClassMetadata.php"/>
            </errorLevel>
        </ArgumentTypeCoercion>
    </issueHandlers>
</psalm><|MERGE_RESOLUTION|>--- conflicted
+++ resolved
@@ -93,14 +93,8 @@
         </InvalidArrayAssignment>
         <LessSpecificReturnStatement>
             <errorLevel type="suppress">
-<<<<<<< HEAD
                 <!-- In DBAL 4, column precision is nullable. See https://github.com/doctrine/dbal/pull/3511 -->
                 <file name="src/Mapping/Driver/DatabaseDriver.php"/>
-=======
-                <!-- Class name changes in DBAL 3. -->
-                <referencedClass name="Doctrine\DBAL\Platforms\PostgreSQLPlatform" />
-                <referencedClass name="Doctrine\DBAL\Platforms\MySQLPlatform" />
->>>>>>> f2176a9c
             </errorLevel>
         </LessSpecificReturnStatement>
         <MoreSpecificReturnType>
@@ -113,6 +107,7 @@
             <errorLevel type="suppress">
                 <!-- https://github.com/vimeo/psalm/issues/8819 -->
                 <file name="src/Internal/Hydration/AbstractHydrator.php"/>
+                <referencedClass name="Doctrine\DBAL\Platforms\MySQLPlatform" />
             </errorLevel>
         </InvalidReturnType>
         <InvalidParamDefault>
@@ -201,11 +196,8 @@
             <errorLevel type="suppress">
                 <file name="src/Internal/SQLResultCasing.php"/>
                 <file name="src/Mapping/ClassMetadataFactory.php"/>
-<<<<<<< HEAD
                 <!-- DBAL 3 compatibility -->
                 <file name="src/UnitOfWork.php"/>
-=======
->>>>>>> f2176a9c
                 <file name="src/Utility/LockSqlHelper.php"/>
             </errorLevel>
         </TypeDoesNotContainType>
