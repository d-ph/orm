<?xml version="1.0"?>
<psalm
    errorLevel="2"
    phpVersion="8.2"
    resolveFromConfigFile="true"
    findUnusedBaselineEntry="true"
    findUnusedCode="false"
    xmlns:xsi="http://www.w3.org/2001/XMLSchema-instance"
    xmlns="https://getpsalm.org/schema/config"
    xsi:schemaLocation="https://getpsalm.org/schema/config vendor/vimeo/psalm/config.xsd"
    errorBaseline="psalm-baseline.xml"
>
    <projectFiles>
        <directory name="lib/Doctrine/ORM" />
        <directory name="tests/Doctrine/StaticAnalysis" />
        <ignoreFiles>
            <directory name="vendor" />
            <file name="lib/Doctrine/ORM/Mapping/Driver/AttributeReader.php" />
        </ignoreFiles>
    </projectFiles>
    <enableExtensions>
        <extension name="simplexml" />
    </enableExtensions>
    <issueHandlers>
        <DeprecatedClass>
            <errorLevel type="suppress">
                <!-- We wire the command as long as DBAL ships it -->
                <referencedClass name="Doctrine\DBAL\Tools\Console\Command\ReservedWordsCommand" />
                <!-- Remove on 3.0.x -->
                <referencedClass name="Doctrine\DBAL\Schema\Visitor\RemoveNamespacedAssets"/>
                <referencedClass name="Doctrine\ORM\Event\LifecycleEventArgs"/>
                <referencedClass name="Doctrine\ORM\Exception\UnknownEntityNamespace"/>
                <referencedClass name="Doctrine\ORM\Mapping\Driver\AnnotationDriver"/>
                <referencedClass name="Doctrine\ORM\Mapping\Driver\YamlDriver"/>
                <referencedClass name="Doctrine\ORM\Query\AST\InExpression"/>
                <referencedClass name="Doctrine\ORM\Tools\Console\Command\ConvertDoctrine1SchemaCommand"/>
                <referencedClass name="Doctrine\ORM\Tools\Console\Command\ConvertMappingCommand"/>
                <referencedClass name="Doctrine\ORM\Tools\Console\Command\EnsureProductionSettingsCommand"/>
                <referencedClass name="Doctrine\ORM\Tools\Console\Command\GenerateEntitiesCommand"/>
                <referencedClass name="Doctrine\ORM\Tools\Console\Command\GenerateRepositoriesCommand"/>
                <referencedClass name="Doctrine\ORM\Tools\Console\Helper\EntityManagerHelper"/>
                <referencedClass name="Doctrine\ORM\Tools\Console\EntityManagerProvider\HelperSetManagerProvider"/>
            </errorLevel>
        </DeprecatedClass>
        <DeprecatedMethod>
            <errorLevel type="suppress">
                <!-- Remove on 3.0.x -->
                <!-- Compatibility with DBAL 3 -->
                <referencedMethod name="Doctrine\DBAL\Connection::getEventManager"/>
                <referencedMethod name="Doctrine\DBAL\Schema\Schema::visit"/>
<<<<<<< HEAD
=======
                <referencedMethod name="Doctrine\DBAL\Schema\SchemaDiff::toSaveSql"/>
                <referencedMethod name="Doctrine\DBAL\Schema\SchemaDiff::toSql"/>
                <referencedMethod name="Doctrine\ORM\Internal\Hydration\AbstractHydrator::hydrateRow"/>
                <referencedMethod name="Doctrine\ORM\Configuration::ensureProductionSettings"/>
                <referencedMethod name="Doctrine\ORM\Configuration::newDefaultAnnotationDriver"/>
                <referencedMethod name="Doctrine\ORM\EntityManager::createConnection"/>
                <referencedMethod name="Doctrine\ORM\EntityManagerInterface::getPartialReference"/>
                <referencedMethod name="Doctrine\ORM\Id\AbstractIdGenerator::generate"/>
                <referencedMethod name="Doctrine\ORM\ORMInvalidArgumentException::invalidEntityName"/>
                <referencedMethod name="Doctrine\ORM\ORMSetup::createDefaultAnnotationDriver"/>
                <referencedMethod name="Doctrine\ORM\Query\SqlWalker::walkInExpression"/>
                <referencedMethod name="Doctrine\ORM\Query\TreeWalkerAdapter::_getQueryComponents"/>
                <referencedMethod name="Doctrine\ORM\Mapping\ClassMetadataInfo::isInheritanceTypeTablePerClass"/>
                <file name="lib/Doctrine/ORM/Query/TreeWalkerChain.php"/>
>>>>>>> 143ee256
            </errorLevel>
        </DeprecatedMethod>
        <DocblockTypeContradiction>
            <errorLevel type="suppress">
                <!-- We're catching invalid input here. -->
                <file name="lib/Doctrine/ORM/Internal/Hydration/AbstractHydrator.php"/>

                <!-- DBAL 3.2 forward compatibility -->
                <file name="lib/Doctrine/ORM/Tools/Pagination/CountOutputWalker.php"/>
                <file name="lib/Doctrine/ORM/Tools/Pagination/LimitSubqueryOutputWalker.php"/>
                <!-- https://github.com/vimeo/psalm/issues/8520 -->
                <file name="lib/Doctrine/ORM/PersistentCollection.php"/>
                <!-- Remove on 4.0.x -->
                <file name="lib/Doctrine/ORM/Mapping/Driver/AttributeDriver.php"/>
                <file name="lib/Doctrine/ORM/Mapping/Driver/XmlDriver.php"/>
                <file name="lib/Doctrine/ORM/ORMSetup.php"/>
            </errorLevel>
        </DocblockTypeContradiction>
        <InvalidArgument>
            <errorLevel type="suppress">
                <referencedFunction name="Doctrine\ORM\Mapping\ClassMetadata::addInheritedAssociationMapping"/>
            </errorLevel>
        </InvalidArgument>
        <InvalidArrayAccess>
            <errorLevel type="suppress">
                <!-- https://github.com/vimeo/psalm/issues/9160 -->
                <file name="lib/Doctrine/ORM/Mapping/ClassMetadataFactory.php"/>
            </errorLevel>
        </InvalidArrayAccess>
        <InvalidArrayAssignment>
            <errorLevel type="suppress">
                <!-- https://github.com/vimeo/psalm/issues/9160 -->
                <file name="lib/Doctrine/ORM/Mapping/ClassMetadataFactory.php"/>
            </errorLevel>
        </InvalidArrayAssignment>
        <LessSpecificReturnStatement>
            <errorLevel type="suppress">
                <!-- In DBAL 4, column precision is nullable. See https://github.com/doctrine/dbal/pull/3511 -->
                <file name="lib/Doctrine/ORM/Mapping/Driver/DatabaseDriver.php"/>
            </errorLevel>
        </LessSpecificReturnStatement>
        <MoreSpecificReturnType>
            <errorLevel type="suppress">
                <!-- In DBAL 4, the default column value is mixed. See https://github.com/doctrine/dbal/pull/3511 -->
                <file name="lib/Doctrine/ORM/Mapping/Driver/DatabaseDriver.php"/>
            </errorLevel>
        </MoreSpecificReturnType>
        <InvalidReturnType>
            <errorLevel type="suppress">
                <!-- https://github.com/vimeo/psalm/issues/8819 -->
                <file name="lib/Doctrine/ORM/Internal/Hydration/AbstractHydrator.php"/>
            </errorLevel>
        </InvalidReturnType>
        <InvalidParamDefault>
            <errorLevel type="suppress">
                <!-- Remove on 3.0.x -->
                <file name="lib/Doctrine/ORM/Query/AST/InstanceOfExpression.php"/>
            </errorLevel>
        </InvalidParamDefault>
        <InvalidPropertyAssignmentValue>
            <errorLevel type="suppress">
                <!-- https://github.com/vimeo/psalm/issues/9155 -->
                <file name="lib/Doctrine/ORM/Mapping/ClassMetadataFactory.php"/>
            </errorLevel>
        </InvalidPropertyAssignmentValue>
        <MethodSignatureMismatch>
            <errorLevel type="suppress">
                <!-- See https://github.com/vimeo/psalm/issues/7357 -->
                <file name="lib/Doctrine/ORM/Mapping/ReflectionReadonlyProperty.php"/>
            </errorLevel>
        </MethodSignatureMismatch>
        <MissingParamType>
            <errorLevel type="suppress">
                <!-- Persistence 2 compatibility -->
                <file name="lib/Doctrine/ORM/EntityManager.php"/>
                <file name="lib/Doctrine/ORM/Mapping/ClassMetadataFactory.php"/>
                <file name="lib/Doctrine/ORM/Mapping/ClassMetadata.php"/>
            </errorLevel>
        </MissingParamType>
        <PossiblyInvalidArgument>
            <errorLevel type="suppress">
                <!-- https://github.com/vimeo/psalm/issues/9155 -->
                <file name="lib/Doctrine/ORM/Mapping/ClassMetadataFactory.php"/>
            </errorLevel>
        </PossiblyInvalidArgument>
        <PossiblyNullArrayOffset>
            <errorLevel type="suppress">
                <!-- https://github.com/vimeo/psalm/issues/7878 -->
                <file name="lib/Doctrine/ORM/Persisters/Collection/ManyToManyPersister.php"/>
            </errorLevel>
        </PossiblyNullArrayOffset>
        <PropertyNotSetInConstructor>
            <errorLevel type="suppress">
                <directory name="lib/Doctrine/ORM/Query/AST" />
            </errorLevel>
        </PropertyNotSetInConstructor>
        <PropertyTypeCoercion>
            <errorLevel type="suppress">
                <file name="lib/Doctrine/ORM/Mapping/ClassMetadata.php"/>
            </errorLevel>
        </PropertyTypeCoercion>
        <RedundantCastGivenDocblockType>
            <errorLevel type="suppress">
                <!-- Can be removed once the "getMaxResults" methods of those classes have native parameter types -->
                <file name="lib/Doctrine/ORM/Query.php"/>
                <file name="lib/Doctrine/ORM/QueryBuilder.php"/>
            </errorLevel>
        </RedundantCastGivenDocblockType>
        <ReferenceConstraintViolation>
            <errorLevel type="suppress">
                <!-- https://github.com/vimeo/psalm/issues/9155 -->
                <file name="lib/Doctrine/ORM/Mapping/ClassMetadataFactory.php"/>
            </errorLevel>
        </ReferenceConstraintViolation>
        <TooManyArguments>
            <errorLevel type="suppress">
                <!-- Symfony cache supports passing a key prefix to the clear method. -->
                <referencedFunction name="Psr\Cache\CacheItemPoolInterface::clear"/>

                <!-- Persistence 2 compatibility -->
                <referencedFunction name="Doctrine\Persistence\ObjectManager::clear"/>

                <!-- See https://github.com/doctrine/orm/issues/8850 -->
                <referencedFunction name="Doctrine\DBAL\Connection::lastInsertId"/>

                <!-- FIXME -->
                <referencedFunction name="Doctrine\DBAL\DriverManager::getConnection"/>
            </errorLevel>
        </TooManyArguments>
        <TypeDoesNotContainNull>
            <errorLevel type="suppress">
                <!-- DBAL 3 compatibility -->
                <file name="lib/Doctrine/ORM/Tools/SchemaTool.php"/>
            </errorLevel>
        </TypeDoesNotContainNull>
        <TypeDoesNotContainType>
            <errorLevel type="suppress">
                <file name="lib/Doctrine/ORM/Internal/SQLResultCasing.php"/>
                <file name="lib/Doctrine/ORM/Mapping/ClassMetadataFactory.php"/>
                <!-- DBAL 3 compatibility -->
                <file name="lib/Doctrine/ORM/UnitOfWork.php"/>
            </errorLevel>
        </TypeDoesNotContainType>
        <UndefinedClass>
            <errorLevel type="suppress">
                <!-- Persistence 2 compatibility -->
                <referencedClass name="Doctrine\Persistence\ObjectManagerAware"/>

                <!-- See https://github.com/doctrine/dbal/pull/5432 -->
                <referencedClass name="Doctrine\DBAL\Schema\Visitor\RemoveNamespacedAssets"/>
            </errorLevel>
        </UndefinedClass>
        <UndefinedMethod>
            <errorLevel type="suppress">
                <!-- Compatibility with DBAL 3 -->
                <referencedMethod name="Doctrine\DBAL\Connection::getEventManager"/>
                <!-- FIXME -->
                <referencedMethod name="Doctrine\DBAL\Schema\SchemaDiff::toSaveSql"/>
            </errorLevel>
        </UndefinedMethod>
        <UndefinedPropertyFetch>
            <errorLevel type="suppress">
                <!-- https://github.com/vimeo/psalm/issues/7878 -->
                <file name="lib/Doctrine/ORM/Persisters/Collection/ManyToManyPersister.php"/>
                <file name="lib/Doctrine/ORM/PersistentCollection.php"/>
                <file name="lib/Doctrine/ORM/Utility/PersisterHelper.php"/>
                <file name="lib/Doctrine/ORM/Tools/SchemaValidator.php"/>
            </errorLevel>
        </UndefinedPropertyFetch>
        <UnhandledMatchCondition>
            <errorLevel type="suppress">
                <!-- We can be certain that those values are not matched. -->
                <file name="lib/Doctrine/ORM/Persisters/Entity/BasicEntityPersister.php"/>
            </errorLevel>
        </UnhandledMatchCondition>
        <ArgumentTypeCoercion>
            <errorLevel type="suppress">
                <!-- See https://github.com/JetBrains/phpstorm-stubs/pull/1383 -->
                <file name="lib/Doctrine/ORM/Mapping/ClassMetadata.php"/>
            </errorLevel>
        </ArgumentTypeCoercion>
    </issueHandlers>
</psalm><|MERGE_RESOLUTION|>--- conflicted
+++ resolved
@@ -48,23 +48,8 @@
                 <!-- Compatibility with DBAL 3 -->
                 <referencedMethod name="Doctrine\DBAL\Connection::getEventManager"/>
                 <referencedMethod name="Doctrine\DBAL\Schema\Schema::visit"/>
-<<<<<<< HEAD
-=======
-                <referencedMethod name="Doctrine\DBAL\Schema\SchemaDiff::toSaveSql"/>
-                <referencedMethod name="Doctrine\DBAL\Schema\SchemaDiff::toSql"/>
-                <referencedMethod name="Doctrine\ORM\Internal\Hydration\AbstractHydrator::hydrateRow"/>
-                <referencedMethod name="Doctrine\ORM\Configuration::ensureProductionSettings"/>
-                <referencedMethod name="Doctrine\ORM\Configuration::newDefaultAnnotationDriver"/>
-                <referencedMethod name="Doctrine\ORM\EntityManager::createConnection"/>
                 <referencedMethod name="Doctrine\ORM\EntityManagerInterface::getPartialReference"/>
-                <referencedMethod name="Doctrine\ORM\Id\AbstractIdGenerator::generate"/>
-                <referencedMethod name="Doctrine\ORM\ORMInvalidArgumentException::invalidEntityName"/>
-                <referencedMethod name="Doctrine\ORM\ORMSetup::createDefaultAnnotationDriver"/>
-                <referencedMethod name="Doctrine\ORM\Query\SqlWalker::walkInExpression"/>
-                <referencedMethod name="Doctrine\ORM\Query\TreeWalkerAdapter::_getQueryComponents"/>
-                <referencedMethod name="Doctrine\ORM\Mapping\ClassMetadataInfo::isInheritanceTypeTablePerClass"/>
                 <file name="lib/Doctrine/ORM/Query/TreeWalkerChain.php"/>
->>>>>>> 143ee256
             </errorLevel>
         </DeprecatedMethod>
         <DocblockTypeContradiction>
