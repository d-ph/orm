<?xml version="1.0"?>
<psalm
    errorLevel="2"
    phpVersion="8.2"
    resolveFromConfigFile="true"
    findUnusedBaselineEntry="true"
    findUnusedCode="false"
    xmlns:xsi="http://www.w3.org/2001/XMLSchema-instance"
    xmlns="https://getpsalm.org/schema/config"
    xsi:schemaLocation="https://getpsalm.org/schema/config vendor/vimeo/psalm/config.xsd"
    errorBaseline="psalm-baseline.xml"
>
    <projectFiles>
        <directory name="lib/Doctrine/ORM" />
        <directory name="tests/Doctrine/StaticAnalysis" />
        <ignoreFiles>
            <directory name="vendor" />
            <file name="lib/Doctrine/ORM/Mapping/Driver/AttributeReader.php" />
        </ignoreFiles>
    </projectFiles>
    <enableExtensions>
        <extension name="simplexml" />
    </enableExtensions>
    <issueHandlers>
        <DeprecatedClass>
            <errorLevel type="suppress">
                <!-- We wire the command as long as DBAL ships it -->
                <referencedClass name="Doctrine\DBAL\Tools\Console\Command\ReservedWordsCommand" />
                <!-- Remove on 3.0.x -->
                <referencedClass name="Doctrine\DBAL\Schema\Visitor\RemoveNamespacedAssets"/>
                <!-- https://github.com/vimeo/psalm/issues/8617 -->
                <referencedClass name="Doctrine\ORM\Mapping\Annotation"/>
            </errorLevel>
        </DeprecatedClass>
        <DeprecatedMethod>
            <errorLevel type="suppress">
                <!-- Remove on 3.0.x -->
<<<<<<< HEAD
                <referencedMethod name="Doctrine\Common\Lexer\Token::offsetGet"/>
                <!-- Compatibility with DBAL 3 -->
=======
>>>>>>> 8961bfe9
                <referencedMethod name="Doctrine\DBAL\Connection::getEventManager"/>
                <referencedMethod name="Doctrine\DBAL\Schema\Schema::visit"/>
                <!-- Remove on 3.0.x -->
                <referencedMethod name="Doctrine\DBAL\Schema\SchemaDiff::toSaveSql"/>
            </errorLevel>
        </DeprecatedMethod>
        <DeprecatedProperty>
            <errorLevel type="suppress">
                <referencedProperty name="Doctrine\ORM\Mapping\Driver\AttributeDriver::$entityAnnotationClasses"/>
            </errorLevel>
        </DeprecatedProperty>
        <DocblockTypeContradiction>
            <errorLevel type="suppress">
                <!-- We're catching invalid input here. -->
                <file name="lib/Doctrine/ORM/Internal/Hydration/AbstractHydrator.php"/>

                <!-- DBAL 3.2 forward compatibility -->
                <file name="lib/Doctrine/ORM/Tools/Pagination/CountOutputWalker.php"/>
                <file name="lib/Doctrine/ORM/Tools/Pagination/LimitSubqueryOutputWalker.php"/>
                <!-- https://github.com/vimeo/psalm/issues/8520 -->
                <file name="lib/Doctrine/ORM/PersistentCollection.php"/>
            </errorLevel>
        </DocblockTypeContradiction>
        <InvalidArgument>
            <errorLevel type="suppress">
                <referencedFunction name="Doctrine\ORM\Mapping\ClassMetadata::addInheritedAssociationMapping"/>
            </errorLevel>
        </InvalidArgument>
        <InvalidArrayAccess>
            <errorLevel type="suppress">
                <!-- https://github.com/vimeo/psalm/issues/9160 -->
                <file name="lib/Doctrine/ORM/Mapping/ClassMetadataFactory.php"/>
            </errorLevel>
        </InvalidArrayAccess>
        <InvalidArrayAssignment>
            <errorLevel type="suppress">
                <!-- https://github.com/vimeo/psalm/issues/9160 -->
                <file name="lib/Doctrine/ORM/Mapping/ClassMetadataFactory.php"/>
            </errorLevel>
        </InvalidArrayAssignment>
        <LessSpecificReturnStatement>
            <errorLevel type="suppress">
                <!-- In DBAL 4, column precision is nullable. See https://github.com/doctrine/dbal/pull/3511 -->
                <file name="lib/Doctrine/ORM/Mapping/Driver/DatabaseDriver.php"/>
            </errorLevel>
        </LessSpecificReturnStatement>
        <MoreSpecificReturnType>
            <errorLevel type="suppress">
                <!-- In DBAL 4, the default column value is mixed. See https://github.com/doctrine/dbal/pull/3511 -->
                <file name="lib/Doctrine/ORM/Mapping/Driver/DatabaseDriver.php"/>
            </errorLevel>
        </MoreSpecificReturnType>
        <InvalidReturnType>
            <errorLevel type="suppress">
                <!-- https://github.com/vimeo/psalm/issues/8819 -->
                <file name="lib/Doctrine/ORM/Internal/Hydration/AbstractHydrator.php"/>
            </errorLevel>
        </InvalidReturnType>
        <InvalidParamDefault>
            <errorLevel type="suppress">
                <!-- Remove on 3.0.x -->
                <file name="lib/Doctrine/ORM/Query/AST/InstanceOfExpression.php"/>
            </errorLevel>
        </InvalidParamDefault>
        <InvalidPropertyAssignmentValue>
            <errorLevel type="suppress">
                <!-- https://github.com/vimeo/psalm/issues/9155 -->
                <file name="lib/Doctrine/ORM/Mapping/ClassMetadataFactory.php"/>
            </errorLevel>
        </InvalidPropertyAssignmentValue>
        <MethodSignatureMismatch>
            <errorLevel type="suppress">
                <!-- See https://github.com/vimeo/psalm/issues/7357 -->
                <file name="lib/Doctrine/ORM/Mapping/ReflectionReadonlyProperty.php"/>
            </errorLevel>
        </MethodSignatureMismatch>
        <MissingParamType>
            <errorLevel type="suppress">
                <!-- Persistence 2 compatibility -->
                <file name="lib/Doctrine/ORM/EntityManager.php"/>
                <file name="lib/Doctrine/ORM/Mapping/ClassMetadataFactory.php"/>
                <file name="lib/Doctrine/ORM/Mapping/ClassMetadata.php"/>
            </errorLevel>
        </MissingParamType>
        <PossiblyInvalidArgument>
            <errorLevel type="suppress">
                <!-- https://github.com/vimeo/psalm/issues/9155 -->
                <file name="lib/Doctrine/ORM/Mapping/ClassMetadataFactory.php"/>
            </errorLevel>
        </PossiblyInvalidArgument>
        <PossiblyNullArrayOffset>
            <errorLevel type="suppress">
                <!-- https://github.com/vimeo/psalm/issues/7878 -->
                <file name="lib/Doctrine/ORM/Persisters/Collection/ManyToManyPersister.php"/>
            </errorLevel>
        </PossiblyNullArrayOffset>
        <PropertyNotSetInConstructor>
            <errorLevel type="suppress">
                <directory name="lib/Doctrine/ORM/Query/AST" />
            </errorLevel>
        </PropertyNotSetInConstructor>
        <PropertyTypeCoercion>
            <errorLevel type="suppress">
                <file name="lib/Doctrine/ORM/Mapping/ClassMetadata.php"/>
            </errorLevel>
        </PropertyTypeCoercion>
        <RedundantCastGivenDocblockType>
            <errorLevel type="suppress">
                <!-- Can be removed once the "getMaxResults" methods of those classes have native parameter types -->
                <file name="lib/Doctrine/ORM/Query.php"/>
                <file name="lib/Doctrine/ORM/QueryBuilder.php"/>
            </errorLevel>
        </RedundantCastGivenDocblockType>
        <ReferenceConstraintViolation>
            <errorLevel type="suppress">
                <!-- https://github.com/vimeo/psalm/issues/9155 -->
                <file name="lib/Doctrine/ORM/Mapping/ClassMetadataFactory.php"/>
            </errorLevel>
        </ReferenceConstraintViolation>
        <TooManyArguments>
            <errorLevel type="suppress">
                <!-- Symfony cache supports passing a key prefix to the clear method. -->
                <referencedFunction name="Psr\Cache\CacheItemPoolInterface::clear"/>

                <!-- Persistence 2 compatibility -->
                <referencedFunction name="Doctrine\Persistence\ObjectManager::clear"/>

                <!-- See https://github.com/doctrine/orm/issues/8850 -->
                <referencedFunction name="Doctrine\DBAL\Connection::lastInsertId"/>

                <!-- FIXME -->
                <referencedFunction name="Doctrine\DBAL\DriverManager::getConnection"/>
            </errorLevel>
        </TooManyArguments>
        <TypeDoesNotContainNull>
            <errorLevel type="suppress">
                <!-- DBAL 3 compatibility -->
                <file name="lib/Doctrine/ORM/Tools/SchemaTool.php"/>
            </errorLevel>
        </TypeDoesNotContainNull>
        <TypeDoesNotContainType>
            <errorLevel type="suppress">
                <file name="lib/Doctrine/ORM/Internal/SQLResultCasing.php"/>
                <file name="lib/Doctrine/ORM/Mapping/ClassMetadataFactory.php"/>
                <!-- DBAL 3 compatibility -->
                <file name="lib/Doctrine/ORM/UnitOfWork.php"/>
            </errorLevel>
        </TypeDoesNotContainType>
        <UndefinedClass>
            <errorLevel type="suppress">
                <!-- Persistence 2 compatibility -->
                <referencedClass name="Doctrine\Persistence\ObjectManagerAware"/>

                <!-- See https://github.com/doctrine/dbal/pull/5432 -->
                <referencedClass name="Doctrine\DBAL\Schema\Visitor\RemoveNamespacedAssets"/>
            </errorLevel>
        </UndefinedClass>
        <UndefinedMethod>
            <errorLevel type="suppress">
                <!-- Compatibility with DBAL 3 -->
                <referencedMethod name="Doctrine\DBAL\Connection::getEventManager"/>
                <!-- FIXME -->
                <referencedMethod name="Doctrine\DBAL\Schema\SchemaDiff::toSaveSql"/>
            </errorLevel>
        </UndefinedMethod>
        <UndefinedPropertyFetch>
            <errorLevel type="suppress">
                <!-- https://github.com/vimeo/psalm/issues/7878 -->
                <file name="lib/Doctrine/ORM/Persisters/Collection/ManyToManyPersister.php"/>
                <file name="lib/Doctrine/ORM/PersistentCollection.php"/>
                <file name="lib/Doctrine/ORM/Utility/PersisterHelper.php"/>
                <file name="lib/Doctrine/ORM/Tools/SchemaValidator.php"/>
            </errorLevel>
        </UndefinedPropertyFetch>
        <UnhandledMatchCondition>
            <errorLevel type="suppress">
                <!-- We can be certain that those values are not matched. -->
                <file name="lib/Doctrine/ORM/Persisters/Entity/BasicEntityPersister.php"/>
            </errorLevel>
        </UnhandledMatchCondition>
        <ArgumentTypeCoercion>
            <errorLevel type="suppress">
                <!-- See https://github.com/JetBrains/phpstorm-stubs/pull/1383 -->
                <file name="lib/Doctrine/ORM/Mapping/ClassMetadata.php"/>
            </errorLevel>
        </ArgumentTypeCoercion>
    </issueHandlers>
</psalm><|MERGE_RESOLUTION|>--- conflicted
+++ resolved
@@ -35,11 +35,7 @@
         <DeprecatedMethod>
             <errorLevel type="suppress">
                 <!-- Remove on 3.0.x -->
-<<<<<<< HEAD
-                <referencedMethod name="Doctrine\Common\Lexer\Token::offsetGet"/>
                 <!-- Compatibility with DBAL 3 -->
-=======
->>>>>>> 8961bfe9
                 <referencedMethod name="Doctrine\DBAL\Connection::getEventManager"/>
                 <referencedMethod name="Doctrine\DBAL\Schema\Schema::visit"/>
                 <!-- Remove on 3.0.x -->
