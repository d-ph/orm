--- conflicted
+++ resolved
@@ -95,27 +95,6 @@
                 <file name="lib/Doctrine/ORM/Tools/Pagination/LimitSubqueryOutputWalker.php"/>
             </errorLevel>
         </MissingDependency>
-<<<<<<< HEAD
-        <NoInterfaceProperties>
-            <errorLevel type="suppress">
-                <!-- see https://github.com/vimeo/psalm/issues/7364 -->
-                <referencedClass name="BackedEnum"/>
-            </errorLevel>
-        </NoInterfaceProperties>
-        <ParadoxicalCondition>
-            <errorLevel type="suppress">
-                <!-- See https://github.com/vimeo/psalm/issues/3381 -->
-                <file name="lib/Doctrine/ORM/Mapping/ClassMetadataInfo.php"/>
-            </errorLevel>
-        </ParadoxicalCondition>
-        <NullArgument>
-            <errorLevel type="suppress">
-                <!-- See https://github.com/vimeo/psalm/issues/5920 -->
-                <file name="lib/Doctrine/ORM/Mapping/Driver/AttributeReader.php"/>
-            </errorLevel>
-        </NullArgument>
-=======
->>>>>>> d5c69fb7
         <RedundantCastGivenDocblockType>
             <errorLevel type="suppress">
                 <!-- Can be removed once the "getMaxResults" methods of those classes have native parameter types -->
