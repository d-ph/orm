<?php

declare(strict_types=1);

namespace Doctrine\ORM\Mapping;

use Doctrine\Common\EventManager;
use Doctrine\DBAL\Platforms;
use Doctrine\DBAL\Platforms\AbstractPlatform;
use Doctrine\Deprecations\Deprecation;
use Doctrine\ORM\EntityManagerInterface;
use Doctrine\ORM\Event\LoadClassMetadataEventArgs;
use Doctrine\ORM\Event\OnClassMetadataNotFoundEventArgs;
use Doctrine\ORM\Events;
use Doctrine\ORM\Exception\ORMException;
use Doctrine\ORM\Id\AssignedGenerator;
use Doctrine\ORM\Id\BigIntegerIdentityGenerator;
use Doctrine\ORM\Id\IdentityGenerator;
use Doctrine\ORM\Id\SequenceGenerator;
use Doctrine\ORM\Mapping\Exception\InvalidCustomGenerator;
use Doctrine\ORM\Mapping\Exception\UnknownGeneratorType;
use Doctrine\ORM\Proxy\DefaultProxyClassNameResolver;
use Doctrine\Persistence\Mapping\AbstractClassMetadataFactory;
use Doctrine\Persistence\Mapping\ClassMetadata as ClassMetadataInterface;
use Doctrine\Persistence\Mapping\Driver\MappingDriver;
use Doctrine\Persistence\Mapping\ReflectionService;
use ReflectionClass;
use ReflectionException;

use function assert;
use function class_exists;
use function count;
use function end;
use function explode;
use function in_array;
use function is_a;
use function is_subclass_of;
use function method_exists;
use function str_contains;
use function strlen;
use function strtolower;
use function substr;

/**
 * The ClassMetadataFactory is used to create ClassMetadata objects that contain all the
 * metadata mapping information of a class which describes how a class should be mapped
 * to a relational database.
 *
 * @extends AbstractClassMetadataFactory<ClassMetadata>
 */
class ClassMetadataFactory extends AbstractClassMetadataFactory
{
    private EntityManagerInterface|null $em       = null;
    private AbstractPlatform|null $targetPlatform = null;
    private MappingDriver|null $driver            = null;
    private EventManager|null $evm                = null;

    /** @var mixed[] */
    private array $embeddablesActiveNesting = [];

    private const NON_IDENTITY_DEFAULT_STRATEGY = [
        Platforms\OraclePlatform::class => ClassMetadata::GENERATOR_TYPE_SEQUENCE,
    ];

    public function setEntityManager(EntityManagerInterface $em): void
    {
        parent::setProxyClassNameResolver(new DefaultProxyClassNameResolver());

        $this->em = $em;
    }

    /**
     * @param A $maybeOwningSide
     *
     * @return (A is ManyToManyAssociationMapping ? ManyToManyOwningSideMapping : (
     *     A is OneToOneAssociationMapping ? OneToOneOwningSideMapping : (
     *     A is OneToManyAssociationMapping ? ManyToOneAssociationMapping : (
     *     A is ManyToOneAssociationMapping ? ManyToOneAssociationMapping :
     *     ManyToManyOwningSideMapping|OneToOneOwningSideMapping|ManyToOneAssociationMapping
     * ))))
     *
     * @template A of AssociationMapping
     */
    final public function getOwningSide(AssociationMapping $maybeOwningSide): OwningSideMapping
    {
        if ($maybeOwningSide instanceof OwningSideMapping) {
            assert($maybeOwningSide instanceof ManyToManyOwningSideMapping ||
                $maybeOwningSide instanceof OneToOneOwningSideMapping ||
                $maybeOwningSide instanceof ManyToOneAssociationMapping);

            return $maybeOwningSide;
        }

        assert($maybeOwningSide instanceof InverseSideMapping);

        $owningSide = $this->getMetadataFor($maybeOwningSide->targetEntity)
            ->associationMappings[$maybeOwningSide->mappedBy];

        assert($owningSide instanceof ManyToManyOwningSideMapping ||
            $owningSide instanceof OneToOneOwningSideMapping ||
            $owningSide instanceof ManyToOneAssociationMapping);

        return $owningSide;
    }

    protected function initialize(): void
    {
        $this->driver      = $this->em->getConfiguration()->getMetadataDriverImpl();
        $this->evm         = $this->em->getEventManager();
        $this->initialized = true;
    }

    protected function onNotFoundMetadata(string $className): ClassMetadata|null
    {
        if (! $this->evm->hasListeners(Events::onClassMetadataNotFound)) {
            return null;
        }

        $eventArgs = new OnClassMetadataNotFoundEventArgs($className, $this->em);

        $this->evm->dispatchEvent(Events::onClassMetadataNotFound, $eventArgs);
        $classMetadata = $eventArgs->getFoundMetadata();
        assert($classMetadata instanceof ClassMetadata || $classMetadata === null);

        return $classMetadata;
    }

    /**
     * {@inheritDoc}
     */
    protected function doLoadMetadata(
        ClassMetadataInterface $class,
        ClassMetadataInterface|null $parent,
        bool $rootEntityFound,
        array $nonSuperclassParents,
    ): void {
        if ($parent) {
            $class->setInheritanceType($parent->inheritanceType);
<<<<<<< HEAD
            $class->setDiscriminatorColumn($parent->discriminatorColumn === null ? null : clone $parent->discriminatorColumn);
            $this->inheritIdGeneratorMapping($class, $parent);
=======
            $class->setDiscriminatorColumn($parent->discriminatorColumn);
            $class->setIdGeneratorType($parent->generatorType);
>>>>>>> 2b8d6f87
            $this->addInheritedFields($class, $parent);
            $this->addInheritedRelations($class, $parent);
            $this->addInheritedEmbeddedClasses($class, $parent);
            $class->setIdentifier($parent->identifier);
            $class->setVersioned($parent->isVersioned);
            $class->setVersionField($parent->versionField);
            $class->setDiscriminatorMap($parent->discriminatorMap);
            $class->addSubClasses($parent->subClasses);
            $class->setLifecycleCallbacks($parent->lifecycleCallbacks);
            $class->setChangeTrackingPolicy($parent->changeTrackingPolicy);

            if (! empty($parent->customGeneratorDefinition)) {
                $class->setCustomGeneratorDefinition($parent->customGeneratorDefinition);
            }

            if ($parent->isMappedSuperclass) {
                $class->setCustomRepositoryClass($parent->customRepositoryClassName);
            }
        }

        // Invoke driver
        try {
            $this->driver->loadMetadataForClass($class->getName(), $class);
        } catch (ReflectionException $e) {
            throw MappingException::reflectionFailure($class->getName(), $e);
        }

        // If this class has a parent the id generator strategy is inherited.
        // However this is only true if the hierarchy of parents contains the root entity,
        // if it consists of mapped superclasses these don't necessarily include the id field.
        if ($parent && $rootEntityFound) {
            $this->inheritIdGeneratorMapping($class, $parent);
        } else {
            $this->completeIdGeneratorMapping($class);
        }

        if (! $class->isMappedSuperclass) {
            if ($rootEntityFound && $class->isInheritanceTypeNone()) {
                throw MappingException::missingInheritanceTypeDeclaration(end($nonSuperclassParents), $class->name);
            }

            foreach ($class->embeddedClasses as $property => $embeddableClass) {
                if (isset($embeddableClass->inherited)) {
                    continue;
                }

                if (isset($this->embeddablesActiveNesting[$embeddableClass->class])) {
                    throw MappingException::infiniteEmbeddableNesting($class->name, $property);
                }

                $this->embeddablesActiveNesting[$class->name] = true;

                $embeddableMetadata = $this->getMetadataFor($embeddableClass->class);

                if ($embeddableMetadata->isEmbeddedClass) {
                    $this->addNestedEmbeddedClasses($embeddableMetadata, $class, $property);
                }

                $identifier = $embeddableMetadata->getIdentifier();

                if (! empty($identifier)) {
                    $this->inheritIdGeneratorMapping($class, $embeddableMetadata);
                }

                $class->inlineEmbeddable($property, $embeddableMetadata);

                unset($this->embeddablesActiveNesting[$class->name]);
            }
        }

        if ($parent) {
            if ($parent->isInheritanceTypeSingleTable()) {
                $class->setPrimaryTable($parent->table);
            }

            $this->addInheritedIndexes($class, $parent);

            if ($parent->cache) {
                $class->cache = $parent->cache;
            }

            if ($parent->containsForeignIdentifier) {
                $class->containsForeignIdentifier = true;
            }

            if ($parent->containsEnumIdentifier) {
                $class->containsEnumIdentifier = true;
            }

            if (! empty($parent->entityListeners) && empty($class->entityListeners)) {
                $class->entityListeners = $parent->entityListeners;
            }
        }

        $class->setParentClasses($nonSuperclassParents);

        if ($class->isRootEntity() && ! $class->isInheritanceTypeNone() && ! $class->discriminatorMap) {
            $this->addDefaultDiscriminatorMap($class);
        }

        // During the following event, there may also be updates to the discriminator map as per GH-1257/GH-8402.
        // So, we must not discover the missing subclasses before that.

        if ($this->evm->hasListeners(Events::loadClassMetadata)) {
            $eventArgs = new LoadClassMetadataEventArgs($class, $this->em);
            $this->evm->dispatchEvent(Events::loadClassMetadata, $eventArgs);
        }

        $this->findAbstractEntityClassesNotListedInDiscriminatorMap($class);

        $this->validateRuntimeMetadata($class, $parent);
    }

    /**
     * Validate runtime metadata is correctly defined.
     *
     * @throws MappingException
     */
    protected function validateRuntimeMetadata(ClassMetadata $class, ClassMetadataInterface|null $parent): void
    {
        if (! $class->reflClass) {
            // only validate if there is a reflection class instance
            return;
        }

        $class->validateIdentifier();
        $class->validateAssociations();
        $class->validateLifecycleCallbacks($this->getReflectionService());

        // verify inheritance
        if (! $class->isMappedSuperclass && ! $class->isInheritanceTypeNone()) {
            if (! $parent) {
                if (count($class->discriminatorMap) === 0) {
                    throw MappingException::missingDiscriminatorMap($class->name);
                }

                if (! $class->discriminatorColumn) {
                    throw MappingException::missingDiscriminatorColumn($class->name);
                }

                foreach ($class->subClasses as $subClass) {
                    if ((new ReflectionClass($subClass))->name !== $subClass) {
                        throw MappingException::invalidClassInDiscriminatorMap($subClass, $class->name);
                    }
                }
            } else {
                assert($parent instanceof ClassMetadata); // https://github.com/doctrine/orm/issues/8746
                if (
                    ! $class->reflClass->isAbstract()
                    && ! in_array($class->name, $class->discriminatorMap, true)
                ) {
                    throw MappingException::mappedClassNotPartOfDiscriminatorMap($class->name, $class->rootEntityName);
                }
            }
        } elseif ($class->isMappedSuperclass && $class->name === $class->rootEntityName && (count($class->discriminatorMap) || $class->discriminatorColumn)) {
            // second condition is necessary for mapped superclasses in the middle of an inheritance hierarchy
            throw MappingException::noInheritanceOnMappedSuperClass($class->name);
        }
    }

    protected function newClassMetadataInstance(string $className): ClassMetadata
    {
        return new ClassMetadata(
            $className,
            $this->em->getConfiguration()->getNamingStrategy(),
            $this->em->getConfiguration()->getTypedFieldMapper(),
        );
    }

    /**
     * Adds a default discriminator map if no one is given
     *
     * If an entity is of any inheritance type and does not contain a
     * discriminator map, then the map is generated automatically. This process
     * is expensive computation wise.
     *
     * The automatically generated discriminator map contains the lowercase short name of
     * each class as key.
     *
     * @throws MappingException
     */
    private function addDefaultDiscriminatorMap(ClassMetadata $class): void
    {
        $allClasses = $this->driver->getAllClassNames();
        $fqcn       = $class->getName();
        $map        = [$this->getShortName($class->name) => $fqcn];

        $duplicates = [];
        foreach ($allClasses as $subClassCandidate) {
            if (is_subclass_of($subClassCandidate, $fqcn)) {
                $shortName = $this->getShortName($subClassCandidate);

                if (isset($map[$shortName])) {
                    $duplicates[] = $shortName;
                }

                $map[$shortName] = $subClassCandidate;
            }
        }

        if ($duplicates) {
            throw MappingException::duplicateDiscriminatorEntry($class->name, $duplicates, $map);
        }

        $class->setDiscriminatorMap($map);
    }

    private function findAbstractEntityClassesNotListedInDiscriminatorMap(ClassMetadata $rootEntityClass): void
    {
        // Only root classes in inheritance hierarchies need contain a discriminator map,
        // so skip for other classes.
        if (! $rootEntityClass->isRootEntity() || $rootEntityClass->isInheritanceTypeNone()) {
            return;
        }

        $processedClasses = [$rootEntityClass->name => true];
        foreach ($rootEntityClass->subClasses as $knownSubClass) {
            $processedClasses[$knownSubClass] = true;
        }

        foreach ($rootEntityClass->discriminatorMap as $declaredClassName) {
            // This fetches non-transient parent classes only
            $parentClasses = $this->getParentClasses($declaredClassName);

            foreach ($parentClasses as $parentClass) {
                if (isset($processedClasses[$parentClass])) {
                    continue;
                }

                $processedClasses[$parentClass] = true;

                // All non-abstract entity classes must be listed in the discriminator map, and
                // this will be validated/enforced at runtime (possibly at a later time, when the
                // subclass is loaded, but anyways). Also, subclasses is about entity classes only.
                // That means we can ignore non-abstract classes here. The (expensive) driver
                // check for mapped superclasses need only be run for abstract candidate classes.
                if (! (new ReflectionClass($parentClass))->isAbstract() || $this->peekIfIsMappedSuperclass($parentClass)) {
                    continue;
                }

                // We have found a non-transient, non-mapped-superclass = an entity class (possibly abstract, but that does not matter)
                $rootEntityClass->addSubClass($parentClass);
            }
        }
    }

    /** @param class-string $className */
    private function peekIfIsMappedSuperclass(string $className): bool
    {
        $reflService = $this->getReflectionService();
        $class       = $this->newClassMetadataInstance($className);
        $this->initializeReflection($class, $reflService);

        $this->getDriver()->loadMetadataForClass($className, $class);

        return $class->isMappedSuperclass;
    }

    /**
     * Gets the lower-case short name of a class.
     *
     * @psalm-param class-string $className
     */
    private function getShortName(string $className): string
    {
        if (! str_contains($className, '\\')) {
            return strtolower($className);
        }

        $parts = explode('\\', $className);

        return strtolower(end($parts));
    }

    /**
     * Puts the `inherited` and `declared` values into mapping information for fields, associations
     * and embedded classes.
     */
    private function addMappingInheritanceInformation(
        AssociationMapping|EmbeddedClassMapping|FieldMapping $mapping,
        ClassMetadata $parentClass,
    ): void {
        if (! isset($mapping->inherited) && ! $parentClass->isMappedSuperclass) {
            $mapping->inherited = $parentClass->name;
        }

        if (! isset($mapping->declared)) {
            $mapping->declared = $parentClass->name;
        }
    }

    /**
     * Adds inherited fields to the subclass mapping.
     */
    private function addInheritedFields(ClassMetadata $subClass, ClassMetadata $parentClass): void
    {
        foreach ($parentClass->fieldMappings as $mapping) {
            $subClassMapping = clone $mapping;
            $this->addMappingInheritanceInformation($subClassMapping, $parentClass);
            $subClass->addInheritedFieldMapping($subClassMapping);
        }

        foreach ($parentClass->reflFields as $name => $field) {
            $subClass->reflFields[$name] = $field;
        }
    }

    /**
     * Adds inherited association mappings to the subclass mapping.
     *
     * @throws MappingException
     */
    private function addInheritedRelations(ClassMetadata $subClass, ClassMetadata $parentClass): void
    {
        foreach ($parentClass->associationMappings as $field => $mapping) {
            $subClassMapping = clone $mapping;
            $this->addMappingInheritanceInformation($subClassMapping, $parentClass);
            // When the class inheriting the relation ($subClass) is the first entity class since the
            // relation has been defined in a mapped superclass (or in a chain
            // of mapped superclasses) above, then declare this current entity class as the source of
            // the relationship.
            // According to the definitions given in https://github.com/doctrine/orm/pull/10396/,
            // this is the case <=> ! isset($mapping['inherited']).
            if (! isset($subClassMapping->inherited)) {
                $subClassMapping->sourceEntity = $subClass->name;
            }

            $subClass->addInheritedAssociationMapping($subClassMapping);
        }
    }

    private function addInheritedEmbeddedClasses(ClassMetadata $subClass, ClassMetadata $parentClass): void
    {
        foreach ($parentClass->embeddedClasses as $field => $embeddedClass) {
            $subClassMapping = clone $embeddedClass;
            $this->addMappingInheritanceInformation($subClassMapping, $parentClass);
            $subClass->embeddedClasses[$field] = $subClassMapping;
        }
    }

    /**
     * Adds nested embedded classes metadata to a parent class.
     *
     * @param ClassMetadata $subClass    Sub embedded class metadata to add nested embedded classes metadata from.
     * @param ClassMetadata $parentClass Parent class to add nested embedded classes metadata to.
     * @param string        $prefix      Embedded classes' prefix to use for nested embedded classes field names.
     */
    private function addNestedEmbeddedClasses(
        ClassMetadata $subClass,
        ClassMetadata $parentClass,
        string $prefix,
    ): void {
        foreach ($subClass->embeddedClasses as $property => $embeddableClass) {
            if (isset($embeddableClass->inherited)) {
                continue;
            }

            $embeddableMetadata = $this->getMetadataFor($embeddableClass->class);

            $parentClass->mapEmbedded(
                [
                    'fieldName' => $prefix . '.' . $property,
                    'class' => $embeddableMetadata->name,
                    'columnPrefix' => $embeddableClass->columnPrefix,
                    'declaredField' => $embeddableClass->declaredField
                            ? $prefix . '.' . $embeddableClass->declaredField
                            : $prefix,
                    'originalField' => $embeddableClass->originalField ?: $property,
                ],
            );
        }
    }

    /**
     * Copy the table indices from the parent class superclass to the child class
     */
    private function addInheritedIndexes(ClassMetadata $subClass, ClassMetadata $parentClass): void
    {
        if (! $parentClass->isMappedSuperclass) {
            return;
        }

        foreach (['uniqueConstraints', 'indexes'] as $indexType) {
            if (isset($parentClass->table[$indexType])) {
                foreach ($parentClass->table[$indexType] as $indexName => $index) {
                    if (isset($subClass->table[$indexType][$indexName])) {
                        continue; // Let the inheriting table override indices
                    }

                    $subClass->table[$indexType][$indexName] = $index;
                }
            }
        }
    }

    /**
     * Completes the ID generator mapping. If "auto" is specified we choose the generator
     * most appropriate for the targeted database platform.
     *
     * @throws ORMException
     */
    private function completeIdGeneratorMapping(ClassMetadata $class): void
    {
        $idGenType = $class->generatorType;
        if ($idGenType === ClassMetadata::GENERATOR_TYPE_AUTO) {
            $class->setIdGeneratorType($this->determineIdGeneratorStrategy($this->getTargetPlatform()));
        }

        // Create & assign an appropriate ID generator instance
        switch ($class->generatorType) {
            case ClassMetadata::GENERATOR_TYPE_IDENTITY:
                $sequenceName = null;
                $fieldName    = $class->identifier ? $class->getSingleIdentifierFieldName() : null;
                $platform     = $this->getTargetPlatform();

                $generator = $fieldName && $class->fieldMappings[$fieldName]->type === 'bigint'
                    ? new BigIntegerIdentityGenerator()
                    : new IdentityGenerator();

                $class->setIdGenerator($generator);

                break;

            case ClassMetadata::GENERATOR_TYPE_SEQUENCE:
                // If there is no sequence definition yet, create a default definition
                $definition = $class->sequenceGeneratorDefinition;

                if (! $definition) {
                    $fieldName    = $class->getSingleIdentifierFieldName();
                    $sequenceName = $class->getSequenceName($this->getTargetPlatform());
                    $quoted       = isset($class->fieldMappings[$fieldName]->quoted) || isset($class->table['quoted']);

                    $definition = [
                        'sequenceName'      => $this->truncateSequenceName($sequenceName),
                        'allocationSize'    => 1,
                        'initialValue'      => 1,
                    ];

                    if ($quoted) {
                        $definition['quoted'] = true;
                    }

                    $class->setSequenceGeneratorDefinition($definition);
                }

                $sequenceGenerator = new SequenceGenerator(
                    $this->em->getConfiguration()->getQuoteStrategy()->getSequenceName($definition, $class, $this->getTargetPlatform()),
                    (int) $definition['allocationSize'],
                );
                $class->setIdGenerator($sequenceGenerator);
                break;

            case ClassMetadata::GENERATOR_TYPE_NONE:
                $class->setIdGenerator(new AssignedGenerator());
                break;

            case ClassMetadata::GENERATOR_TYPE_CUSTOM:
                $definition = $class->customGeneratorDefinition;
                if ($definition === null) {
                    throw InvalidCustomGenerator::onClassNotConfigured();
                }

                if (! class_exists($definition['class'])) {
                    throw InvalidCustomGenerator::onMissingClass($definition);
                }

                $class->setIdGenerator(new $definition['class']());
                break;

            default:
                throw UnknownGeneratorType::create($class->generatorType);
        }
    }

    /** @psalm-return ClassMetadata::GENERATOR_TYPE_* */
    private function determineIdGeneratorStrategy(AbstractPlatform $platform): int
    {
        assert($this->em !== null);
        foreach ($this->em->getConfiguration()->getIdentityGenerationPreferences() as $platformFamily => $strategy) {
            if (is_a($platform, $platformFamily)) {
                return $strategy;
            }
        }

        $nonIdentityDefaultStrategy = self::NON_IDENTITY_DEFAULT_STRATEGY;

        // DBAL 3
        if (method_exists($platform, 'getIdentitySequenceName')) {
            $nonIdentityDefaultStrategy[Platforms\PostgreSQLPlatform::class] = ClassMetadata::GENERATOR_TYPE_SEQUENCE;
        }

        foreach ($nonIdentityDefaultStrategy as $platformFamily => $strategy) {
            if (is_a($platform, $platformFamily)) {
                if ($platform instanceof Platforms\PostgreSQLPlatform) {
                    Deprecation::trigger(
                        'doctrine/orm',
                        'https://github.com/doctrine/orm/issues/8893',
                        <<<'DEPRECATION'
                        Relying on non-optimal defaults for ID generation is deprecated, and IDENTITY
                        results in SERIAL, which is not recommended.
                        Instead, configure identifier generation strategies explicitly through
                        configuration.
                        We currently recommend "SEQUENCE" for "%s", when using DBAL 3,
                        and "IDENTITY" when using DBAL 4,
                        so you should use probably use the following configuration before upgrading to DBAL 4,
                        and remove it after deploying that upgrade:

                        $configuration->setIdentityGenerationPreferences([
                            "%s" => ClassMetadata::GENERATOR_TYPE_SEQUENCE,
                        ]);

                        DEPRECATION,
                        $platformFamily,
                        $platformFamily,
                    );
                }

                return $strategy;
            }
        }

        return ClassMetadata::GENERATOR_TYPE_IDENTITY;
    }

    private function truncateSequenceName(string $schemaElementName): string
    {
        $platform = $this->getTargetPlatform();
        if (! $platform instanceof Platforms\OraclePlatform) {
            return $schemaElementName;
        }

        $maxIdentifierLength = $platform->getMaxIdentifierLength();

        if (strlen($schemaElementName) > $maxIdentifierLength) {
            return substr($schemaElementName, 0, $maxIdentifierLength);
        }

        return $schemaElementName;
    }

    /**
     * Inherits the ID generator mapping from a parent class.
     */
    private function inheritIdGeneratorMapping(ClassMetadata $class, ClassMetadata $parent): void
    {
        if ($parent->isIdGeneratorSequence()) {
            $class->setSequenceGeneratorDefinition($parent->sequenceGeneratorDefinition);
        }

        if ($parent->generatorType) {
            $class->setIdGeneratorType($parent->generatorType);
        }

        if ($parent->idGenerator ?? null) {
            $class->setIdGenerator($parent->idGenerator);
        }
    }

    protected function wakeupReflection(ClassMetadataInterface $class, ReflectionService $reflService): void
    {
        $class->wakeupReflection($reflService);
    }

    protected function initializeReflection(ClassMetadataInterface $class, ReflectionService $reflService): void
    {
        $class->initializeReflection($reflService);
    }

    protected function getDriver(): MappingDriver
    {
        assert($this->driver !== null);

        return $this->driver;
    }

    protected function isEntity(ClassMetadataInterface $class): bool
    {
        return ! $class->isMappedSuperclass;
    }

    private function getTargetPlatform(): Platforms\AbstractPlatform
    {
        if (! $this->targetPlatform) {
            $this->targetPlatform = $this->em->getConnection()->getDatabasePlatform();
        }

        return $this->targetPlatform;
    }
}<|MERGE_RESOLUTION|>--- conflicted
+++ resolved
@@ -136,13 +136,8 @@
     ): void {
         if ($parent) {
             $class->setInheritanceType($parent->inheritanceType);
-<<<<<<< HEAD
             $class->setDiscriminatorColumn($parent->discriminatorColumn === null ? null : clone $parent->discriminatorColumn);
-            $this->inheritIdGeneratorMapping($class, $parent);
-=======
-            $class->setDiscriminatorColumn($parent->discriminatorColumn);
             $class->setIdGeneratorType($parent->generatorType);
->>>>>>> 2b8d6f87
             $this->addInheritedFields($class, $parent);
             $this->addInheritedRelations($class, $parent);
             $this->addInheritedEmbeddedClasses($class, $parent);
