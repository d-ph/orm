<?php

declare(strict_types=1);

namespace Doctrine\ORM\Query\AST\Functions;

use Doctrine\ORM\Query\AST\ASTException;
use Doctrine\ORM\Query\AST\Node;
use Doctrine\ORM\Query\Parser;
use Doctrine\ORM\Query\QueryException;
use Doctrine\ORM\Query\SqlWalker;
use Doctrine\ORM\Query\TokenType;

use function assert;
use function is_numeric;
use function strtolower;

/**
 * "DATE_ADD" "(" ArithmeticPrimary "," ArithmeticPrimary "," StringPrimary ")"
 *
 * @link    www.doctrine-project.org
 */
class DateAddFunction extends FunctionNode
{
    public Node $firstDateExpression;
    public Node $intervalExpression;
    public Node $unit;

    public function getSql(SqlWalker $sqlWalker): string
    {
        return match (strtolower((string) $this->unit->value)) {
            'second' => $sqlWalker->getConnection()->getDatabasePlatform()->getDateAddSecondsExpression(
                $this->firstDateExpression->dispatch($sqlWalker),
                $this->dispatchIntervalExpression($sqlWalker),
            ),
            'minute' => $sqlWalker->getConnection()->getDatabasePlatform()->getDateAddMinutesExpression(
                $this->firstDateExpression->dispatch($sqlWalker),
                $this->dispatchIntervalExpression($sqlWalker),
            ),
            'hour' => $sqlWalker->getConnection()->getDatabasePlatform()->getDateAddHourExpression(
                $this->firstDateExpression->dispatch($sqlWalker),
                $this->dispatchIntervalExpression($sqlWalker),
            ),
            'day' => $sqlWalker->getConnection()->getDatabasePlatform()->getDateAddDaysExpression(
                $this->firstDateExpression->dispatch($sqlWalker),
                $this->dispatchIntervalExpression($sqlWalker),
            ),
            'week' => $sqlWalker->getConnection()->getDatabasePlatform()->getDateAddWeeksExpression(
                $this->firstDateExpression->dispatch($sqlWalker),
                $this->dispatchIntervalExpression($sqlWalker),
            ),
            'month' => $sqlWalker->getConnection()->getDatabasePlatform()->getDateAddMonthExpression(
                $this->firstDateExpression->dispatch($sqlWalker),
                $this->dispatchIntervalExpression($sqlWalker),
            ),
            'year' => $sqlWalker->getConnection()->getDatabasePlatform()->getDateAddYearsExpression(
                $this->firstDateExpression->dispatch($sqlWalker),
                $this->dispatchIntervalExpression($sqlWalker),
            ),
            default => throw QueryException::semanticalError(
                'DATE_ADD() only supports units of type second, minute, hour, day, week, month and year.',
            ),
        };
    }
<<<<<<< HEAD

    /**
     * @return numeric-string
     *
     * @throws ASTException
     */
    private function dispatchIntervalExpression(SqlWalker $sqlWalker): string
    {
        $sql = $this->intervalExpression->dispatch($sqlWalker);
        assert(is_numeric($sql));

        return $sql;
=======

    /** @throws ASTException */
    private function dispatchIntervalExpression(SqlWalker $sqlWalker): string
    {
        return $this->intervalExpression->dispatch($sqlWalker);
>>>>>>> bc5efd4b
    }

    public function parse(Parser $parser): void
    {
        $parser->match(TokenType::T_IDENTIFIER);
        $parser->match(TokenType::T_OPEN_PARENTHESIS);

        $this->firstDateExpression = $parser->ArithmeticPrimary();
        $parser->match(TokenType::T_COMMA);
        $this->intervalExpression = $parser->ArithmeticPrimary();
        $parser->match(TokenType::T_COMMA);
        $this->unit = $parser->StringPrimary();

        $parser->match(TokenType::T_CLOSE_PARENTHESIS);
    }
}<|MERGE_RESOLUTION|>--- conflicted
+++ resolved
@@ -11,8 +11,6 @@
 use Doctrine\ORM\Query\SqlWalker;
 use Doctrine\ORM\Query\TokenType;
 
-use function assert;
-use function is_numeric;
 use function strtolower;
 
 /**
@@ -62,26 +60,11 @@
             ),
         };
     }
-<<<<<<< HEAD
-
-    /**
-     * @return numeric-string
-     *
-     * @throws ASTException
-     */
-    private function dispatchIntervalExpression(SqlWalker $sqlWalker): string
-    {
-        $sql = $this->intervalExpression->dispatch($sqlWalker);
-        assert(is_numeric($sql));
-
-        return $sql;
-=======
 
     /** @throws ASTException */
     private function dispatchIntervalExpression(SqlWalker $sqlWalker): string
     {
         return $this->intervalExpression->dispatch($sqlWalker);
->>>>>>> bc5efd4b
     }
 
     public function parse(Parser $parser): void
