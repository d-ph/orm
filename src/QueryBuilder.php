--- conflicted
+++ resolved
@@ -6,12 +6,9 @@
 
 use Doctrine\Common\Collections\ArrayCollection;
 use Doctrine\Common\Collections\Criteria;
-<<<<<<< HEAD
-use Doctrine\ORM\Internal\NoUnknownNamedArguments;
-=======
 use Doctrine\DBAL\ArrayParameterType;
 use Doctrine\DBAL\ParameterType;
->>>>>>> 2a250b58
+use Doctrine\ORM\Internal\NoUnknownNamedArguments;
 use Doctrine\ORM\Internal\QueryType;
 use Doctrine\ORM\Query\Expr;
 use Doctrine\ORM\Query\Parameter;
@@ -44,11 +41,8 @@
  */
 class QueryBuilder implements Stringable
 {
-<<<<<<< HEAD
     use NoUnknownNamedArguments;
 
-=======
->>>>>>> 2a250b58
     /**
      * The array of DQL parts collected.
      *
@@ -439,21 +433,12 @@
      *         ->setParameter('user_id', 1);
      * </code>
      *
-<<<<<<< HEAD
-     * @param string|int      $key  The parameter position or name.
-     * @param string|int|null $type ParameterType::* or \Doctrine\DBAL\Types\Type::* constant
-     *
-     * @return $this
-     */
-    public function setParameter(string|int $key, mixed $value, string|int|null $type = null): static
-=======
      * @param string|int                                       $key  The parameter position or name.
      * @param ParameterType|ArrayParameterType|string|int|null $type ParameterType::*, ArrayParameterType::* or \Doctrine\DBAL\Types\Type::* constant
      *
      * @return $this
      */
     public function setParameter(string|int $key, mixed $value, ParameterType|ArrayParameterType|string|int|null $type = null): static
->>>>>>> 2a250b58
     {
         $existingParameter = $this->getParameter($key);
 
@@ -631,11 +616,8 @@
      */
     public function select(mixed ...$select): static
     {
-<<<<<<< HEAD
         self::validateVariadicParameter($select);
 
-=======
->>>>>>> 2a250b58
         $this->type = QueryType::Select;
 
         if ($select === []) {
@@ -682,15 +664,10 @@
      */
     public function addSelect(mixed ...$select): static
     {
-<<<<<<< HEAD
         self::validateVariadicParameter($select);
 
         $this->type = QueryType::Select;
 
-=======
-        $this->type = QueryType::Select;
-
->>>>>>> 2a250b58
         if ($select === []) {
             return $this;
         }
@@ -983,11 +960,8 @@
      */
     public function where(mixed ...$predicates): static
     {
-<<<<<<< HEAD
         self::validateVariadicParameter($predicates);
 
-=======
->>>>>>> 2a250b58
         if (! (count($predicates) === 1 && $predicates[0] instanceof Expr\Composite)) {
             $predicates = new Expr\Andx($predicates);
         }
@@ -1013,11 +987,8 @@
      */
     public function andWhere(mixed ...$where): static
     {
-<<<<<<< HEAD
         self::validateVariadicParameter($where);
 
-=======
->>>>>>> 2a250b58
         $dql = $this->getDQLPart('where');
 
         if ($dql instanceof Expr\Andx) {
@@ -1048,11 +1019,8 @@
      */
     public function orWhere(mixed ...$where): static
     {
-<<<<<<< HEAD
         self::validateVariadicParameter($where);
 
-=======
->>>>>>> 2a250b58
         $dql = $this->getDQLPart('where');
 
         if ($dql instanceof Expr\Orx) {
@@ -1080,11 +1048,8 @@
      */
     public function groupBy(string ...$groupBy): static
     {
-<<<<<<< HEAD
         self::validateVariadicParameter($groupBy);
 
-=======
->>>>>>> 2a250b58
         return $this->add('groupBy', new Expr\GroupBy($groupBy));
     }
 
@@ -1103,11 +1068,8 @@
      */
     public function addGroupBy(string ...$groupBy): static
     {
-<<<<<<< HEAD
         self::validateVariadicParameter($groupBy);
 
-=======
->>>>>>> 2a250b58
         return $this->add('groupBy', new Expr\GroupBy($groupBy), true);
     }
 
@@ -1119,11 +1081,8 @@
      */
     public function having(mixed ...$having): static
     {
-<<<<<<< HEAD
         self::validateVariadicParameter($having);
 
-=======
->>>>>>> 2a250b58
         if (! (count($having) === 1 && ($having[0] instanceof Expr\Andx || $having[0] instanceof Expr\Orx))) {
             $having = new Expr\Andx($having);
         }
@@ -1139,15 +1098,10 @@
      */
     public function andHaving(mixed ...$having): static
     {
-<<<<<<< HEAD
         self::validateVariadicParameter($having);
 
         $dql = $this->getDQLPart('having');
 
-=======
-        $dql = $this->getDQLPart('having');
-
->>>>>>> 2a250b58
         if ($dql instanceof Expr\Andx) {
             $dql->addMultiple($having);
         } else {
@@ -1166,11 +1120,8 @@
      */
     public function orHaving(mixed ...$having): static
     {
-<<<<<<< HEAD
         self::validateVariadicParameter($having);
 
-=======
->>>>>>> 2a250b58
         $dql = $this->getDQLPart('having');
 
         if ($dql instanceof Expr\Orx) {
