--- conflicted
+++ resolved
@@ -367,11 +367,7 @@
                                     $fieldName,
                                     $propertyType,
                                     $backingType,
-<<<<<<< HEAD
-                                    $metadataFieldType,
-=======
-                                    implode('|', $metadataFieldType)
->>>>>>> b2748934
+                                    implode('|', $metadataFieldType),
                                 );
                             }
 
@@ -406,11 +402,7 @@
                                 $fieldName,
                                 $fieldMapping->enumType,
                                 $backingType,
-<<<<<<< HEAD
-                                $metadataFieldType,
-=======
-                                implode('|', $metadataFieldType)
->>>>>>> b2748934
+                                implode('|', $metadataFieldType),
                             );
                         }
 
@@ -426,13 +418,8 @@
                             $class->name,
                             $fieldName,
                             $propertyType,
-<<<<<<< HEAD
-                            $metadataFieldType,
+                            implode('|', $metadataFieldType),
                             $fieldMapping->type,
-=======
-                            implode('|', $metadataFieldType),
-                            $fieldMapping['type']
->>>>>>> b2748934
                         );
                     },
                     $class->fieldMappings,
@@ -447,11 +434,7 @@
      *
      * @return list<string>|null
      */
-<<<<<<< HEAD
-    private function findBuiltInType(Type $type): string|null
-=======
-    private function findBuiltInType(Type $type): ?array
->>>>>>> b2748934
+    private function findBuiltInType(Type $type): array|null
     {
         $typeName = $type::class;
 
