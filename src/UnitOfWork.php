--- conflicted
+++ resolved
@@ -2637,17 +2637,6 @@
      * Load all data into the given collections, according to the specified mapping
      *
      * @param PersistentCollection[] $collections
-<<<<<<< HEAD
-=======
-     * @param array<string, mixed>   $mapping
-     * @psalm-param array{
-     *     targetEntity: class-string,
-     *     sourceEntity: class-string,
-     *     mappedBy: string,
-     *     indexBy: string|null,
-     *     orderBy: array<string, string>|null
-     * } $mapping
->>>>>>> 94986af2
      */
     private function eagerLoadCollections(array $collections, ToManyInverseSideMapping $mapping): void
     {
