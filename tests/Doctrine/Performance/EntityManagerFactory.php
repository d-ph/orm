<?php

declare(strict_types=1);

namespace Doctrine\Performance;

use Doctrine\Common\EventManager;
use Doctrine\DBAL\Cache\ArrayResult;
use Doctrine\DBAL\Cache\QueryCacheProfile;
use Doctrine\DBAL\Connection;
use Doctrine\DBAL\Driver\PDO\SQLite\Driver;
use Doctrine\DBAL\DriverManager;
use Doctrine\DBAL\Result;
use Doctrine\ORM\Configuration;
use Doctrine\ORM\EntityManager;
use Doctrine\ORM\EntityManagerInterface;
use Doctrine\ORM\ORMSetup;
use Doctrine\ORM\Proxy\ProxyFactory;
use Doctrine\ORM\Tools\SchemaTool;

use function array_map;
use function realpath;

final class EntityManagerFactory
{
    public static function getEntityManager(array $schemaClassNames): EntityManagerInterface
    {
        $config = new Configuration();

        $config->setProxyDir(__DIR__ . '/../Tests/Proxies');
        $config->setProxyNamespace('Doctrine\Tests\Proxies');
        $config->setAutoGenerateProxyClasses(ProxyFactory::AUTOGENERATE_EVAL);
        $config->setMetadataDriverImpl(ORMSetup::createDefaultAnnotationDriver([
            realpath(__DIR__ . '/Models/Cache'),
            realpath(__DIR__ . '/Models/GeoNames'),
        ]));

        $entityManager = new EntityManager(
            DriverManager::getConnection([
                'driverClass' => Driver::class,
                'memory'      => true,
<<<<<<< HEAD
            ],
            $config,
=======
            ], $config),
            $config
>>>>>>> cf91ce63
        );

        (new SchemaTool($entityManager))
            ->createSchema(array_map([$entityManager, 'getClassMetadata'], $schemaClassNames));

        return $entityManager;
    }

    public static function makeEntityManagerWithNoResultsConnection(): EntityManagerInterface
    {
        $config = new Configuration();

        $config->setProxyDir(__DIR__ . '/../Tests/Proxies');
        $config->setProxyNamespace('Doctrine\Tests\Proxies');
        $config->setAutoGenerateProxyClasses(ProxyFactory::AUTOGENERATE_EVAL);
        $config->setMetadataDriverImpl(ORMSetup::createDefaultAnnotationDriver([
            realpath(__DIR__ . '/Models/Cache'),
            realpath(__DIR__ . '/Models/Generic'),
            realpath(__DIR__ . '/Models/GeoNames'),
        ]));

        // A connection that doesn't really do anything
        $connection = new class ([], new Driver(), null, new EventManager()) extends Connection
        {
            /** {@inheritdoc} */
            public function executeQuery(string $sql, array $params = [], $types = [], QueryCacheProfile|null $qcp = null): Result
            {
                return new Result(new ArrayResult([]), $this);
            }
        };

        return new EntityManager($connection, $config);
    }
}<|MERGE_RESOLUTION|>--- conflicted
+++ resolved
@@ -39,13 +39,8 @@
             DriverManager::getConnection([
                 'driverClass' => Driver::class,
                 'memory'      => true,
-<<<<<<< HEAD
-            ],
+            ], $config),
             $config,
-=======
-            ], $config),
-            $config
->>>>>>> cf91ce63
         );
 
         (new SchemaTool($entityManager))
