<?php

declare(strict_types=1);

namespace Doctrine\Tests\DbalTypes;

use Doctrine\DBAL\Platforms\AbstractPlatform;
use Doctrine\DBAL\Types\Type;

class NegativeToPositiveType extends Type
{
    public const NAME = 'negative_to_positive';

<<<<<<< HEAD
    public function getName(): string
=======
    /**
     * {@inheritDoc}
     */
    public function getName()
>>>>>>> a056552d
    {
        return self::NAME;
    }

    /**
     * {@inheritDoc}
     */
<<<<<<< HEAD
    public function getSQLDeclaration(array $column, AbstractPlatform $platform): string
=======
    public function getSQLDeclaration(array $fieldDeclaration, AbstractPlatform $platform)
    {
        return $platform->getIntegerTypeDeclarationSQL($fieldDeclaration);
    }

    /**
     * {@inheritDoc}
     */
    public function canRequireSQLConversion()
>>>>>>> a056552d
    {
        return $platform->getIntegerTypeDeclarationSQL($column);
    }

    /**
     * {@inheritDoc}
     */
    public function convertToDatabaseValueSQL($sqlExpr, AbstractPlatform $platform): string
    {
        return 'ABS(' . $sqlExpr . ')';
    }

    /**
     * {@inheritDoc}
     */
    public function convertToPHPValueSQL($sqlExpr, $platform): string
    {
        return '-(' . $sqlExpr . ')';
    }
}<|MERGE_RESOLUTION|>--- conflicted
+++ resolved
@@ -11,14 +11,7 @@
 {
     public const NAME = 'negative_to_positive';
 
-<<<<<<< HEAD
     public function getName(): string
-=======
-    /**
-     * {@inheritDoc}
-     */
-    public function getName()
->>>>>>> a056552d
     {
         return self::NAME;
     }
@@ -26,19 +19,7 @@
     /**
      * {@inheritDoc}
      */
-<<<<<<< HEAD
     public function getSQLDeclaration(array $column, AbstractPlatform $platform): string
-=======
-    public function getSQLDeclaration(array $fieldDeclaration, AbstractPlatform $platform)
-    {
-        return $platform->getIntegerTypeDeclarationSQL($fieldDeclaration);
-    }
-
-    /**
-     * {@inheritDoc}
-     */
-    public function canRequireSQLConversion()
->>>>>>> a056552d
     {
         return $platform->getIntegerTypeDeclarationSQL($column);
     }
