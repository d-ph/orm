<?php

declare(strict_types=1);

namespace Doctrine\Tests\Mocks;

use Doctrine\Common\EventManager;
use Doctrine\DBAL\Connection;
use Doctrine\ORM\Configuration;
use Doctrine\ORM\EntityManager;
use Doctrine\ORM\Mapping\Driver\AttributeDriver;
use Doctrine\ORM\Proxy\ProxyFactory;
use Doctrine\ORM\UnitOfWork;
use Doctrine\Persistence\Reflection\RuntimeReflectionProperty;
use Symfony\Component\VarExporter\LazyGhostTrait;

<<<<<<< HEAD
=======
use function class_exists;
use function sprintf;
use function trait_exists;

>>>>>>> aa4b62ce
/**
 * Special EntityManager mock used for testing purposes.
 */
class EntityManagerMock extends EntityManager
{
    private UnitOfWork|null $_uowMock            = null;
    private ProxyFactory|null $_proxyFactoryMock = null;

    public function __construct(Connection $conn, Configuration|null $config = null, EventManager|null $eventManager = null)
    {
        if ($config === null) {
            $config = new Configuration();
            $config->setLazyGhostObjectEnabled(trait_exists(LazyGhostTrait::class) && class_exists(RuntimeReflectionProperty::class));
            $config->setProxyDir(__DIR__ . '/../Proxies');
            $config->setProxyNamespace('Doctrine\Tests\Proxies');
            $config->setMetadataDriverImpl(new AttributeDriver([]));
        }

        parent::__construct($conn, $config, $eventManager);
    }

    public function getUnitOfWork(): UnitOfWork
    {
        return $this->_uowMock ?? parent::getUnitOfWork();
    }

    /* Mock API */

    /**
     * Sets a (mock) UnitOfWork that will be returned when getUnitOfWork() is called.
     */
    public function setUnitOfWork(UnitOfWork $uow): void
    {
        $this->_uowMock = $uow;
    }

    public function setProxyFactory(ProxyFactory $proxyFactory): void
    {
        $this->_proxyFactoryMock = $proxyFactory;
    }

    public function getProxyFactory(): ProxyFactory
    {
        return $this->_proxyFactoryMock ?? parent::getProxyFactory();
    }
}<|MERGE_RESOLUTION|>--- conflicted
+++ resolved
@@ -14,13 +14,9 @@
 use Doctrine\Persistence\Reflection\RuntimeReflectionProperty;
 use Symfony\Component\VarExporter\LazyGhostTrait;
 
-<<<<<<< HEAD
-=======
 use function class_exists;
-use function sprintf;
 use function trait_exists;
 
->>>>>>> aa4b62ce
 /**
  * Special EntityManager mock used for testing purposes.
  */
