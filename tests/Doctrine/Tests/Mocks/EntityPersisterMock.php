--- conflicted
+++ resolved
@@ -34,11 +34,7 @@
     /** @var bool */
     private $existsCalled = false;
 
-<<<<<<< HEAD
-    public function addInsert($entity): mixed
-=======
     public function addInsert($entity): void
->>>>>>> 978f687d
     {
         $this->inserts[] = $entity;
         if ($this->mockIdGeneratorType !== ClassMetadata::GENERATOR_TYPE_IDENTITY && ! $this->class->isIdGeneratorIdentity()) {
