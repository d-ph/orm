--- conflicted
+++ resolved
@@ -15,79 +15,18 @@
 use Doctrine\ORM\Mapping\JoinTable;
 use Doctrine\ORM\Mapping\ManyToMany;
 use Doctrine\ORM\Mapping\ManyToOne;
-<<<<<<< HEAD
 
-#[ORM\Entity, ORM\Table(name: 'company_contracts')]
-=======
-use Doctrine\ORM\Mapping\NamedNativeQueries;
-use Doctrine\ORM\Mapping\NamedNativeQuery;
-use Doctrine\ORM\Mapping\SqlResultSetMapping;
-use Doctrine\ORM\Mapping\SqlResultSetMappings;
-use Doctrine\ORM\Mapping\Table;
-
-/**
- * @Entity
- * @Table(name="company_contracts")
- * @InheritanceType("SINGLE_TABLE")
- * @DiscriminatorColumn(name="discr", type="string", length=255)
- * @EntityListeners({"CompanyContractListener"})
- * @DiscriminatorMap({
- *     "fix"       = "CompanyFixContract",
- *     "flexible"  = "CompanyFlexContract",
- *     "flexultra" = "CompanyFlexUltraContract"
- * })
- * @NamedNativeQueries({
- *      @NamedNativeQuery(
- *          name           = "all-contracts",
- *          resultClass    = "__CLASS__",
- *          query          = "SELECT id, completed, discr FROM company_contracts"
- *      ),
- *      @NamedNativeQuery(
- *          name           = "all",
- *          resultClass    = "__CLASS__",
- *          query          = "SELECT id, completed, discr FROM company_contracts"
- *      ),
- * })
- * @SqlResultSetMappings({
- *      @SqlResultSetMapping(
- *          name    = "mapping-all-contracts",
- *          entities= {
- *              @EntityResult(
- *                  entityClass         = "__CLASS__",
- *                  discriminatorColumn = "discr",
- *                  fields              = {
- *                      @FieldResult("id"),
- *                      @FieldResult("completed"),
- *                  }
- *              )
- *          }
- *      ),
- *      @SqlResultSetMapping(
- *          name    = "mapping-all",
- *          entities= {
- *              @EntityResult(
- *                  entityClass         = "__CLASS__",
- *                  discriminatorColumn = "discr",
- *                  fields              = {
- *                      @FieldResult("id"),
- *                      @FieldResult("completed"),
- *                  }
- *              )
- *          }
- *      ),
- * })
- */
 #[ORM\Entity]
 #[ORM\Table(name: 'company_contracts')]
->>>>>>> 9b147867
 #[ORM\InheritanceType('SINGLE_TABLE')]
 #[ORM\DiscriminatorColumn(name: 'discr', type: 'string')]
 #[ORM\DiscriminatorMap(['fix' => 'CompanyFixContract', 'flexible' => 'CompanyFlexContract', 'flexultra' => 'CompanyFlexUltraContract'])]
 #[ORM\EntityListeners(['CompanyContractListener'])]
 abstract class CompanyContract
 {
-<<<<<<< HEAD
-    #[ORM\Id, ORM\Column(type: 'integer'), ORM\GeneratedValue]
+    #[ORM\Id]
+    #[ORM\Column(type: 'integer')]
+    #[ORM\GeneratedValue]
     private int $id;
 
     #[ManyToOne(targetEntity: 'CompanyEmployee', inversedBy: 'soldContracts')]
@@ -101,39 +40,6 @@
     #[JoinColumn(name: 'contract_id', referencedColumnName: 'id', onDelete: 'CASCADE')]
     #[InverseJoinColumn(name: 'employee_id', referencedColumnName: 'id')]
     #[ManyToMany(targetEntity: 'CompanyEmployee', inversedBy: 'contracts')]
-=======
-    /**
-     * @var int
-     * @Id
-     * @Column(type="integer")
-     * @GeneratedValue
-     */
-    #[ORM\Id]
-    #[ORM\Column(type: 'integer')]
-    #[ORM\GeneratedValue]
-    private $id;
-
-    /**
-     * @var CompanyEmployee
-     * @ManyToOne(targetEntity="CompanyEmployee", inversedBy="soldContracts")
-     */
-    private $salesPerson;
-
-    /**
-     * @Column(type="boolean")
-     * @var bool
-     */
-    private $completed = false;
-
-    /**
-     * @psalm-var Collection<int, CompanyEmployee>
-     * @ManyToMany(targetEntity="CompanyEmployee", inversedBy="contracts")
-     * @JoinTable(name="company_contract_employees",
-     *    joinColumns={@JoinColumn(name="contract_id", referencedColumnName="id", onDelete="CASCADE")},
-     *    inverseJoinColumns={@JoinColumn(name="employee_id", referencedColumnName="id")}
-     * )
-     */
->>>>>>> 9b147867
     private $engineers;
 
     public function __construct()
