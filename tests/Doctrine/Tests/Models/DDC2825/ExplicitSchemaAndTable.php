--- conflicted
+++ resolved
@@ -6,30 +6,13 @@
 
 use Doctrine\ORM\Mapping as ORM;
 
-<<<<<<< HEAD
-#[ORM\Entity, ORM\Table(name: 'explicit_table', schema: 'explicit_schema')]
-class ExplicitSchemaAndTable
-{
-    /** @var int */
-    #[ORM\Id, ORM\Column(type: 'integer'), ORM\GeneratedValue(strategy: 'AUTO')]
-=======
-/**
- * @Entity
- * @Table(name="explicit_table", schema="explicit_schema")
- */
 #[ORM\Entity]
 #[ORM\Table(name: 'explicit_table', schema: 'explicit_schema')]
 class ExplicitSchemaAndTable
 {
-    /**
-     * @var int
-     * @Id
-     * @Column(type="integer")
-     * @GeneratedValue(strategy="AUTO")
-     */
+    /** @var int */
     #[ORM\Id]
     #[ORM\Column(type: 'integer')]
     #[ORM\GeneratedValue(strategy: 'AUTO')]
->>>>>>> 9b147867
     public $id;
 }