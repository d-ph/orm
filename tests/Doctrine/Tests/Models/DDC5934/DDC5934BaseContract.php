<?php

declare(strict_types=1);

namespace Doctrine\Tests\Models\DDC5934;

use Doctrine\Common\Collections\ArrayCollection;
use Doctrine\Common\Collections\Collection;
use Doctrine\ORM\Mapping\ClassMetadata;
use Doctrine\ORM\Mapping\Column;
use Doctrine\ORM\Mapping\Entity;
use Doctrine\ORM\Mapping\GeneratedValue;
use Doctrine\ORM\Mapping\Id;
use Doctrine\ORM\Mapping\ManyToMany;

#[Entity]
class DDC5934BaseContract
{
<<<<<<< HEAD
    /** @var int */
    #[Id, Column, GeneratedValue]
=======
    /**
     * @var int
     * @Id()
     * @Column(name="id", type="integer")
     * @GeneratedValue()
     */
    #[Id]
    #[Column]
    #[GeneratedValue]
>>>>>>> 9b147867
    public $id;

    /** @psalm-var Collection<int, DDC5934Member> */
    #[ManyToMany(targetEntity: DDC5934Member::class, fetch: 'LAZY', inversedBy: 'contracts')]
    public $members;

    public function __construct()
    {
        $this->members = new ArrayCollection();
    }

    public static function loadMetadata(ClassMetadata $metadata): void
    {
        $metadata->mapField([
            'id'         => true,
            'fieldName'  => 'id',
            'type'       => 'integer',
            'columnName' => 'id',
        ]);

        $metadata->mapManyToMany([
            'fieldName'    => 'members',
            'targetEntity' => 'DDC5934Member',
        ]);

        $metadata->setIdGeneratorType(ClassMetadata::GENERATOR_TYPE_AUTO);
    }
}<|MERGE_RESOLUTION|>--- conflicted
+++ resolved
@@ -16,20 +16,10 @@
 #[Entity]
 class DDC5934BaseContract
 {
-<<<<<<< HEAD
     /** @var int */
-    #[Id, Column, GeneratedValue]
-=======
-    /**
-     * @var int
-     * @Id()
-     * @Column(name="id", type="integer")
-     * @GeneratedValue()
-     */
     #[Id]
     #[Column]
     #[GeneratedValue]
->>>>>>> 9b147867
     public $id;
 
     /** @psalm-var Collection<int, DDC5934Member> */
