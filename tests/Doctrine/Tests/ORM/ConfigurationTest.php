<?php

declare(strict_types=1);

namespace Doctrine\Tests\ORM;

<<<<<<< HEAD
use Doctrine\Common\Proxy\AbstractProxyFactory;
=======
use Doctrine\Common\Cache\ArrayCache;
use Doctrine\Common\Cache\Cache;
use Doctrine\Common\Cache\Psr6\CacheAdapter;
>>>>>>> 4a04c8c2
use Doctrine\Deprecations\PHPUnit\VerifyDeprecations;
use Doctrine\ORM\Cache\CacheConfiguration;
use Doctrine\ORM\Configuration;
use Doctrine\ORM\EntityRepository;
use Doctrine\ORM\Exception\InvalidEntityRepository;
use Doctrine\ORM\Mapping as AnnotationNamespace;
use Doctrine\ORM\Mapping\EntityListenerResolver;
use Doctrine\ORM\Mapping\NamingStrategy;
use Doctrine\ORM\Mapping\QuoteStrategy;
<<<<<<< HEAD
=======
use Doctrine\ORM\Proxy\ProxyFactory;
use Doctrine\ORM\Query\ResultSetMapping;
>>>>>>> 4a04c8c2
use Doctrine\Persistence\Mapping\Driver\MappingDriver;
use Doctrine\Tests\DoctrineTestCase;
use Doctrine\Tests\Models\DDC753\DDC753CustomRepository;
use Psr\Cache\CacheItemPoolInterface;

/**
 * Tests for the Configuration object
 */
class ConfigurationTest extends DoctrineTestCase
{
    use VerifyDeprecations;

    private Configuration $configuration;

    protected function setUp(): void
    {
        parent::setUp();
        $this->configuration = new Configuration();
    }

    public function testSetGetProxyDir(): void
    {
        self::assertNull($this->configuration->getProxyDir()); // defaults

        $this->configuration->setProxyDir(__DIR__);
        self::assertSame(__DIR__, $this->configuration->getProxyDir());
    }

    public function testSetGetAutoGenerateProxyClasses(): void
    {
        self::assertSame(ProxyFactory::AUTOGENERATE_ALWAYS, $this->configuration->getAutoGenerateProxyClasses()); // defaults

        $this->configuration->setAutoGenerateProxyClasses(false);
        self::assertSame(ProxyFactory::AUTOGENERATE_NEVER, $this->configuration->getAutoGenerateProxyClasses());

        $this->configuration->setAutoGenerateProxyClasses(true);
        self::assertSame(ProxyFactory::AUTOGENERATE_ALWAYS, $this->configuration->getAutoGenerateProxyClasses());

        $this->configuration->setAutoGenerateProxyClasses(ProxyFactory::AUTOGENERATE_FILE_NOT_EXISTS);
        self::assertSame(ProxyFactory::AUTOGENERATE_FILE_NOT_EXISTS, $this->configuration->getAutoGenerateProxyClasses());
    }

    public function testSetGetProxyNamespace(): void
    {
        self::assertNull($this->configuration->getProxyNamespace()); // defaults

        $this->configuration->setProxyNamespace(__NAMESPACE__);
        self::assertSame(__NAMESPACE__, $this->configuration->getProxyNamespace());
    }

    public function testSetGetMetadataDriverImpl(): void
    {
        self::assertNull($this->configuration->getMetadataDriverImpl()); // defaults

        $metadataDriver = $this->createMock(MappingDriver::class);
        $this->configuration->setMetadataDriverImpl($metadataDriver);
        self::assertSame($metadataDriver, $this->configuration->getMetadataDriverImpl());
    }

    public function testSetGetQueryCache(): void
    {
        self::assertNull($this->configuration->getQueryCache()); // defaults
        $queryCache = $this->createMock(CacheItemPoolInterface::class);
        $this->configuration->setQueryCache($queryCache);
        self::assertSame($queryCache, $this->configuration->getQueryCache());
    }

    public function testSetGetHydrationCache(): void
    {
        self::assertNull($this->configuration->getHydrationCache()); // defaults
        $hydrationCache = $this->createStub(CacheItemPoolInterface::class);
        $this->configuration->setHydrationCache($hydrationCache);
        self::assertSame($hydrationCache, $this->configuration->getHydrationCache());
    }

    public function testSetGetMetadataCache(): void
    {
        self::assertNull($this->configuration->getMetadataCache());
        $cache = $this->createStub(CacheItemPoolInterface::class);
        $this->configuration->setMetadataCache($cache);
        self::assertSame($cache, $this->configuration->getMetadataCache());
<<<<<<< HEAD
=======
        self::assertSame($cache, CacheAdapter::wrap($this->configuration->getMetadataCacheImpl()));
    }

    public function testAddGetNamedQuery(): void
    {
        $dql = 'SELECT u FROM User u';
        $this->configuration->addNamedQuery('QueryName', $dql);
        self::assertSame($dql, $this->configuration->getNamedQuery('QueryName'));
        $this->expectException(ORMException::class);
        $this->expectExceptionMessage('a named query');
        $this->configuration->getNamedQuery('NonExistingQuery');
    }

    public function testAddGetNamedNativeQuery(): void
    {
        $sql = 'SELECT * FROM user';
        $rsm = $this->createMock(ResultSetMapping::class);
        $this->configuration->addNamedNativeQuery('QueryName', $sql, $rsm);
        $fetched = $this->configuration->getNamedNativeQuery('QueryName');
        self::assertSame($sql, $fetched[0]);
        self::assertSame($rsm, $fetched[1]);
        $this->expectException(ORMException::class);
        $this->expectExceptionMessage('a named native query');
        $this->configuration->getNamedNativeQuery('NonExistingQuery');
    }

    /**
     * Configures $this->configuration to use production settings.
     *
     * @param string|null $skipCache Do not configure a cache of this type, either "query" or "metadata".
     */
    protected function setProductionSettings(?string $skipCache = null): void
    {
        $this->configuration->setAutoGenerateProxyClasses(ProxyFactory::AUTOGENERATE_NEVER);

        $cache = $this->createMock(Cache::class);

        if ($skipCache !== 'query') {
            $this->configuration->setQueryCacheImpl($cache);
        }

        if ($skipCache !== 'metadata') {
            $this->configuration->setMetadataCacheImpl($cache);
        }
    }

    public function testEnsureProductionSettings(): void
    {
        $this->setProductionSettings();
        $this->configuration->ensureProductionSettings();

        $this->addToAssertionCount(1);
    }

    public function testEnsureProductionSettingsWithNewMetadataCache(): void
    {
        $this->setProductionSettings('metadata');
        $this->configuration->setMetadataCache(new ArrayAdapter());

        $this->configuration->ensureProductionSettings();

        $this->addToAssertionCount(1);
    }

    public function testEnsureProductionSettingsMissingQueryCache(): void
    {
        $this->setProductionSettings('query');

        $this->expectException(QueryCacheNotConfigured::class);
        $this->expectExceptionMessage('Query Cache is not configured.');

        $this->configuration->ensureProductionSettings();
    }

    public function testEnsureProductionSettingsMissingMetadataCache(): void
    {
        $this->setProductionSettings('metadata');

        $this->expectException(MetadataCacheNotConfigured::class);
        $this->expectExceptionMessage('Metadata Cache is not configured.');

        $this->configuration->ensureProductionSettings();
    }

    public function testEnsureProductionSettingsQueryArrayCache(): void
    {
        if (! class_exists(ArrayCache::class)) {
            self::markTestSkipped('Test only applies with doctrine/cache 1.x');
        }

        $this->setProductionSettings();
        $this->configuration->setQueryCacheImpl(new ArrayCache());

        $this->expectException(QueryCacheUsesNonPersistentCache::class);
        $this->expectExceptionMessage('Query Cache uses a non-persistent cache driver, Doctrine\Common\Cache\ArrayCache.');

        $this->configuration->ensureProductionSettings();
    }

    public function testEnsureProductionSettingsLegacyMetadataArrayCache(): void
    {
        if (! class_exists(ArrayCache::class)) {
            self::markTestSkipped('Test only applies with doctrine/cache 1.x');
        }

        $this->setProductionSettings();
        $this->configuration->setMetadataCacheImpl(new ArrayCache());

        $this->expectException(MetadataCacheUsesNonPersistentCache::class);
        $this->expectExceptionMessage('Metadata Cache uses a non-persistent cache driver, Doctrine\Common\Cache\ArrayCache.');

        $this->configuration->ensureProductionSettings();
    }

    public function testEnsureProductionSettingsAutoGenerateProxyClassesAlways(): void
    {
        $this->setProductionSettings();
        $this->configuration->setAutoGenerateProxyClasses(ProxyFactory::AUTOGENERATE_ALWAYS);

        $this->expectException(ProxyClassesAlwaysRegenerating::class);
        $this->expectExceptionMessage('Proxy Classes are always regenerating.');

        $this->configuration->ensureProductionSettings();
    }

    public function testEnsureProductionSettingsAutoGenerateProxyClassesFileNotExists(): void
    {
        $this->setProductionSettings();
        $this->configuration->setAutoGenerateProxyClasses(ProxyFactory::AUTOGENERATE_FILE_NOT_EXISTS);

        $this->expectException(ORMException::class);
        $this->expectExceptionMessage('Proxy Classes are always regenerating.');

        $this->configuration->ensureProductionSettings();
    }

    public function testEnsureProductionSettingsAutoGenerateProxyClassesEval(): void
    {
        $this->setProductionSettings();
        $this->configuration->setAutoGenerateProxyClasses(ProxyFactory::AUTOGENERATE_EVAL);

        $this->expectException(ORMException::class);
        $this->expectExceptionMessage('Proxy Classes are always regenerating.');

        $this->configuration->ensureProductionSettings();
>>>>>>> 4a04c8c2
    }

    public function testAddGetCustomStringFunction(): void
    {
        $this->configuration->addCustomStringFunction('FunctionName', self::class);
        self::assertSame(self::class, $this->configuration->getCustomStringFunction('FunctionName'));
        self::assertNull($this->configuration->getCustomStringFunction('NonExistingFunction'));
        $this->configuration->setCustomStringFunctions(['OtherFunctionName' => self::class]);
        self::assertSame(self::class, $this->configuration->getCustomStringFunction('OtherFunctionName'));
    }

    public function testAddGetCustomNumericFunction(): void
    {
        $this->configuration->addCustomNumericFunction('FunctionName', self::class);
        self::assertSame(self::class, $this->configuration->getCustomNumericFunction('FunctionName'));
        self::assertNull($this->configuration->getCustomNumericFunction('NonExistingFunction'));
        $this->configuration->setCustomNumericFunctions(['OtherFunctionName' => self::class]);
        self::assertSame(self::class, $this->configuration->getCustomNumericFunction('OtherFunctionName'));
    }

    public function testAddGetCustomDatetimeFunction(): void
    {
        $this->configuration->addCustomDatetimeFunction('FunctionName', self::class);
        self::assertSame(self::class, $this->configuration->getCustomDatetimeFunction('FunctionName'));
        self::assertNull($this->configuration->getCustomDatetimeFunction('NonExistingFunction'));
        $this->configuration->setCustomDatetimeFunctions(['OtherFunctionName' => self::class]);
        self::assertSame(self::class, $this->configuration->getCustomDatetimeFunction('OtherFunctionName'));
    }

    public function testAddGetCustomHydrationMode(): void
    {
        self::assertNull($this->configuration->getCustomHydrationMode('NonExisting'));
        $this->configuration->addCustomHydrationMode('HydrationModeName', self::class);
        self::assertSame(self::class, $this->configuration->getCustomHydrationMode('HydrationModeName'));
    }

    public function testSetCustomHydrationModes(): void
    {
        $this->configuration->addCustomHydrationMode('HydrationModeName', self::class);
        self::assertSame(self::class, $this->configuration->getCustomHydrationMode('HydrationModeName'));

        $this->configuration->setCustomHydrationModes(
            ['AnotherHydrationModeName' => self::class],
        );

        self::assertNull($this->configuration->getCustomHydrationMode('HydrationModeName'));
        self::assertSame(self::class, $this->configuration->getCustomHydrationMode('AnotherHydrationModeName'));
    }

    public function testSetGetClassMetadataFactoryName(): void
    {
        self::assertSame(AnnotationNamespace\ClassMetadataFactory::class, $this->configuration->getClassMetadataFactoryName());
        $this->configuration->setClassMetadataFactoryName(self::class);
        self::assertSame(self::class, $this->configuration->getClassMetadataFactoryName());
    }

    public function testAddGetFilters(): void
    {
        self::assertNull($this->configuration->getFilterClassName('NonExistingFilter'));
        $this->configuration->addFilter('FilterName', self::class);
        self::assertSame(self::class, $this->configuration->getFilterClassName('FilterName'));
    }

    public function setDefaultRepositoryClassName(): void
    {
        self::assertSame(EntityRepository::class, $this->configuration->getDefaultRepositoryClassName());
        $this->configuration->setDefaultRepositoryClassName(DDC753CustomRepository::class);
        self::assertSame(DDC753CustomRepository::class, $this->configuration->getDefaultRepositoryClassName());
        $this->expectException(InvalidEntityRepository::class);
        $this->expectExceptionMessage('Invalid repository class \'Doctrine\Tests\ORM\ConfigurationTest\'. It must be a Doctrine\ORM\EntityRepository.');
        $this->configuration->setDefaultRepositoryClassName(self::class);
    }

    public function testSetGetNamingStrategy(): void
    {
        self::assertInstanceOf(NamingStrategy::class, $this->configuration->getNamingStrategy());
        $namingStrategy = $this->createMock(NamingStrategy::class);
        $this->configuration->setNamingStrategy($namingStrategy);
        self::assertSame($namingStrategy, $this->configuration->getNamingStrategy());
    }

    public function testSetGetQuoteStrategy(): void
    {
        self::assertInstanceOf(QuoteStrategy::class, $this->configuration->getQuoteStrategy());
        $quoteStrategy = $this->createMock(QuoteStrategy::class);
        $this->configuration->setQuoteStrategy($quoteStrategy);
        self::assertSame($quoteStrategy, $this->configuration->getQuoteStrategy());
    }

    /** @group DDC-1955 */
    public function testSetGetEntityListenerResolver(): void
    {
        self::assertInstanceOf(EntityListenerResolver::class, $this->configuration->getEntityListenerResolver());
        self::assertInstanceOf(AnnotationNamespace\DefaultEntityListenerResolver::class, $this->configuration->getEntityListenerResolver());
        $resolver = $this->createMock(EntityListenerResolver::class);
        $this->configuration->setEntityListenerResolver($resolver);
        self::assertSame($resolver, $this->configuration->getEntityListenerResolver());
    }

    /** @group DDC-2183 */
    public function testSetGetSecondLevelCacheConfig(): void
    {
        $mockClass = $this->createMock(CacheConfiguration::class);

        self::assertNull($this->configuration->getSecondLevelCacheConfiguration());
        $this->configuration->setSecondLevelCacheConfiguration($mockClass);
        self::assertEquals($mockClass, $this->configuration->getSecondLevelCacheConfiguration());
    }
}<|MERGE_RESOLUTION|>--- conflicted
+++ resolved
@@ -4,13 +4,9 @@
 
 namespace Doctrine\Tests\ORM;
 
-<<<<<<< HEAD
-use Doctrine\Common\Proxy\AbstractProxyFactory;
-=======
 use Doctrine\Common\Cache\ArrayCache;
 use Doctrine\Common\Cache\Cache;
 use Doctrine\Common\Cache\Psr6\CacheAdapter;
->>>>>>> 4a04c8c2
 use Doctrine\Deprecations\PHPUnit\VerifyDeprecations;
 use Doctrine\ORM\Cache\CacheConfiguration;
 use Doctrine\ORM\Configuration;
@@ -20,11 +16,8 @@
 use Doctrine\ORM\Mapping\EntityListenerResolver;
 use Doctrine\ORM\Mapping\NamingStrategy;
 use Doctrine\ORM\Mapping\QuoteStrategy;
-<<<<<<< HEAD
-=======
 use Doctrine\ORM\Proxy\ProxyFactory;
 use Doctrine\ORM\Query\ResultSetMapping;
->>>>>>> 4a04c8c2
 use Doctrine\Persistence\Mapping\Driver\MappingDriver;
 use Doctrine\Tests\DoctrineTestCase;
 use Doctrine\Tests\Models\DDC753\DDC753CustomRepository;
@@ -106,154 +99,6 @@
         $cache = $this->createStub(CacheItemPoolInterface::class);
         $this->configuration->setMetadataCache($cache);
         self::assertSame($cache, $this->configuration->getMetadataCache());
-<<<<<<< HEAD
-=======
-        self::assertSame($cache, CacheAdapter::wrap($this->configuration->getMetadataCacheImpl()));
-    }
-
-    public function testAddGetNamedQuery(): void
-    {
-        $dql = 'SELECT u FROM User u';
-        $this->configuration->addNamedQuery('QueryName', $dql);
-        self::assertSame($dql, $this->configuration->getNamedQuery('QueryName'));
-        $this->expectException(ORMException::class);
-        $this->expectExceptionMessage('a named query');
-        $this->configuration->getNamedQuery('NonExistingQuery');
-    }
-
-    public function testAddGetNamedNativeQuery(): void
-    {
-        $sql = 'SELECT * FROM user';
-        $rsm = $this->createMock(ResultSetMapping::class);
-        $this->configuration->addNamedNativeQuery('QueryName', $sql, $rsm);
-        $fetched = $this->configuration->getNamedNativeQuery('QueryName');
-        self::assertSame($sql, $fetched[0]);
-        self::assertSame($rsm, $fetched[1]);
-        $this->expectException(ORMException::class);
-        $this->expectExceptionMessage('a named native query');
-        $this->configuration->getNamedNativeQuery('NonExistingQuery');
-    }
-
-    /**
-     * Configures $this->configuration to use production settings.
-     *
-     * @param string|null $skipCache Do not configure a cache of this type, either "query" or "metadata".
-     */
-    protected function setProductionSettings(?string $skipCache = null): void
-    {
-        $this->configuration->setAutoGenerateProxyClasses(ProxyFactory::AUTOGENERATE_NEVER);
-
-        $cache = $this->createMock(Cache::class);
-
-        if ($skipCache !== 'query') {
-            $this->configuration->setQueryCacheImpl($cache);
-        }
-
-        if ($skipCache !== 'metadata') {
-            $this->configuration->setMetadataCacheImpl($cache);
-        }
-    }
-
-    public function testEnsureProductionSettings(): void
-    {
-        $this->setProductionSettings();
-        $this->configuration->ensureProductionSettings();
-
-        $this->addToAssertionCount(1);
-    }
-
-    public function testEnsureProductionSettingsWithNewMetadataCache(): void
-    {
-        $this->setProductionSettings('metadata');
-        $this->configuration->setMetadataCache(new ArrayAdapter());
-
-        $this->configuration->ensureProductionSettings();
-
-        $this->addToAssertionCount(1);
-    }
-
-    public function testEnsureProductionSettingsMissingQueryCache(): void
-    {
-        $this->setProductionSettings('query');
-
-        $this->expectException(QueryCacheNotConfigured::class);
-        $this->expectExceptionMessage('Query Cache is not configured.');
-
-        $this->configuration->ensureProductionSettings();
-    }
-
-    public function testEnsureProductionSettingsMissingMetadataCache(): void
-    {
-        $this->setProductionSettings('metadata');
-
-        $this->expectException(MetadataCacheNotConfigured::class);
-        $this->expectExceptionMessage('Metadata Cache is not configured.');
-
-        $this->configuration->ensureProductionSettings();
-    }
-
-    public function testEnsureProductionSettingsQueryArrayCache(): void
-    {
-        if (! class_exists(ArrayCache::class)) {
-            self::markTestSkipped('Test only applies with doctrine/cache 1.x');
-        }
-
-        $this->setProductionSettings();
-        $this->configuration->setQueryCacheImpl(new ArrayCache());
-
-        $this->expectException(QueryCacheUsesNonPersistentCache::class);
-        $this->expectExceptionMessage('Query Cache uses a non-persistent cache driver, Doctrine\Common\Cache\ArrayCache.');
-
-        $this->configuration->ensureProductionSettings();
-    }
-
-    public function testEnsureProductionSettingsLegacyMetadataArrayCache(): void
-    {
-        if (! class_exists(ArrayCache::class)) {
-            self::markTestSkipped('Test only applies with doctrine/cache 1.x');
-        }
-
-        $this->setProductionSettings();
-        $this->configuration->setMetadataCacheImpl(new ArrayCache());
-
-        $this->expectException(MetadataCacheUsesNonPersistentCache::class);
-        $this->expectExceptionMessage('Metadata Cache uses a non-persistent cache driver, Doctrine\Common\Cache\ArrayCache.');
-
-        $this->configuration->ensureProductionSettings();
-    }
-
-    public function testEnsureProductionSettingsAutoGenerateProxyClassesAlways(): void
-    {
-        $this->setProductionSettings();
-        $this->configuration->setAutoGenerateProxyClasses(ProxyFactory::AUTOGENERATE_ALWAYS);
-
-        $this->expectException(ProxyClassesAlwaysRegenerating::class);
-        $this->expectExceptionMessage('Proxy Classes are always regenerating.');
-
-        $this->configuration->ensureProductionSettings();
-    }
-
-    public function testEnsureProductionSettingsAutoGenerateProxyClassesFileNotExists(): void
-    {
-        $this->setProductionSettings();
-        $this->configuration->setAutoGenerateProxyClasses(ProxyFactory::AUTOGENERATE_FILE_NOT_EXISTS);
-
-        $this->expectException(ORMException::class);
-        $this->expectExceptionMessage('Proxy Classes are always regenerating.');
-
-        $this->configuration->ensureProductionSettings();
-    }
-
-    public function testEnsureProductionSettingsAutoGenerateProxyClassesEval(): void
-    {
-        $this->setProductionSettings();
-        $this->configuration->setAutoGenerateProxyClasses(ProxyFactory::AUTOGENERATE_EVAL);
-
-        $this->expectException(ORMException::class);
-        $this->expectExceptionMessage('Proxy Classes are always regenerating.');
-
-        $this->configuration->ensureProductionSettings();
->>>>>>> 4a04c8c2
     }
 
     public function testAddGetCustomStringFunction(): void
