--- conflicted
+++ resolved
@@ -9,14 +9,8 @@
 use Doctrine\ORM\Configuration;
 use Doctrine\ORM\EntityRepository;
 use Doctrine\ORM\Exception\InvalidEntityRepository;
-<<<<<<< HEAD
 use Doctrine\ORM\Mapping as MappingNamespace;
-=======
-use Doctrine\ORM\Exception\ORMException;
-use Doctrine\ORM\Exception\ProxyClassesAlwaysRegenerating;
-use Doctrine\ORM\Mapping as AnnotationNamespace;
 use Doctrine\ORM\Mapping\DefaultTypedFieldMapper;
->>>>>>> c4835cca
 use Doctrine\ORM\Mapping\EntityListenerResolver;
 use Doctrine\ORM\Mapping\NamingStrategy;
 use Doctrine\ORM\Mapping\QuoteStrategy;
@@ -211,8 +205,6 @@
         $this->configuration->setSecondLevelCacheConfiguration($mockClass);
         self::assertEquals($mockClass, $this->configuration->getSecondLevelCacheConfiguration());
     }
-<<<<<<< HEAD
-=======
 
     /** @group GH10313 */
     public function testSetGetTypedFieldMapper(): void
@@ -222,52 +214,4 @@
         $this->configuration->setTypedFieldMapper($defaultTypedFieldMapper);
         self::assertSame($defaultTypedFieldMapper, $this->configuration->getTypedFieldMapper());
     }
-}
-
-class ConfigurationTestAnnotationReaderChecker
-{
-    /** @PrePersist */
-    public function simpleAnnotationMethod(): void
-    {
-    }
-
-    /** @AnnotationNamespace\PrePersist */
-    public function namespacedAnnotationMethod(): void
-    {
-    }
-}
-
-class DeprecatedRepository implements ObjectRepository
-{
-    /**
-     * {@inheritdoc}
-     */
-    public function find($id)
-    {
-        return null;
-    }
-
-    public function findAll(): array
-    {
-        return [];
-    }
-
-    public function findBy(array $criteria, ?array $orderBy = null, $limit = null, $offset = null): array
-    {
-        return [];
-    }
-
-    /**
-     * {@inheritdoc}
-     */
-    public function findOneBy(array $criteria)
-    {
-        return null;
-    }
-
-    public function getClassName(): string
-    {
-        return stdClass::class;
-    }
->>>>>>> c4835cca
 }