--- conflicted
+++ resolved
@@ -5,13 +5,10 @@
 namespace Doctrine\Tests\ORM\Functional;
 
 use Doctrine\DBAL\Exception\UniqueConstraintViolationException;
-<<<<<<< HEAD
-=======
 use Doctrine\ORM\OptimisticLockException;
 use Doctrine\Persistence\Proxy;
 use Doctrine\Tests\Models\CMS\CmsAddress;
 use Doctrine\Tests\Models\CMS\CmsArticle;
->>>>>>> 4a04c8c2
 use Doctrine\Tests\Models\CMS\CmsPhonenumber;
 use Doctrine\Tests\Models\CMS\CmsUser;
 use Doctrine\Tests\OrmFunctionalTestCase;
@@ -44,41 +41,6 @@
         $this->_em->flush();
     }
 
-<<<<<<< HEAD
-=======
-    public function testUninitializedLazyAssociationsAreIgnoredOnMerge(): void
-    {
-        $user           = new CmsUser();
-        $user->name     = 'Guilherme';
-        $user->username = 'gblanco';
-        $user->status   = 'developer';
-
-        $address          = new CmsAddress();
-        $address->city    = 'Berlin';
-        $address->country = 'Germany';
-        $address->street  = 'Sesamestreet';
-        $address->zip     = 12345;
-        $address->setUser($user);
-        $this->_em->persist($address);
-        $this->_em->persist($user);
-
-        $this->_em->flush();
-        $this->_em->clear();
-
-        $address2 = $this->_em->find(get_class($address), $address->id);
-        self::assertInstanceOf(Proxy::class, $address2->user);
-        self::assertFalse($address2->user->__isInitialized());
-        $detachedAddress2 = unserialize(serialize($address2));
-        self::assertInstanceOf(Proxy::class, $detachedAddress2->user);
-        self::assertFalse($detachedAddress2->user->__isInitialized());
-
-        $managedAddress2 = $this->_em->merge($detachedAddress2);
-        self::assertInstanceOf(Proxy::class, $managedAddress2->user);
-        self::assertFalse($managedAddress2->user === $detachedAddress2->user);
-        self::assertFalse($managedAddress2->user->__isInitialized());
-    }
-
->>>>>>> 4a04c8c2
     /** @group DDC-822 */
     public function testUseDetachedEntityAsQueryParameter(): void
     {
