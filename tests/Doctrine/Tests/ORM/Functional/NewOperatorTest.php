--- conflicted
+++ resolved
@@ -4,7 +4,6 @@
 
 namespace Doctrine\Tests\ORM\Functional;
 
-use Doctrine\Common\Persistence\PersistentObject;
 use Doctrine\ORM\Query;
 use Doctrine\ORM\Query\QueryException;
 use Doctrine\Tests\Models\CMS\CmsAddress;
@@ -15,7 +14,6 @@
 use Doctrine\Tests\Models\CMS\CmsUserDTO;
 use Doctrine\Tests\OrmFunctionalTestCase;
 
-use function class_exists;
 use function count;
 
 /** @group DDC-1574 */
@@ -209,71 +207,6 @@
         self::assertInstanceOf(CmsUserDTO::class, $result[2]);
     }
 
-<<<<<<< HEAD
-=======
-    public function testShouldSupportFromEntityNamespaceAlias(): void
-    {
-        if (! class_exists(PersistentObject::class)) {
-            self::markTestSkipped('This test requires doctrine/persistence 2');
-        }
-
-        $dql = '
-            SELECT
-                new CmsUserDTO(u.name, e.email, a.city)
-            FROM
-                cms:CmsUser u
-            JOIN
-                u.email e
-            JOIN
-                u.address a
-            ORDER BY
-                u.name';
-
-        $this->_em->getConfiguration()
-            ->addEntityNamespace('cms', 'Doctrine\Tests\Models\CMS');
-
-        $query  = $this->_em->createQuery($dql);
-        $result = $query->getResult();
-
-        self::assertCount(3, $result);
-
-        self::assertInstanceOf(CmsUserDTO::class, $result[0]);
-        self::assertInstanceOf(CmsUserDTO::class, $result[1]);
-        self::assertInstanceOf(CmsUserDTO::class, $result[2]);
-    }
-
-    public function testShouldSupportValueObjectNamespaceAlias(): void
-    {
-        if (! class_exists(PersistentObject::class)) {
-            self::markTestSkipped('This test requires doctrine/persistence 2');
-        }
-
-        $dql = '
-            SELECT
-                new cms:CmsUserDTO(u.name, e.email, a.city)
-            FROM
-                cms:CmsUser u
-            JOIN
-                u.email e
-            JOIN
-                u.address a
-            ORDER BY
-                u.name';
-
-        $this->_em->getConfiguration()
-            ->addEntityNamespace('cms', 'Doctrine\Tests\Models\CMS');
-
-        $query  = $this->_em->createQuery($dql);
-        $result = $query->getResult();
-
-        self::assertCount(3, $result);
-
-        self::assertInstanceOf(CmsUserDTO::class, $result[0]);
-        self::assertInstanceOf(CmsUserDTO::class, $result[1]);
-        self::assertInstanceOf(CmsUserDTO::class, $result[2]);
-    }
-
->>>>>>> 83d56d75
     public function testShouldSupportLiteralExpression(): void
     {
         $dql = "
