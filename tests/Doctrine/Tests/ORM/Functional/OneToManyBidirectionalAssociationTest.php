--- conflicted
+++ resolved
@@ -92,13 +92,8 @@
         self::assertEquals('Model writing tutorial', $features[0]->getDescription());
         self::assertInstanceOf(ECommerceFeature::class, $features[1]);
         self::assertSame($product, $features[1]->getProduct());
-<<<<<<< HEAD
-        self::assertNotInstanceOf(Proxy::class, $features[1]->getProduct());
+        self::assertFalse($this->isUninitializedObject($features[1]->getProduct()));
         self::assertEquals('Attributes examples', $features[1]->getDescription());
-=======
-        self::assertFalse($this->isUninitializedObject($features[1]->getProduct()));
-        self::assertEquals('Annotations examples', $features[1]->getDescription());
->>>>>>> dca7ddf9
     }
 
     public function testLazyLoadsObjectsOnTheOwningSide(): void
