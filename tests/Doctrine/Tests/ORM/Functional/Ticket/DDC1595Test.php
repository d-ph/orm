<?php

namespace Doctrine\Tests\ORM\Functional\Ticket;

/**
 * @group DDC-1595
 * @group DDC-1596
 */
class DDC1595Test extends \Doctrine\Tests\OrmFunctionalTestCase
{
    public function setUp()
    {
        parent::setUp();

        $this->_em->getConnection()->getConfiguration()->setSQLLogger(new \Doctrine\DBAL\Logging\DebugStack);

        $this->_schemaTool->createSchema(array(
            $this->_em->getClassMetadata(__NAMESPACE__ . '\\DDC1595BaseInheritance'),
            $this->_em->getClassMetadata(__NAMESPACE__ . '\\DDC1595InheritedEntity1'),
            $this->_em->getClassMetadata(__NAMESPACE__ . '\\DDC1595InheritedEntity2'),
        ));
    }

    public function testIssue()
    {
        $e1 = new DDC1595InheritedEntity1();

        $this->_em->persist($e1);
        $this->_em->flush();
        $this->_em->clear();

        $sqlLogger  = $this->_em->getConnection()->getConfiguration()->getSQLLogger();
        $repository = $this->_em->getRepository(__NAMESPACE__ . '\\DDC1595InheritedEntity1');

        $entity1  = $repository->find($e1->id);

        // DDC-1596
        $this->assertSQLEquals(
            "SELECT t0.id AS id1, t0.type FROM base t0 WHERE t0.id = ? AND t0.type IN ('Entity1')",
            $sqlLogger->queries[count($sqlLogger->queries)]['sql']
        );

        $entities = $entity1->getEntities()->getValues();

        $this->assertEquals(
            "SELECT t0.id AS id1, t0.type FROM base t0 INNER JOIN entity1_entity2 ON t0.id = entity1_entity2.item WHERE entity1_entity2.parent = ? AND t0.type IN ('Entity2')",
            $sqlLogger->queries[count($sqlLogger->queries)]['sql']
        );

        $this->_em->clear();

        $entity1  = $repository->find($e1->id);
        $entities = $entity1->getEntities()->count();

<<<<<<< HEAD
        $this->assertSQLEquals(
            "SELECT COUNT(*) FROM entity1_entity2 t WHERE parent = ?",
=======
        $this->assertEquals(
            "SELECT COUNT(*) FROM entity1_entity2 t WHERE t.parent = ?",
>>>>>>> 0aef57f6
            $sqlLogger->queries[count($sqlLogger->queries)]['sql']
        );
    }
}

/**
 * @Entity
 * @Table(name="base")
 *
 * @InheritanceType("SINGLE_TABLE")
 * @DiscriminatorColumn(name="type", type="string")
 * @DiscriminatorMap({
 *     "Entity1" = "DDC1595InheritedEntity1",
 *     "Entity2" = "DDC1595InheritedEntity2"
 * })
 */
abstract class DDC1595BaseInheritance
{
    /**
     * @Id @GeneratedValue
     * @Column(type="integer")
     *
     * @var integer
     */
    public $id;
}

/**
 * @Entity
 * @Table(name="entity1")
 */
class DDC1595InheritedEntity1 extends DDC1595BaseInheritance
{
    /**
     * @ManyToMany(targetEntity="DDC1595InheritedEntity2", fetch="EXTRA_LAZY")
     * @JoinTable(name="entity1_entity2",
     *     joinColumns={@JoinColumn(name="parent", referencedColumnName="id")},
     *     inverseJoinColumns={@JoinColumn(name="item", referencedColumnName="id")}
     * )
     */
    protected $entities;

    public function getEntities()
    {
        return $this->entities;
    }
}

/**
 * @Entity
 * @Table(name="entity2")
 */
class DDC1595InheritedEntity2 extends DDC1595BaseInheritance
{
}<|MERGE_RESOLUTION|>--- conflicted
+++ resolved
@@ -52,13 +52,8 @@
         $entity1  = $repository->find($e1->id);
         $entities = $entity1->getEntities()->count();
 
-<<<<<<< HEAD
         $this->assertSQLEquals(
-            "SELECT COUNT(*) FROM entity1_entity2 t WHERE parent = ?",
-=======
-        $this->assertEquals(
             "SELECT COUNT(*) FROM entity1_entity2 t WHERE t.parent = ?",
->>>>>>> 0aef57f6
             $sqlLogger->queries[count($sqlLogger->queries)]['sql']
         );
     }
