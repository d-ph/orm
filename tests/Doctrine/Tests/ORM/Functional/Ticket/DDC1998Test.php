<?php

declare(strict_types=1);

namespace Doctrine\Tests\ORM\Functional\Ticket;

use Doctrine\DBAL\Platforms\AbstractPlatform;
use Doctrine\DBAL\Types\StringType;
use Doctrine\DBAL\Types\Type;
use Doctrine\ORM\Mapping\Column;
use Doctrine\ORM\Mapping\Entity;
use Doctrine\ORM\Mapping\Id;
use Doctrine\Tests\OrmFunctionalTestCase;
use PHPUnit\Framework\Attributes\Group;
use Stringable;

#[Group('DDC-1998')]
class DDC1998Test extends OrmFunctionalTestCase
{
    public function testSqlConversionAsIdentifier(): void
    {
        Type::addType('ddc1998', DDC1998Type::class);

        $this->createSchemaForModels(DDC1998Entity::class);

        $entity     = new DDC1998Entity();
        $entity->id = new DDC1998Id('foo');

        $this->_em->persist($entity);
        $this->_em->flush();

        $entity->num++;

        $this->_em->flush();

        $this->_em->remove($entity);
        $this->_em->flush();
        $this->_em->clear();

        $found = $this->_em->find(DDC1998Entity::class, $entity->id);
        self::assertNull($found);

        $found = $this->_em->find(DDC1998Entity::class, 'foo');
        self::assertNull($found);

        self::assertCount(0, $this->_em->getRepository(DDC1998Entity::class)->findAll());
    }
}

#[Entity]
class DDC1998Entity
{
    /** @var string */
    #[Id]
    #[Column(type: 'ddc1998', length: 255)]
    public $id;

    /** @var int */
    #[Column(type: 'integer')]
    public $num = 0;
}

class DDC1998Type extends StringType
{
    public const NAME = 'ddc1998';

    /**
     * {@inheritDoc}
     */
    public function convertToDatabaseValue($value, AbstractPlatform $platform): string
    {
        return (string) $value;
    }

    /**
     * {@inheritDoc}
     */
    public function convertToPHPValue($value, AbstractPlatform $platform): DDC1998Id
    {
        return new DDC1998Id($value);
    }

<<<<<<< HEAD
    public function getName(): string
=======
    /**
     * {@inheritDoc}
     */
    public function getName()
>>>>>>> a056552d
    {
        return self::NAME;
    }
}

class DDC1998Id implements Stringable
{
    public function __construct(private string $val)
    {
    }

    public function __toString(): string
    {
        return $this->val;
    }
}<|MERGE_RESOLUTION|>--- conflicted
+++ resolved
@@ -80,14 +80,7 @@
         return new DDC1998Id($value);
     }
 
-<<<<<<< HEAD
     public function getName(): string
-=======
-    /**
-     * {@inheritDoc}
-     */
-    public function getName()
->>>>>>> a056552d
     {
         return self::NAME;
     }
