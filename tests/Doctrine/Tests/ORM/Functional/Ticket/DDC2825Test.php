--- conflicted
+++ resolved
@@ -67,15 +67,7 @@
      */
     public function testPersistenceOfEntityWithSchemaMapping(string $className): void
     {
-<<<<<<< HEAD
-        try {
-            $this->_schemaTool->createSchema([$this->_em->getClassMetadata($className)]);
-        } catch (ToolsException) {
-            // table already exists
-        }
-=======
         $this->createSchemaForModels($className);
->>>>>>> 48b4f63f
 
         $this->_em->persist(new $className());
         $this->_em->flush();
