--- conflicted
+++ resolved
@@ -64,12 +64,8 @@
         $c = $q->next();
         $u = $r->next();
 
-<<<<<<< HEAD
         self::assertEquals(2, $c[0]->id);
         self::assertEquals(2, $u[0]->id);
-=======
-        $this->assertEquals(2, $c[0]->id);
-        $this->assertEquals(2, $u[0]->id);
 
         do {
             $q->next();
@@ -98,21 +94,21 @@
         $q = $this->_em->createQuery('SELECT c FROM Doctrine\Tests\ORM\Functional\Ticket\DDC309Country c')->toIterable();
         $c = $q->current();
 
-        $this->assertEquals(1, $c->id);
+        self::assertEquals(1, $c->id);
 
         /** @var Generator<int, DDC309User> $r */
         $r = $this->_em->createQuery('SELECT u FROM Doctrine\Tests\ORM\Functional\Ticket\DDC309User u')->toIterable();
         $u = $r->current();
 
-        $this->assertEquals(1, $u->id);
+        self::assertEquals(1, $u->id);
 
         $q->next();
         $r->next();
         $c = $q->current();
         $u = $r->current();
 
-        $this->assertEquals(2, $c->id);
-        $this->assertEquals(2, $u->id);
+        self::assertEquals(2, $c->id);
+        self::assertEquals(2, $u->id);
 
         do {
             $q->next();
@@ -121,7 +117,6 @@
         do {
             $r->next();
         } while ($r->valid());
->>>>>>> 5f768742
     }
 }
 
