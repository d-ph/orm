--- conflicted
+++ resolved
@@ -101,14 +101,7 @@
         return GH6141People::get($value);
     }
 
-<<<<<<< HEAD
     public function getName(): string
-=======
-    /**
-     * {@inheritDoc}
-     */
-    public function getName()
->>>>>>> a056552d
     {
         return self::NAME;
     }
