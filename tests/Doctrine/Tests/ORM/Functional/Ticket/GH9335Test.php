<?php

declare(strict_types=1);

namespace Doctrine\Tests\ORM\Functional\Ticket;

use Doctrine\DBAL\ParameterType;
use Doctrine\DBAL\Platforms\AbstractPlatform;
use Doctrine\DBAL\Types\Type;
use Doctrine\DBAL\Types\Type as DBALType;
use Doctrine\ORM\Mapping\Column;
use Doctrine\ORM\Mapping\Entity;
use Doctrine\ORM\Mapping\Id;
use Doctrine\ORM\Mapping\JoinColumn;
use Doctrine\ORM\Mapping\OneToOne;
use Doctrine\Tests\Mocks\CompatibilityType;
use Doctrine\Tests\OrmFunctionalTestCase;

/** @group GH9335 */
final class GH9335Test extends OrmFunctionalTestCase
{
    protected function setUp(): void
    {
        parent::setUp();

        if (! DBALType::hasType(GH9335IntObjectType::class)) {
            DBALType::addType(GH9335IntObjectType::class, GH9335IntObjectType::class);
        }

        $this->setUpEntitySchema([GH9335Book::class, GH9335Author::class]);
    }

    /**
     *  Verifies that entities with foreign keys with custom id object types don't throw an exception
     *
     * The test passes when refresh() does not throw an exception
     */
    public function testFlattenIdentifierWithObjectId(): void
    {
        $author = new GH9335Author('Douglas Adams');
        $book   = new GH9335Book(new GH9335IntObject(42), 'The Hitchhiker\'s Guide to the Galaxy', $author);

        $this->_em->persist($author);
        $this->_em->persist($book);
        $this->_em->flush();

        $this->_em->refresh($book);

        self::assertInstanceOf(GH9335IntObject::class, $book->getId());
    }
}


class GH9335IntObjectType extends Type
{
    use CompatibilityType;

    public function getSQLDeclaration(array $column, AbstractPlatform $platform): string
    {
        return $platform->getIntegerTypeDeclarationSQL($column);
    }

    public function getName(): string
    {
        return self::class;
    }

    public function convertToDatabaseValue($value, AbstractPlatform $platform): int
    {
        return $value->wrappedInt;
    }

    public function convertToPHPValue($value, AbstractPlatform $platform): GH9335IntObject
    {
        return new GH9335IntObject((int) $value);
    }

    private function doGetBindingType(): ParameterType|int
    {
        return ParameterType::INTEGER;
    }

    public function requiresSQLCommentHint(AbstractPlatform $platform): bool
    {
        return true;
    }
}

class GH9335IntObject
{
    /** @var int */
    public $wrappedInt;

    public function __construct(int $wrappedInt)
    {
        $this->wrappedInt = $wrappedInt;
    }

    public function __toString(): string
    {
        return (string) $this->wrappedInt;
    }
}

#[Entity]
class GH9335Book
{
    /** @var GH9335IntObject */
    #[Id]
    #[Column(type: GH9335IntObjectType::class, unique: true)]
    private $id;

    /** @var string */
    #[Column(type: 'string')]
    private $title;

<<<<<<< HEAD

    /** @var GH9335Author */
    #[OneToOne(targetEntity: 'GH9335Author', mappedBy: 'book', cascade: ['persist', 'remove'])]
=======
    /**
     * @OneToOne(targetEntity="GH9335Author", mappedBy="book", cascade={"persist", "remove"})
     * @var GH9335Author
     */
>>>>>>> 9b147867
    private $author;

    public function __construct(GH9335IntObject $id, string $title, GH9335Author|null $author = null)
    {
        $this->setId($id);
        $this->setTitle($title);
        $this->setAuthor($author);
    }

    public function getId(): GH9335IntObject|null
    {
        return $this->id;
    }

    public function setId($id): void
    {
        $this->id = $id;
    }

    public function getTitle(): string|null
    {
        return $this->title;
    }

    public function setTitle($title): void
    {
        $this->title = $title;
    }

    public function getAuthor(): GH9335Author|null
    {
        return $this->author;
    }

    public function setAuthor(GH9335Author|null $author): self
    {
        $this->author = $author;

        // set the owning side of the relation
        if ($author) {
            $author->setBook($this);
        }

        return $this;
    }
}

#[Entity]
class GH9335Author
{
    /** @var GH9335Book */
    #[Id]
    #[OneToOne(targetEntity: 'GH9335Book', inversedBy: 'author')]
    #[JoinColumn(name: 'book')]
    private $book;

    /** @var string */
    #[Column(type: 'string', nullable: true)]
    private $name;

    public function __construct(string|null $name)
    {
        $this->setName($name);
    }

    public function getBook(): GH9335Book|null
    {
        return $this->book;
    }

    public function setBook(GH9335Book $book): self
    {
        $this->book = $book;

        return $this;
    }

    public function getName(): string
    {
        return $this->name;
    }

    public function setName(string $name): void
    {
        $this->name = $name;
    }
}<|MERGE_RESOLUTION|>--- conflicted
+++ resolved
@@ -114,16 +114,8 @@
     #[Column(type: 'string')]
     private $title;
 
-<<<<<<< HEAD
-
     /** @var GH9335Author */
     #[OneToOne(targetEntity: 'GH9335Author', mappedBy: 'book', cascade: ['persist', 'remove'])]
-=======
-    /**
-     * @OneToOne(targetEntity="GH9335Author", mappedBy="book", cascade={"persist", "remove"})
-     * @var GH9335Author
-     */
->>>>>>> 9b147867
     private $author;
 
     public function __construct(GH9335IntObject $id, string $title, GH9335Author|null $author = null)
