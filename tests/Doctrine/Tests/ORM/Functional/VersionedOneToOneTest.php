<?php

declare(strict_types=1);

namespace Doctrine\Tests\ORM\Functional;

use Doctrine\Tests\Models\VersionedOneToOne\FirstRelatedEntity;
use Doctrine\Tests\Models\VersionedOneToOne\SecondRelatedEntity;
use Doctrine\Tests\OrmFunctionalTestCase;

/**
 * Tests that an entity with a OneToOne relationship defined as the id, with a version field can be created.
 *
 * @group VersionedOneToOne
 */
class VersionedOneToOneTest extends OrmFunctionalTestCase
{
    protected function setUp(): void
    {
        parent::setUp();

<<<<<<< HEAD
        try {
            $this->_schemaTool->createSchema(
                [
                    $this->_em->getClassMetadata(FirstRelatedEntity::class),
                    $this->_em->getClassMetadata(SecondRelatedEntity::class),
                ]
            );
        } catch (ORMException) {
        }
=======
        $this->createSchemaForModels(
            FirstRelatedEntity::class,
            SecondRelatedEntity::class
        );
>>>>>>> 48b4f63f
    }

    /**
     * This test case tests that a versionable entity, that has a oneToOne relationship as it's id can be created
     *  without this bug fix (DDC-3318), you could not do this
     */
    public function testSetVersionOnCreate(): void
    {
        $secondRelatedEntity       = new SecondRelatedEntity();
        $secondRelatedEntity->name = 'Bob';

        $this->_em->persist($secondRelatedEntity);
        $this->_em->flush();

        $firstRelatedEntity               = new FirstRelatedEntity();
        $firstRelatedEntity->name         = 'Fred';
        $firstRelatedEntity->secondEntity = $secondRelatedEntity;

        $this->_em->persist($firstRelatedEntity);
        $this->_em->flush();

        $firstEntity = $this->_em->getRepository(FirstRelatedEntity::class)
            ->findOneBy(['name' => 'Fred']);

        $secondEntity = $this->_em->getRepository(SecondRelatedEntity::class)
            ->findOneBy(['name' => 'Bob']);

        self::assertSame($firstRelatedEntity, $firstEntity);
        self::assertSame($secondRelatedEntity, $secondEntity);
        self::assertSame($firstEntity->secondEntity, $secondEntity);
    }
}<|MERGE_RESOLUTION|>--- conflicted
+++ resolved
@@ -19,22 +19,10 @@
     {
         parent::setUp();
 
-<<<<<<< HEAD
-        try {
-            $this->_schemaTool->createSchema(
-                [
-                    $this->_em->getClassMetadata(FirstRelatedEntity::class),
-                    $this->_em->getClassMetadata(SecondRelatedEntity::class),
-                ]
-            );
-        } catch (ORMException) {
-        }
-=======
         $this->createSchemaForModels(
             FirstRelatedEntity::class,
             SecondRelatedEntity::class
         );
->>>>>>> 48b4f63f
     }
 
     /**
