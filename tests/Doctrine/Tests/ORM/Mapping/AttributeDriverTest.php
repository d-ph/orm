--- conflicted
+++ resolved
@@ -8,6 +8,7 @@
 use Doctrine\Common\Collections\Collection;
 use Doctrine\ORM\Mapping as ORM;
 use Doctrine\ORM\Mapping\Driver\AttributeDriver;
+use Doctrine\ORM\Mapping\JoinColumnMapping;
 use Doctrine\ORM\Mapping\MappingAttribute;
 use Doctrine\Persistence\Mapping\Driver\MappingDriver;
 use Doctrine\Tests\ORM\Mapping\Fixtures\AttributeEntityWithNestedJoinColumns;
@@ -51,21 +52,7 @@
 
         self::assertFalse($driver->isTransient(AttributeEntityStartingWithRepeatableAttributes::class));
     }
-<<<<<<< HEAD
-=======
 
-    public function testLegacyInheritance(): void
-    {
-        if (! class_exists(PersistenceAnnotationDriver::class)) {
-            self::markTestSkipped('This test requires doctrine/persistence 2.');
-        }
-
-        self::assertTrue(is_subclass_of(AttributeDriver::class, PersistenceAnnotationDriver::class));
-    }
-
-    /**
-     * @requires PHP 8.1
-     */
     public function testManyToManyAssociationWithNestedJoinColumns(): void
     {
         $factory = $this->createClassMetadataFactory();
@@ -74,33 +61,32 @@
 
         self::assertEquals(
             [
-                [
+                JoinColumnMapping::fromMappingArray([
                     'name' => 'assoz_id',
                     'referencedColumnName' => 'assoz_id',
                     'unique' => false,
                     'nullable' => true,
                     'onDelete' => null,
                     'columnDefinition' => null,
-                ],
+                ]),
             ],
-            $metadata->associationMappings['assoc']['joinTable']['joinColumns']
+            $metadata->associationMappings['assoc']['joinTable']['joinColumns'],
         );
 
         self::assertEquals(
             [
-                [
+                JoinColumnMapping::fromMappingArray([
                     'name' => 'inverse_assoz_id',
                     'referencedColumnName' => 'inverse_assoz_id',
                     'unique' => false,
                     'nullable' => true,
                     'onDelete' => null,
                     'columnDefinition' => null,
-                ],
+                ]),
             ],
-            $metadata->associationMappings['assoc']['joinTable']['inverseJoinColumns']
+            $metadata->associationMappings['assoc']['joinTable']['inverseJoinColumns'],
         );
     }
->>>>>>> 37c89530
 }
 
 #[ORM\Entity]
