--- conflicted
+++ resolved
@@ -181,13 +181,8 @@
 
     public function testSetDiscriminatorColumn(): void
     {
-<<<<<<< HEAD
         $this->assertIsFluent($this->builder->setDiscriminatorColumn('discr', 'string', 124, null, null));
-        self::assertEquals(['fieldName' => 'discr', 'name' => 'discr', 'type' => 'string', 'length' => '124', 'columnDefinition' => null, 'enumType' => null], $this->cm->discriminatorColumn);
-=======
-        $this->assertIsFluent($this->builder->setDiscriminatorColumn('discr', 'string', '124', null, null));
         self::assertEquals(['fieldName' => 'discr', 'name' => 'discr', 'type' => 'string', 'length' => '124', 'columnDefinition' => null, 'enumType' => null, 'options' => []], $this->cm->discriminatorColumn);
->>>>>>> b2707509
     }
 
     public function testAddDiscriminatorMapClass(): void
