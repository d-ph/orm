--- conflicted
+++ resolved
@@ -949,23 +949,8 @@
     }
 }
 
-<<<<<<< HEAD
-#[ORM\Entity(), ORM\HasLifecycleCallbacks()]
-=======
-/**
- * @Entity
- * @HasLifecycleCallbacks
- * @Table(
- *  name="cms_users",
- *  uniqueConstraints={@UniqueConstraint(name="search_idx", columns={"name", "user_email"}, options={"where": "name IS NOT NULL"}), @UniqueConstraint(name="phone_idx", fields={"name", "phone"})},
- *  indexes={@Index(name="name_idx", columns={"name"}), @Index(name="0", columns={"user_email"}), @index(name="fields", fields={"name", "email"})},
- *  options={"foo": "bar", "baz": {"key": "val"}}
- * )
- * @NamedQueries({@NamedQuery(name="all", query="SELECT u FROM __CLASS__ u")})
- */
 #[ORM\Entity()]
 #[ORM\HasLifecycleCallbacks()]
->>>>>>> 9b147867
 #[ORM\Table(name: 'cms_users', options: ['foo' => 'bar', 'baz' => ['key' => 'val']])]
 #[ORM\Index(name: 'name_idx', columns: ['name'])]
 #[ORM\Index(name: '0', columns: ['user_email'])]
@@ -974,20 +959,9 @@
 #[ORM\UniqueConstraint(name: 'phone_idx', fields: ['name', 'phone'])]
 class User
 {
-<<<<<<< HEAD
     /** @var int **/
-    #[ORM\Id, ORM\Column(type: 'integer', options: ['foo' => 'bar', 'unsigned' => false])]
-=======
-    /**
-     * @var int
-     * @Id
-     * @Column(type="integer", options={"foo": "bar", "unsigned": false})
-     * @GeneratedValue(strategy="AUTO")
-     * @SequenceGenerator(sequenceName="tablename_seq", initialValue=1, allocationSize=100)
-     **/
     #[ORM\Id]
     #[ORM\Column(type: 'integer', options: ['foo' => 'bar', 'unsigned' => false])]
->>>>>>> 9b147867
     #[ORM\GeneratedValue(strategy: 'AUTO')]
     #[ORM\SequenceGenerator(sequenceName: 'tablename_seq', initialValue: 1, allocationSize: 100)]
     public $id;
@@ -1017,18 +991,9 @@
     #[ORM\InverseJoinColumn(name: 'group_id', referencedColumnName: 'id', columnDefinition: 'INT NULL')]
     public $groups;
 
-<<<<<<< HEAD
     /** @var int */
-    #[ORM\Column(type: 'integer'), ORM\Version]
-=======
-    /**
-     * @var int
-     * @Column(type="integer")
-     * @Version
-     */
     #[ORM\Column(type: 'integer')]
     #[ORM\Version]
->>>>>>> 9b147867
     public $version;
 
     #[ORM\PrePersist]
@@ -1281,39 +1246,17 @@
     }
 }
 
-<<<<<<< HEAD
-#[ORM\Entity, ORM\InheritanceType('SINGLE_TABLE'), ORM\DiscriminatorColumn(name: 'discr', length: 32, type: 'string')]
-#[ORM\DiscriminatorMap(['cat' => 'Cat', 'dog' => 'Dog'])]
-abstract class Animal
-{
-    /** @var string */
-    #[ORM\Id, ORM\Column(type: 'string'), ORM\GeneratedValue(strategy: 'CUSTOM')]
-    #[ORM\CustomIdGenerator(class: stdClass::class)]
-=======
-/**
- * @Entity
- * @InheritanceType("SINGLE_TABLE")
- * @DiscriminatorMap({"cat" = "Cat", "dog" = "Dog"})
- * @DiscriminatorColumn(name="discr", length=32, type="string")
- */
 #[ORM\Entity]
 #[ORM\InheritanceType('SINGLE_TABLE')]
 #[ORM\DiscriminatorColumn(name: 'discr', length: 32, type: 'string')]
 #[ORM\DiscriminatorMap(['cat' => 'Cat', 'dog' => 'Dog'])]
 abstract class Animal
 {
-    /**
-     * @var string
-     * @Id
-     * @Column(type="string", length=255)
-     * @GeneratedValue(strategy="CUSTOM")
-     * @CustomIdGenerator(class="stdClass")
-     */
+    /** @var string */
     #[ORM\Id]
     #[ORM\Column(type: 'string')]
     #[ORM\GeneratedValue(strategy: 'CUSTOM')]
-    #[ORM\CustomIdGenerator(class: 'stdClass')]
->>>>>>> 9b147867
+    #[ORM\CustomIdGenerator(class: stdClass::class)]
     public $id;
 
     public static function loadMetadata(ClassMetadata $metadata): void
@@ -1343,32 +1286,15 @@
 class DDC1170Entity
 {
     public function __construct(
-        #[ORM\Column(columnDefinition: 'VARCHAR(255) NOT NULL')] private string|null $value = null,
+        #[ORM\Column(columnDefinition: 'VARCHAR(255) NOT NULL')]
+        private string|null $value = null,
     ) {
     }
 
-<<<<<<< HEAD
-    #[ORM\Id, ORM\GeneratedValue(strategy: 'NONE'), ORM\Column(type: 'integer', columnDefinition: 'INT UNSIGNED NOT NULL')]
-    private int $id;
-=======
-    /**
-     * @var int
-     * @Id
-     * @GeneratedValue(strategy="NONE")
-     * @Column(type="integer", columnDefinition = "INT unsigned NOT NULL")
-     **/
     #[ORM\Id]
     #[ORM\GeneratedValue(strategy: 'NONE')]
     #[ORM\Column(type: 'integer', columnDefinition: 'INT UNSIGNED NOT NULL')]
-    private $id;
-
-    /**
-     * @var string|null
-     * @Column(columnDefinition = "VARCHAR(255) NOT NULL")
-     */
-    #[ORM\Column(columnDefinition: 'VARCHAR(255) NOT NULL')]
-    private $value;
->>>>>>> 9b147867
+    private int $id;
 
     public function getId(): int
     {
@@ -1401,36 +1327,16 @@
     }
 }
 
-<<<<<<< HEAD
-#[ORM\Entity, ORM\InheritanceType('SINGLE_TABLE')]
-=======
-/**
- * @Entity
- * @InheritanceType("SINGLE_TABLE")
- * @DiscriminatorMap({"ONE" = "DDC807SubClasse1", "TWO" = "DDC807SubClasse2"})
- * @DiscriminatorColumn(name = "dtype", columnDefinition="ENUM('ONE','TWO')")
- */
 #[ORM\Entity]
 #[ORM\InheritanceType('SINGLE_TABLE')]
->>>>>>> 9b147867
 #[ORM\DiscriminatorColumn(name: 'dtype', columnDefinition: "ENUM('ONE','TWO')")]
 #[ORM\DiscriminatorMap(['ONE' => 'DDC807SubClasse1', 'TWO' => 'DDC807SubClasse2'])]
 class DDC807Entity
 {
-<<<<<<< HEAD
     /** @var int **/
-    #[ORM\Id, ORM\Column(type: 'integer'), ORM\GeneratedValue(strategy: 'NONE')]
-=======
-    /**
-     * @var int
-     * @Id
-     * @Column(type="integer")
-     * @GeneratedValue(strategy="NONE")
-     **/
     #[ORM\Id]
     #[ORM\Column(type: 'integer')]
     #[ORM\GeneratedValue(strategy: 'NONE')]
->>>>>>> 9b147867
     public $id;
 
     public static function loadMetadata(ClassMetadata $metadata): void
@@ -1471,16 +1377,8 @@
 {
 }
 
-<<<<<<< HEAD
-#[ORM\Entity, ORM\Table(name: 'Comment')]
-=======
-/**
- * @Entity
- * @Table(indexes={@Index(columns={"content"}, flags={"fulltext"}, options={"where": "content IS NOT NULL"})})
- */
 #[ORM\Entity]
 #[ORM\Table(name: 'Comment')]
->>>>>>> 9b147867
 #[ORM\Index(columns: ['content'], flags: ['fulltext'], options: ['where' => 'content IS NOT NULL'])]
 class Comment
 {
@@ -1513,37 +1411,15 @@
     }
 }
 
-<<<<<<< HEAD
-#[ORM\Entity, ORM\InheritanceType('SINGLE_TABLE')]
-#[ORM\DiscriminatorMap(['ONE' => 'SingleTableEntityNoDiscriminatorColumnMappingSub1', 'TWO' => 'SingleTableEntityNoDiscriminatorColumnMappingSub2'])]
-class SingleTableEntityNoDiscriminatorColumnMapping
-{
-    /** @var int */
-    #[ORM\Id, ORM\Column(type: 'integer'), ORM\GeneratedValue(strategy: 'NONE')]
-=======
-/**
- * @Entity
- * @InheritanceType("SINGLE_TABLE")
- * @DiscriminatorMap({
- *     "ONE" = "SingleTableEntityNoDiscriminatorColumnMappingSub1",
- *     "TWO" = "SingleTableEntityNoDiscriminatorColumnMappingSub2"
- * })
- */
 #[ORM\Entity]
 #[ORM\InheritanceType('SINGLE_TABLE')]
 #[ORM\DiscriminatorMap(['ONE' => 'SingleTableEntityNoDiscriminatorColumnMappingSub1', 'TWO' => 'SingleTableEntityNoDiscriminatorColumnMappingSub2'])]
 class SingleTableEntityNoDiscriminatorColumnMapping
 {
-    /**
-     * @var int
-     * @Id
-     * @Column(type="integer")
-     * @GeneratedValue(strategy="NONE")
-     */
+    /** @var int */
     #[ORM\Id]
     #[ORM\Column(type: 'integer')]
     #[ORM\GeneratedValue(strategy: 'NONE')]
->>>>>>> 9b147867
     public $id;
 
     public static function loadMetadata(ClassMetadata $metadata): void
@@ -1566,39 +1442,16 @@
 {
 }
 
-<<<<<<< HEAD
-#[ORM\Entity, ORM\InheritanceType('SINGLE_TABLE')]
-=======
-/**
- * @Entity
- * @InheritanceType("SINGLE_TABLE")
- * @DiscriminatorMap({
- *     "ONE" = "SingleTableEntityIncompleteDiscriminatorColumnMappingSub1",
- *     "TWO" = "SingleTableEntityIncompleteDiscriminatorColumnMappingSub2"
- * })
- * @DiscriminatorColumn(name="dtype")
- */
 #[ORM\Entity]
 #[ORM\InheritanceType('SINGLE_TABLE')]
->>>>>>> 9b147867
 #[ORM\DiscriminatorMap(['ONE' => 'SingleTableEntityNoDiscriminatorColumnMappingSub1', 'TWO' => 'SingleTableEntityNoDiscriminatorColumnMappingSub2'])]
 #[ORM\DiscriminatorColumn(name: 'dtype')]
 class SingleTableEntityIncompleteDiscriminatorColumnMapping
 {
-<<<<<<< HEAD
     /** @var int */
-    #[ORM\Id, ORM\Column(type: 'integer'), ORM\GeneratedValue(strategy: 'NONE')]
-=======
-    /**
-     * @var int
-     * @Id
-     * @Column(type="integer")
-     * @GeneratedValue(strategy="NONE")
-     */
     #[ORM\Id]
     #[ORM\Column(type: 'integer')]
     #[ORM\GeneratedValue(strategy: 'NONE')]
->>>>>>> 9b147867
     public $id;
 
     public static function loadMetadata(ClassMetadata $metadata): void
@@ -1624,20 +1477,10 @@
 #[ORM\Entity]
 class ReservedWordInTableColumn
 {
-<<<<<<< HEAD
     /** @var int */
-    #[ORM\Id, ORM\Column(type: 'integer'), ORM\GeneratedValue(strategy: 'NONE')]
-=======
-    /**
-     * @var int
-     * @Id
-     * @Column(type="integer")
-     * @GeneratedValue(strategy="NONE")
-     */
     #[ORM\Id]
     #[ORM\Column(type: 'integer')]
     #[ORM\GeneratedValue(strategy: 'NONE')]
->>>>>>> 9b147867
     public $id;
 
     /** @var string|null */
