<?php

declare(strict_types=1);

namespace Doctrine\Tests\ORM\Mapping;

use Doctrine\ORM\Mapping\ClassMetadata;
use Doctrine\ORM\Mapping\ClassMetadataFactory;
use Doctrine\ORM\Mapping\Driver\YamlDriver;
use Doctrine\Persistence\Mapping\Driver\MappingDriver;
use Doctrine\Tests\Models\DirectoryTree\Directory;
use Doctrine\Tests\Models\DirectoryTree\File;
use Doctrine\Tests\Models\Generic\SerializationModel;
use Symfony\Component\Yaml\Yaml;

use function class_exists;

use const DIRECTORY_SEPARATOR;

class YamlMappingDriverTest extends AbstractMappingDriverTest
{
<<<<<<< HEAD
    protected function _loadDriver(): MappingDriver
=======
    use VerifyDeprecations;

    protected function loadDriver(): MappingDriver
>>>>>>> ebae57eb
    {
        if (! class_exists(Yaml::class, true)) {
            $this->markTestSkipped('Please install Symfony YAML Component into the include path of your PHP installation.');
        }

        return new YamlDriver(__DIR__ . DIRECTORY_SEPARATOR . 'yaml');
    }

    /**
     * @group DDC-671
     *
     * Entities for this test are in AbstractMappingDriverTest
     */
    public function testJoinTablesWithMappedSuperclassForYamlDriver(): void
    {
        $yamlDriver = $this->loadDriver();
        $yamlDriver->getLocator()->addPaths([__DIR__ . DIRECTORY_SEPARATOR . 'yaml']);

        $em = $this->getTestEntityManager();
        $em->getConfiguration()->setMetadataDriverImpl($yamlDriver);
        $factory = new ClassMetadataFactory();
        $factory->setEntityManager($em);

        $classPage = new ClassMetadata(File::class);
        $classPage = $factory->getMetadataFor(File::class);
        $this->assertEquals(File::class, $classPage->associationMappings['parentDirectory']['sourceEntity']);

        $classDirectory = new ClassMetadata(Directory::class);
        $classDirectory = $factory->getMetadataFor(Directory::class);
        $this->assertEquals(Directory::class, $classDirectory->associationMappings['parentDirectory']['sourceEntity']);
    }

    /**
     * @group DDC-1468
     */
    public function testInvalidMappingFileException(): void
    {
        $this->expectException('Doctrine\Persistence\Mapping\MappingException');
        $this->expectExceptionMessage('Invalid mapping file \'Doctrine.Tests.Models.Generic.SerializationModel.dcm.yml\' for class \'Doctrine\Tests\Models\Generic\SerializationModel\'.');
        $this->createClassMetadata(SerializationModel::class);
    }

    /**
     * @group DDC-2069
     */
    public function testSpacesShouldBeIgnoredWhenUseExplode(): void
    {
        $metadata = $this->createClassMetadata(DDC2069Entity::class);
        $unique   = $metadata->table['uniqueConstraints'][0]['columns'];
        $indexes  = $metadata->table['indexes'][0]['columns'];

        $nameField  = $metadata->fieldMappings['name'];
        $valueField = $metadata->fieldMappings['value'];

        $this->assertEquals('name', $unique[0]);
        $this->assertEquals('value', $unique[1]);

        $this->assertEquals('value', $indexes[0]);
        $this->assertEquals('name', $indexes[1]);

        $this->assertEquals(255, $nameField['length']);
        $this->assertEquals(255, $valueField['length']);
    }
}

class DDC2069Entity
{
    /** @var int */
    public $id;

    /** @var string */
    public $name;

    /** @var mixed */
    public $value;
}<|MERGE_RESOLUTION|>--- conflicted
+++ resolved
@@ -19,13 +19,7 @@
 
 class YamlMappingDriverTest extends AbstractMappingDriverTest
 {
-<<<<<<< HEAD
-    protected function _loadDriver(): MappingDriver
-=======
-    use VerifyDeprecations;
-
     protected function loadDriver(): MappingDriver
->>>>>>> ebae57eb
     {
         if (! class_exists(Yaml::class, true)) {
             $this->markTestSkipped('Please install Symfony YAML Component into the include path of your PHP installation.');
