<?php

declare(strict_types=1);

namespace Doctrine\Tests\ORM\Query;

use Doctrine\Common\Persistence\PersistentObject;
use Doctrine\ORM\Query;
use Doctrine\ORM\Query\Parser;
use Doctrine\ORM\Query\QueryException;
use Doctrine\ORM\Query\TokenType;
use Doctrine\Tests\Models\CMS\CmsUser;
use Doctrine\Tests\OrmTestCase;
use stdClass;

use function class_exists;

class ParserTest extends OrmTestCase
{
    /**
     * @covers \Doctrine\ORM\Query\Parser::AbstractSchemaName
     * @group DDC-3715
     */
    public function testAbstractSchemaNameSupportsFQCN(): void
    {
        $parser = $this->createParser(CmsUser::class);

        self::assertEquals(CmsUser::class, $parser->AbstractSchemaName());
    }

    /**
     * @covers Doctrine\ORM\Query\Parser::AbstractSchemaName
     * @group DDC-3715
     */
    public function testAbstractSchemaNameSupportsClassnamesWithLeadingBackslash(): void
    {
        $parser = $this->createParser('\\' . CmsUser::class);

        self::assertEquals('\\' . CmsUser::class, $parser->AbstractSchemaName());
    }

    /**
     * @covers \Doctrine\ORM\Query\Parser::AbstractSchemaName
     * @group DDC-3715
     */
    public function testAbstractSchemaNameSupportsIdentifier(): void
    {
        $parser = $this->createParser(stdClass::class);

        self::assertEquals(stdClass::class, $parser->AbstractSchemaName());
    }

    /**
<<<<<<< HEAD
=======
     * @covers \Doctrine\ORM\Query\Parser::AbstractSchemaName
     * @group DDC-3715
     */
    public function testAbstractSchemaNameSupportsNamespaceAlias(): void
    {
        if (! class_exists(PersistentObject::class)) {
            self::markTestSkipped('This test requires doctrine/persistence 2');
        }

        $parser = $this->createParser('CMS:CmsUser');

        $parser->getEntityManager()->getConfiguration()->addEntityNamespace('CMS', 'Doctrine\Tests\Models\CMS');

        self::assertEquals(CmsUser::class, $parser->AbstractSchemaName());
    }

    /**
     * @covers \Doctrine\ORM\Query\Parser::AbstractSchemaName
     * @group DDC-3715
     */
    public function testAbstractSchemaNameSupportsNamespaceAliasWithRelativeClassname(): void
    {
        if (! class_exists(PersistentObject::class)) {
            self::markTestSkipped('This test requires doctrine/persistence 2');
        }

        $parser = $this->createParser('Model:CMS\CmsUser');

        $parser->getEntityManager()->getConfiguration()->addEntityNamespace('Model', 'Doctrine\Tests\Models');

        self::assertEquals(CmsUser::class, $parser->AbstractSchemaName());
    }

    /**
>>>>>>> 83d56d75
     * @dataProvider validMatches
     * @covers Doctrine\ORM\Query\Parser::match
     * @group DDC-3701
     */
    public function testMatch(TokenType $expectedToken, string $inputString): void
    {
        $parser = $this->createParser($inputString);

        $parser->match($expectedToken); // throws exception if not matched

        $this->addToAssertionCount(1);
    }

    /**
     * @dataProvider invalidMatches
     * @covers Doctrine\ORM\Query\Parser::match
     * @group DDC-3701
     */
    public function testMatchFailure(TokenType $expectedToken, string $inputString): void
    {
        $this->expectException(QueryException::class);

        $parser = $this->createParser($inputString);

        $parser->match($expectedToken);
    }

    /** @psalm-return list<array{int, string}> */
    public static function validMatches(): array
    {
        /*
         * This only covers the special case handling in the Parser that some
         * tokens that are *not* T_IDENTIFIER are accepted as well when matching
         * identifiers.
         *
         * The basic checks that tokens are classified correctly do not belong here
         * but in LexerTest.
         */
        return [
            [TokenType::T_WHERE, 'where'], // keyword
            [TokenType::T_DOT, '.'], // token that cannot be an identifier
            [TokenType::T_IDENTIFIER, 'someIdentifier'],
            [TokenType::T_IDENTIFIER, 'from'], // also a terminal string (the "FROM" keyword) as in DDC-505
            [TokenType::T_IDENTIFIER, 'comma'],
            // not even a terminal string, but the name of a constant in the Lexer (whitebox test)
        ];
    }

    /** @psalm-return list<array{int, string}> */
    public static function invalidMatches(): array
    {
        return [
            [TokenType::T_DOT, 'ALL'], // ALL is a terminal string (reserved keyword) and also possibly an identifier
            [TokenType::T_DOT, ','], // "," is a token on its own, but cannot be used as identifier
            [TokenType::T_WHERE, 'WITH'], // as in DDC-3697
            [TokenType::T_WHERE, '.'],

            // The following are qualified or aliased names and must not be accepted where only an Identifier is expected
            [TokenType::T_IDENTIFIER, '\\Some\\Class'],
            [TokenType::T_IDENTIFIER, 'Some\\Class'],
        ];
    }

    /**
     * PHP 7.4 would fail with Notice: Trying to access array offset on value of type null.
     *
     * @see https://github.com/doctrine/orm/pull/7934
     *
     * @group GH7934
     */
    public function testNullLookahead(): void
    {
        $query = new Query($this->getTestEntityManager());
        $query->setDQL('SELECT CURRENT_TIMESTAMP()');

        $parser = new Parser($query);

        $this->expectException(QueryException::class);
        $parser->match(TokenType::T_SELECT);
    }

    private function createParser(string $dql): Parser
    {
        $query = new Query($this->getTestEntityManager());
        $query->setDQL($dql);

        $parser = new Parser($query);
        $parser->getLexer()->moveNext();

        return $parser;
    }
}<|MERGE_RESOLUTION|>--- conflicted
+++ resolved
@@ -4,7 +4,6 @@
 
 namespace Doctrine\Tests\ORM\Query;
 
-use Doctrine\Common\Persistence\PersistentObject;
 use Doctrine\ORM\Query;
 use Doctrine\ORM\Query\Parser;
 use Doctrine\ORM\Query\QueryException;
@@ -12,8 +11,6 @@
 use Doctrine\Tests\Models\CMS\CmsUser;
 use Doctrine\Tests\OrmTestCase;
 use stdClass;
-
-use function class_exists;
 
 class ParserTest extends OrmTestCase
 {
@@ -51,43 +48,6 @@
     }
 
     /**
-<<<<<<< HEAD
-=======
-     * @covers \Doctrine\ORM\Query\Parser::AbstractSchemaName
-     * @group DDC-3715
-     */
-    public function testAbstractSchemaNameSupportsNamespaceAlias(): void
-    {
-        if (! class_exists(PersistentObject::class)) {
-            self::markTestSkipped('This test requires doctrine/persistence 2');
-        }
-
-        $parser = $this->createParser('CMS:CmsUser');
-
-        $parser->getEntityManager()->getConfiguration()->addEntityNamespace('CMS', 'Doctrine\Tests\Models\CMS');
-
-        self::assertEquals(CmsUser::class, $parser->AbstractSchemaName());
-    }
-
-    /**
-     * @covers \Doctrine\ORM\Query\Parser::AbstractSchemaName
-     * @group DDC-3715
-     */
-    public function testAbstractSchemaNameSupportsNamespaceAliasWithRelativeClassname(): void
-    {
-        if (! class_exists(PersistentObject::class)) {
-            self::markTestSkipped('This test requires doctrine/persistence 2');
-        }
-
-        $parser = $this->createParser('Model:CMS\CmsUser');
-
-        $parser->getEntityManager()->getConfiguration()->addEntityNamespace('Model', 'Doctrine\Tests\Models');
-
-        self::assertEquals(CmsUser::class, $parser->AbstractSchemaName());
-    }
-
-    /**
->>>>>>> 83d56d75
      * @dataProvider validMatches
      * @covers Doctrine\ORM\Query\Parser::match
      * @group DDC-3701
