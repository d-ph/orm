<?php

declare(strict_types=1);

namespace Doctrine\Tests\ORM\Tools;

use Doctrine\Common\EventManager;
use Doctrine\ORM\Configuration;
use Doctrine\ORM\Mapping\Driver\YamlDriver;
use Doctrine\ORM\Tools\ConvertDoctrine1Schema;
use Doctrine\ORM\Tools\DisconnectedClassMetadataFactory;
use Doctrine\ORM\Tools\Export\ClassMetadataExporter;
use Doctrine\Persistence\Mapping\Driver\MappingDriver;
use Doctrine\Tests\Mocks\ConnectionMock;
use Doctrine\Tests\Mocks\DriverMock;
use Doctrine\Tests\Mocks\EntityManagerMock;
use Doctrine\Tests\OrmTestCase;

use function class_exists;
use function count;
use function file_exists;
use function rmdir;
use function unlink;

/**
 * Test case for converting a Doctrine 1 style schema to Doctrine 2 mapping files
 *
 * @link        http://www.phpdoctrine.org
 */
class ConvertDoctrine1SchemaTest extends OrmTestCase
{
<<<<<<< HEAD
    protected function _createEntityManager($metadataDriver)
=======
    use VerifyDeprecations;

    protected function createEntityManager(MappingDriver $metadataDriver): EntityManagerMock
>>>>>>> ebae57eb
    {
        $driverMock = new DriverMock();
        $config     = new Configuration();
        $config->setProxyDir(__DIR__ . '/../../Proxies');
        $config->setProxyNamespace('Doctrine\Tests\Proxies');
        $eventManager = new EventManager();
        $conn         = new ConnectionMock([], $driverMock, $config, $eventManager);
        $config->setMetadataDriverImpl($metadataDriver);

        return EntityManagerMock::create($conn, $config, $eventManager);
    }

    public function testTest(): void
    {
        if (! class_exists('Symfony\Component\Yaml\Yaml', true)) {
            $this->markTestSkipped('Please install Symfony YAML Component into the include path of your PHP installation.');
        }

        $cme       = new ClassMetadataExporter();
        $converter = new ConvertDoctrine1Schema(__DIR__ . '/doctrine1schema');

        $exporter = $cme->getExporter('yml', __DIR__ . '/convert');
        $exporter->setOverwriteExistingFiles(true);
        $exporter->setMetadata($converter->getMetadata());
        $exporter->export();

        $this->assertTrue(file_exists(__DIR__ . '/convert/User.dcm.yml'));
        $this->assertTrue(file_exists(__DIR__ . '/convert/Profile.dcm.yml'));

        $metadataDriver = new YamlDriver(__DIR__ . '/convert');
        $em             = $this->createEntityManager($metadataDriver);
        $cmf            = new DisconnectedClassMetadataFactory();
        $cmf->setEntityManager($em);
        $metadata     = $cmf->getAllMetadata();
        $profileClass = $cmf->getMetadataFor('Profile');
        $userClass    = $cmf->getMetadataFor('User');

        $this->assertEquals(2, count($metadata));
        $this->assertEquals('Profile', $profileClass->name);
        $this->assertEquals('User', $userClass->name);
        $this->assertEquals(4, count($profileClass->fieldMappings));
        $this->assertEquals(5, count($userClass->fieldMappings));
        $this->assertEquals('text', $userClass->fieldMappings['clob']['type']);
        $this->assertEquals('test_alias', $userClass->fieldMappings['theAlias']['columnName']);
        $this->assertEquals('theAlias', $userClass->fieldMappings['theAlias']['fieldName']);

        $this->assertEquals('Profile', $profileClass->associationMappings['User']['sourceEntity']);
        $this->assertEquals('User', $profileClass->associationMappings['User']['targetEntity']);

        $this->assertEquals('username', $userClass->table['uniqueConstraints']['username']['columns'][0]);
    }

    public function tearDown(): void
    {
        @unlink(__DIR__ . '/convert/User.dcm.yml');
        @unlink(__DIR__ . '/convert/Profile.dcm.yml');
        @rmdir(__DIR__ . '/convert');
    }
}<|MERGE_RESOLUTION|>--- conflicted
+++ resolved
@@ -29,13 +29,7 @@
  */
 class ConvertDoctrine1SchemaTest extends OrmTestCase
 {
-<<<<<<< HEAD
-    protected function _createEntityManager($metadataDriver)
-=======
-    use VerifyDeprecations;
-
     protected function createEntityManager(MappingDriver $metadataDriver): EntityManagerMock
->>>>>>> ebae57eb
     {
         $driverMock = new DriverMock();
         $config     = new Configuration();
