--- conflicted
+++ resolved
@@ -225,13 +225,8 @@
         $query->setHint(Query::HINT_CUSTOM_OUTPUT_WALKER, LimitSubqueryOutputWalker::class);
 
         self::assertSame(
-<<<<<<< HEAD
-            'SELECT DISTINCT id_0 FROM (SELECT DISTINCT id_0, imageHeight_1 * imageWidth_2 FROM (SELECT u0_.id AS id_0, a1_.imageHeight AS imageHeight_1, a1_.imageWidth AS imageWidth_2, a1_.user_id AS user_id_3 FROM User u0_ INNER JOIN Avatar a1_ ON u0_.id = a1_.user_id) dctrn_result_inner ORDER BY imageHeight_1 * imageWidth_2 DESC) dctrn_result',
-            $query->getSQL(),
-=======
             'SELECT DISTINCT id_0 FROM (SELECT DISTINCT id_0, imageHeight_3 * imageWidth_4 FROM (SELECT u0_.id AS id_0, a1_.id AS id_1, a1_.image AS image_2, a1_.imageHeight AS imageHeight_3, a1_.imageWidth AS imageWidth_4, a1_.imageAltDesc AS imageAltDesc_5, a1_.user_id AS user_id_6 FROM User u0_ INNER JOIN Avatar a1_ ON u0_.id = a1_.user_id) dctrn_result_inner ORDER BY imageHeight_3 * imageWidth_4 DESC) dctrn_result',
-            $query->getSQL()
->>>>>>> 8ef5c801
+            $query->getSQL(),
         );
     }
 
@@ -246,13 +241,8 @@
         $query->setHint(Query::HINT_CUSTOM_OUTPUT_WALKER, LimitSubqueryOutputWalker::class);
 
         self::assertSame(
-<<<<<<< HEAD
-            'SELECT DISTINCT id_0 FROM (SELECT DISTINCT id_0, imageHeight_3 * imageWidth_4 FROM (SELECT u0_.id AS id_0, a1_.id AS id_1, a1_.imageAltDesc AS imageAltDesc_2, a1_.imageHeight AS imageHeight_3, a1_.imageWidth AS imageWidth_4, a1_.user_id AS user_id_5 FROM User u0_ INNER JOIN Avatar a1_ ON u0_.id = a1_.user_id) dctrn_result_inner ORDER BY imageHeight_3 * imageWidth_4 DESC) dctrn_result',
-            $query->getSQL(),
-=======
             'SELECT DISTINCT id_0 FROM (SELECT DISTINCT id_0, imageHeight_5 * imageWidth_6 FROM (SELECT u0_.id AS id_0, a1_.id AS id_1, a1_.imageAltDesc AS imageAltDesc_2, a1_.id AS id_3, a1_.image AS image_4, a1_.imageHeight AS imageHeight_5, a1_.imageWidth AS imageWidth_6, a1_.imageAltDesc AS imageAltDesc_7, a1_.user_id AS user_id_8 FROM User u0_ INNER JOIN Avatar a1_ ON u0_.id = a1_.user_id) dctrn_result_inner ORDER BY imageHeight_5 * imageWidth_6 DESC) dctrn_result',
-            $query->getSQL()
->>>>>>> 8ef5c801
+            $query->getSQL(),
         );
     }
 
@@ -312,13 +302,8 @@
         $query->setHint(Query::HINT_CUSTOM_OUTPUT_WALKER, LimitSubqueryOutputWalker::class);
 
         self::assertSame(
-<<<<<<< HEAD
-            'SELECT DISTINCT id_0 FROM (SELECT DISTINCT id_0, name_1 FROM (SELECT b0_.id AS id_0, a1_.name AS name_1, b0_.author_id AS author_id_2, b0_.category_id AS category_id_3 FROM BlogPost b0_ INNER JOIN Author a1_ ON b0_.author_id = a1_.id) dctrn_result_inner ORDER BY name_1 ASC) dctrn_result',
-            $query->getSQL(),
-=======
             'SELECT DISTINCT id_0 FROM (SELECT DISTINCT id_0, name_2 FROM (SELECT b0_.id AS id_0, a1_.id AS id_1, a1_.name AS name_2, b0_.author_id AS author_id_3, b0_.category_id AS category_id_4 FROM BlogPost b0_ INNER JOIN Author a1_ ON b0_.author_id = a1_.id) dctrn_result_inner ORDER BY name_2 ASC) dctrn_result',
-            $query->getSQL()
->>>>>>> 8ef5c801
+            $query->getSQL(),
         );
     }
 
