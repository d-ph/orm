--- conflicted
+++ resolved
@@ -105,7 +105,6 @@
 use Doctrine\Tests\Models\Generic\BooleanModel;
 use Doctrine\Tests\Models\Generic\DateTimeModel;
 use Doctrine\Tests\Models\Generic\DecimalModel;
-use Doctrine\Tests\Models\Generic\SerializationModel;
 use Doctrine\Tests\Models\GeoNames\Admin1;
 use Doctrine\Tests\Models\GeoNames\Admin1AlternateName;
 use Doctrine\Tests\Models\Issue5989\Issue5989Employee;
@@ -290,16 +289,9 @@
             ECommerceCategory::class,
         ],
         'generic' => [
-<<<<<<< HEAD
             BooleanModel::class,
             DateTimeModel::class,
             DecimalModel::class,
-            SerializationModel::class,
-=======
-            Models\Generic\BooleanModel::class,
-            Models\Generic\DateTimeModel::class,
-            Models\Generic\DecimalModel::class,
->>>>>>> 48b4f63f
         ],
         'routing' => [
             RoutingLeg::class,
@@ -490,16 +482,8 @@
     final protected function createSchemaForModels(string ...$models): void
     {
         try {
-<<<<<<< HEAD
-            $this->_schemaTool->createSchema(array_map(
-                fn (string $className): ClassMetadata => $this->_em->getClassMetadata($className),
-                $models
-            ));
+            $this->_schemaTool->createSchema($this->getMetadataForModels($models));
         } catch (ToolsException) {
-=======
-            $this->_schemaTool->createSchema($this->getMetadataForModels($models));
-        } catch (ToolsException $e) {
->>>>>>> 48b4f63f
         }
     }
 
