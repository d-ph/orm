<?php

declare(strict_types=1);

namespace Doctrine\Tests;

use Doctrine\Common\Annotations;
use Doctrine\DBAL\Connection;
use Doctrine\DBAL\DriverManager;
use Doctrine\ORM\Cache\CacheConfiguration;
use Doctrine\ORM\Cache\CacheFactory;
use Doctrine\ORM\Cache\DefaultCacheFactory;
use Doctrine\ORM\Cache\Logging\StatisticsCacheLogger;
use Doctrine\ORM\Configuration;
use Doctrine\ORM\Mapping\Driver\AnnotationDriver;
use Doctrine\ORM\ORMSetup;
use Doctrine\Tests\Mocks\EntityManagerMock;
use Psr\Cache\CacheItemPoolInterface;
use Symfony\Component\Cache\Adapter\ArrayAdapter;

use function realpath;

/**
 * Base testcase class for all ORM testcases.
 */
abstract class OrmTestCase extends DoctrineTestCase
{
    /**
     * The metadata cache that is shared between all ORM tests (except functional tests).
     *
     * @var CacheItemPoolInterface|null
     */
    private static $metadataCache = null;

    /**
     * The query cache that is shared between all ORM tests (except functional tests).
     *
     * @var CacheItemPoolInterface|null
     */
    private static $queryCache = null;

    /** @var bool */
    protected $isSecondLevelCacheEnabled = false;

    /** @var bool */
    protected $isSecondLevelCacheLogEnabled = false;

    /** @var CacheFactory */
    protected $secondLevelCacheFactory;

    /** @var StatisticsCacheLogger */
    protected $secondLevelCacheLogger;

    /** @var CacheItemPoolInterface|null */
    private $secondLevelCache = null;

    protected function createAnnotationDriver(array $paths = []): AnnotationDriver
    {
        return new AnnotationDriver(
            new Annotations\PsrCachedReader(new Annotations\AnnotationReader(), new ArrayAdapter()),
            $paths
        );
    }

    /**
     * Creates an EntityManager for testing purposes.
     *
     * NOTE: The created EntityManager will have its dependant DBAL parts completely
     * mocked out using a DriverMock, ConnectionMock, etc. These mocks can then
     * be configured in the tests to simulate the DBAL behavior that is desired
     * for a particular test,
     */
<<<<<<< HEAD
    protected function getTestEntityManager(
        Connection|array|null $conn = null,
        mixed $conf = null,
        ?EventManager $eventManager = null,
        bool $withSharedMetadata = true
    ): EntityManagerMock {
        $metadataCache = $withSharedMetadata
            ? self::getSharedMetadataCacheImpl()
            : new ArrayAdapter();
=======
    protected function getTestEntityManager(?Connection $connection = null): EntityManagerMock
    {
        $metadataCache = self::getSharedMetadataCacheImpl();
>>>>>>> 10cbb246

        $config = new Configuration();

        $config->setMetadataCache($metadataCache);
        $config->setQueryCache(self::getSharedQueryCache());
        $config->setProxyDir(__DIR__ . '/Proxies');
        $config->setProxyNamespace('Doctrine\Tests\Proxies');
        $config->setMetadataDriverImpl(ORMSetup::createDefaultAnnotationDriver([
            realpath(__DIR__ . '/Models/Cache'),
        ]));

        if ($this->isSecondLevelCacheEnabled) {
            $cacheConfig = new CacheConfiguration();
            $factory     = new DefaultCacheFactory(
                $cacheConfig->getRegionsConfiguration(),
                $this->getSharedSecondLevelCache()
            );

            $this->secondLevelCacheFactory = $factory;

            $cacheConfig->setCacheFactory($factory);
            $config->setSecondLevelCacheEnabled();
            $config->setSecondLevelCacheConfiguration($cacheConfig);
        }

        if ($connection === null) {
            $connection = DriverManager::getConnection([
                'driverClass'  => Mocks\DriverMock::class,
                'wrapperClass' => Mocks\ConnectionMock::class,
                'user'         => 'john',
                'password'     => 'wayne',
            ], $config);
        }

        return EntityManagerMock::create($connection, $config);
    }

    protected function enableSecondLevelCache(bool $log = true): void
    {
        $this->isSecondLevelCacheEnabled    = true;
        $this->isSecondLevelCacheLogEnabled = $log;
    }

    private static function getSharedMetadataCacheImpl(): CacheItemPoolInterface
    {
        return self::$metadataCache
            ?? self::$metadataCache = new ArrayAdapter();
    }

    private static function getSharedQueryCache(): CacheItemPoolInterface
    {
        return self::$queryCache
            ?? self::$queryCache = new ArrayAdapter();
    }

    protected function getSharedSecondLevelCache(): CacheItemPoolInterface
    {
        return $this->secondLevelCache
            ?? $this->secondLevelCache = new ArrayAdapter();
    }
}<|MERGE_RESOLUTION|>--- conflicted
+++ resolved
@@ -70,21 +70,9 @@
      * be configured in the tests to simulate the DBAL behavior that is desired
      * for a particular test,
      */
-<<<<<<< HEAD
-    protected function getTestEntityManager(
-        Connection|array|null $conn = null,
-        mixed $conf = null,
-        ?EventManager $eventManager = null,
-        bool $withSharedMetadata = true
-    ): EntityManagerMock {
-        $metadataCache = $withSharedMetadata
-            ? self::getSharedMetadataCacheImpl()
-            : new ArrayAdapter();
-=======
     protected function getTestEntityManager(?Connection $connection = null): EntityManagerMock
     {
         $metadataCache = self::getSharedMetadataCacheImpl();
->>>>>>> 10cbb246
 
         $config = new Configuration();
 
