--- conflicted
+++ resolved
@@ -119,20 +119,7 @@
             $config->setSecondLevelCacheConfiguration($cacheConfig);
         }
 
-<<<<<<< HEAD
-        return EntityManagerMock::create($connection, $config);
-=======
-        if ($connection === null) {
-            $connection = DriverManager::getConnection([
-                'driverClass'  => Mocks\DriverMock::class,
-                'wrapperClass' => Mocks\ConnectionMock::class,
-                'user'         => 'john',
-                'password'     => 'wayne',
-            ], $config);
-        }
-
         return new EntityManagerMock($connection, $config);
->>>>>>> cf91ce63
     }
 
     protected function enableSecondLevelCache(bool $log = true): void
