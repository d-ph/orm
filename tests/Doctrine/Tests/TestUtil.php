--- conflicted
+++ resolved
@@ -8,11 +8,7 @@
 use Doctrine\DBAL\Configuration;
 use Doctrine\DBAL\Connection;
 use Doctrine\DBAL\DriverManager;
-<<<<<<< HEAD
-=======
-use Doctrine\DBAL\Exception\DriverException;
-use Doctrine\DBAL\Schema\AbstractSchemaManager;
->>>>>>> e6bda4af
+use Doctrine\DBAL\Exception\DatabaseObjectNotFoundException;
 use UnexpectedValueException;
 
 use function assert;
@@ -96,22 +92,16 @@
             $dbname = $testConnParams['dbname'] ?? $testConn->getDatabase();
             $testConn->close();
 
-<<<<<<< HEAD
-            $privConn->createSchemaManager()->dropAndCreateDatabase($dbname);
-=======
-            if ($dbname !== null) {
-                $schemaManager = self::createSchemaManager($privConn);
->>>>>>> e6bda4af
-
-                try {
-                    $schemaManager->dropDatabase($dbname);
-                } catch (DriverException $e) {
-                }
-
-                $schemaManager->createDatabase($dbname);
-
-                $privConn->close();
-            }
+            $schemaManager = $privConn->createSchemaManager();
+
+            try {
+                $schemaManager->dropDatabase($dbname);
+            } catch (DatabaseObjectNotFoundException $e) {
+            }
+
+            $schemaManager->createDatabase($dbname);
+
+            $privConn->close();
         } else {
             $schema = $testConn->createSchemaManager()->createSchema();
             $stmts  = $schema->toDropSql($testConn->getDatabasePlatform());
