--- conflicted
+++ resolved
@@ -97,13 +97,8 @@
             ->method('getSelectSQL')
             ->with(
                 self::identicalTo(['name' => 'Foo']),
-<<<<<<< HEAD
                 self::identicalTo($associationMapping),
-                self::identicalTo(1),
-=======
-                self::identicalTo([0]),
                 self::identicalTo(LockMode::OPTIMISTIC),
->>>>>>> 552eae37
                 self::identicalTo(2),
                 self::identicalTo(3),
                 self::identicalTo([4]),
@@ -112,13 +107,8 @@
 
         self::assertSame('SELECT * FROM foo WERE name = ?', $persister->getSelectSQL(
             ['name' => 'Foo'],
-<<<<<<< HEAD
             $associationMapping,
-            1,
-=======
-            [0],
             LockMode::OPTIMISTIC,
->>>>>>> 552eae37
             2,
             3,
             [4],
@@ -250,19 +240,15 @@
             )
             ->willReturn($entity);
 
-<<<<<<< HEAD
-        self::assertSame($entity, $persister->load(['id' => 1], $entity, $associationMapping, [1], 2, 3, [4]));
-=======
         self::assertSame($entity, $persister->load(
             ['id' => 1],
             $entity,
-            [0],
+            $associationMapping,
             [1],
             LockMode::PESSIMISTIC_READ,
             3,
-            [4]
+            [4],
         ));
->>>>>>> 552eae37
     }
 
     public function testInvokeLoadAll(): void
