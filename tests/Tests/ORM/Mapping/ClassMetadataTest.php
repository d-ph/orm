<?php

declare(strict_types=1);

namespace Doctrine\Tests\ORM\Mapping;

use ArrayObject;
use Doctrine\DBAL\Types\Types;
use Doctrine\ORM\Events;
use Doctrine\ORM\Mapping\ChainTypedFieldMapper;
use Doctrine\ORM\Mapping\ClassMetadata;
use Doctrine\ORM\Mapping\Column;
use Doctrine\ORM\Mapping\DefaultNamingStrategy;
use Doctrine\ORM\Mapping\DefaultTypedFieldMapper;
use Doctrine\ORM\Mapping\DiscriminatorColumnMapping;
use Doctrine\ORM\Mapping\JoinTableMapping;
use Doctrine\ORM\Mapping\MappedSuperclass;
use Doctrine\ORM\Mapping\MappingException;
use Doctrine\ORM\Mapping\OneToManyAssociationMapping;
use Doctrine\ORM\Mapping\UnderscoreNamingStrategy;
use Doctrine\Persistence\Mapping\RuntimeReflectionService;
use Doctrine\Persistence\Mapping\StaticReflectionService;
use Doctrine\Tests\DbalTypes\CustomIdObject;
use Doctrine\Tests\DbalTypes\CustomIdObjectType;
use Doctrine\Tests\DbalTypes\CustomIntType;
use Doctrine\Tests\Models\CMS\CmsAddress;
use Doctrine\Tests\Models\CMS\CmsEmail;
use Doctrine\Tests\Models\CMS\CmsUser;
use Doctrine\Tests\Models\CMS\One;
use Doctrine\Tests\Models\CMS\Three;
use Doctrine\Tests\Models\CMS\Two;
use Doctrine\Tests\Models\CMS\UserRepository;
use Doctrine\Tests\Models\Company\CompanyContract;
use Doctrine\Tests\Models\Company\CompanyContractListener;
use Doctrine\Tests\Models\CustomType\CustomTypeParent;
use Doctrine\Tests\Models\DDC117\DDC117Article;
use Doctrine\Tests\Models\DDC117\DDC117ArticleDetails;
use Doctrine\Tests\Models\DDC6412\DDC6412File;
use Doctrine\Tests\Models\DDC964\DDC964Admin;
use Doctrine\Tests\Models\DDC964\DDC964Guest;
use Doctrine\Tests\Models\DirectoryTree\AbstractContentItem;
use Doctrine\Tests\Models\DirectoryTree\Directory;
use Doctrine\Tests\Models\Routing\RoutingLeg;
use Doctrine\Tests\Models\TypedProperties\Contact;
use Doctrine\Tests\Models\TypedProperties\UserTyped;
use Doctrine\Tests\Models\TypedProperties\UserTypedWithCustomTypedField;
use Doctrine\Tests\ORM\Mapping\TypedFieldMapper\CustomIntAsStringTypedFieldMapper;
use Doctrine\Tests\OrmTestCase;
use DoctrineGlobalArticle;
use PHPUnit\Framework\Attributes\Group as TestGroup;
use ReflectionClass;
use stdClass;

use function assert;
use function count;
use function serialize;
use function str_contains;
use function str_replace;
use function strtolower;
use function strtoupper;
use function unserialize;

use const CASE_UPPER;

require_once __DIR__ . '/../../Models/Global/GlobalNamespaceModel.php';

class ClassMetadataTest extends OrmTestCase
{
    public function testClassMetadataInstanceSerialization(): void
    {
        $cm = new ClassMetadata(CmsUser::class);
        $cm->initializeReflection(new RuntimeReflectionService());

        // Test initial state
        self::assertTrue(count($cm->getReflectionProperties()) === 0);
        self::assertInstanceOf(ReflectionClass::class, $cm->reflClass);
        self::assertEquals(CmsUser::class, $cm->name);
        self::assertEquals(CmsUser::class, $cm->rootEntityName);
        self::assertEquals([], $cm->subClasses);
        self::assertEquals([], $cm->parentClasses);
        self::assertEquals(ClassMetadata::INHERITANCE_TYPE_NONE, $cm->inheritanceType);

        // Customize state
        $cm->setInheritanceType(ClassMetadata::INHERITANCE_TYPE_SINGLE_TABLE);
        $cm->setSubclasses(['One', 'Two', 'Three']);
        $cm->setParentClasses(['UserParent']);
        $cm->setCustomRepositoryClass('UserRepository');
        $cm->setDiscriminatorColumn(['name' => 'disc', 'type' => 'integer']);
        $cm->mapOneToOne(['fieldName' => 'phonenumbers', 'targetEntity' => 'CmsAddress', 'mappedBy' => 'foo']);
        $cm->markReadOnly();
        $cm->mapField(['fieldName' => 'status', 'notInsertable' => true, 'generated' => ClassMetadata::GENERATED_ALWAYS]);

        self::assertTrue($cm->requiresFetchAfterChange);
        self::assertEquals(1, count($cm->associationMappings));

        $serialized = serialize($cm);
        $cm         = unserialize($serialized);
        $cm->wakeupReflection(new RuntimeReflectionService());

        // Check state
        self::assertTrue(count($cm->getReflectionProperties()) > 0);
        self::assertEquals('Doctrine\Tests\Models\CMS', $cm->namespace);
        self::assertInstanceOf(ReflectionClass::class, $cm->reflClass);
        self::assertEquals(CmsUser::class, $cm->name);
        self::assertEquals('UserParent', $cm->rootEntityName);
        self::assertEquals([One::class, Two::class, Three::class], $cm->subClasses);
        self::assertEquals(['UserParent'], $cm->parentClasses);
        self::assertEquals(UserRepository::class, $cm->customRepositoryClassName);
        self::assertEquals(DiscriminatorColumnMapping::fromMappingArray([
            'name' => 'disc',
            'type' => 'integer',
            'fieldName' => 'disc',
        ]), $cm->discriminatorColumn);
        self::assertTrue($cm->associationMappings['phonenumbers']->isOneToOne());
        self::assertEquals(1, count($cm->associationMappings));
        $oneOneMapping = $cm->getAssociationMapping('phonenumbers');
        self::assertTrue($oneOneMapping->fetch === ClassMetadata::FETCH_LAZY);
        self::assertEquals('phonenumbers', $oneOneMapping->fieldName);
        self::assertEquals(CmsAddress::class, $oneOneMapping->targetEntity);
        self::assertTrue($cm->isReadOnly);
        self::assertTrue($cm->requiresFetchAfterChange);
    }

    public function testFieldIsNullable(): void
    {
        $cm = new ClassMetadata(CmsUser::class);
        $cm->initializeReflection(new RuntimeReflectionService());

        // Explicit Nullable
        $cm->mapField(['fieldName' => 'status', 'nullable' => true, 'type' => 'string', 'length' => 50]);
        self::assertTrue($cm->isNullable('status'));

        // Explicit Not Nullable
        $cm->mapField(['fieldName' => 'username', 'nullable' => false, 'type' => 'string', 'length' => 50]);
        self::assertFalse($cm->isNullable('username'));

        // Implicit Not Nullable
        $cm->mapField(['fieldName' => 'name', 'type' => 'string', 'length' => 50]);
        self::assertFalse($cm->isNullable('name'), 'By default a field should not be nullable.');
    }

    public function testFieldIsNullableByType(): void
    {
        $cm = new ClassMetadata(UserTyped::class);
        $cm->initializeReflection(new RuntimeReflectionService());

        $cm->mapOneToOne(['fieldName' => 'email', 'joinColumns' => [['name' => 'email_id', 'referencedColumnName' => 'id']]]);
        self::assertEquals(CmsEmail::class, $cm->getAssociationMapping('email')->targetEntity);

        $cm->mapManyToOne(['fieldName' => 'mainEmail']);
        self::assertEquals(CmsEmail::class, $cm->getAssociationMapping('mainEmail')->targetEntity);

        $cm->mapEmbedded(['fieldName' => 'contact']);
        self::assertEquals(Contact::class, $cm->embeddedClasses['contact']->class);
    }

    public function testFieldTypeFromReflection(): void
    {
        $cm = new ClassMetadata(UserTyped::class);
        $cm->initializeReflection(new RuntimeReflectionService());

        // Integer
        $cm->mapField(['fieldName' => 'id']);
        self::assertEquals('integer', $cm->getTypeOfField('id'));

        // String
        $cm->mapField(['fieldName' => 'username', 'length' => 50]);
        self::assertEquals('string', $cm->getTypeOfField('username'));

        // DateInterval object
        $cm->mapField(['fieldName' => 'dateInterval']);
        self::assertEquals('dateinterval', $cm->getTypeOfField('dateInterval'));

        // DateTime object
        $cm->mapField(['fieldName' => 'dateTime']);
        self::assertEquals('datetime', $cm->getTypeOfField('dateTime'));

        // DateTimeImmutable object
        $cm->mapField(['fieldName' => 'dateTimeImmutable']);
        self::assertEquals('datetime_immutable', $cm->getTypeOfField('dateTimeImmutable'));

        // array as JSON
        $cm->mapField(['fieldName' => 'array']);
        self::assertEquals('json', $cm->getTypeOfField('array'));

        // bool
        $cm->mapField(['fieldName' => 'boolean']);
        self::assertEquals('boolean', $cm->getTypeOfField('boolean'));

        // float
        $cm->mapField(['fieldName' => 'float']);
        self::assertEquals('float', $cm->getTypeOfField('float'));
    }

    #[TestGroup('GH10313')]
    public function testFieldTypeFromReflectionDefaultTypedFieldMapper(): void
    {
        $cm = new ClassMetadata(
            UserTypedWithCustomTypedField::class,
            null,
            new DefaultTypedFieldMapper(
                [
                    CustomIdObject::class => CustomIdObjectType::class,
                    'int' => CustomIntType::class,
                ],
            ),
        );
        $cm->initializeReflection(new RuntimeReflectionService());

        $cm->mapField(['fieldName' => 'customId']);
        $cm->mapField(['fieldName' => 'customIntTypedField']);
        self::assertEquals(CustomIdObjectType::class, $cm->getTypeOfField('customId'));
        self::assertEquals(CustomIntType::class, $cm->getTypeOfField('customIntTypedField'));
    }

    #[TestGroup('GH10313')]
    public function testFieldTypeFromReflectionChainTypedFieldMapper(): void
    {
        $cm = new ClassMetadata(
            UserTyped::class,
            null,
            new ChainTypedFieldMapper(
                new CustomIntAsStringTypedFieldMapper(),
                new DefaultTypedFieldMapper(),
            ),
        );
        $cm->initializeReflection(new RuntimeReflectionService());

        $cm->mapField(['fieldName' => 'id']);
        $cm->mapField(['fieldName' => 'username']);
        self::assertEquals(Types::STRING, $cm->getTypeOfField('id'));
        self::assertEquals(Types::STRING, $cm->getTypeOfField('username'));
    }

    #[TestGroup('DDC-115')]
    public function testMapAssociationInGlobalNamespace(): void
    {
        require_once __DIR__ . '/../../Models/Global/GlobalNamespaceModel.php';

        $cm = new ClassMetadata('DoctrineGlobalArticle');
        $cm->initializeReflection(new RuntimeReflectionService());
        $cm->mapManyToMany(
            [
                'fieldName' => 'author',
                'targetEntity' => 'DoctrineGlobalUser',
                'joinTable' => [
                    'name' => 'bar',
                    'joinColumns' => [['name' => 'bar_id', 'referencedColumnName' => 'id']],
                    'inverseJoinColumns' => [['name' => 'baz_id', 'referencedColumnName' => 'id']],
                ],
            ],
        );

        self::assertEquals('DoctrineGlobalUser', $cm->associationMappings['author']->targetEntity);
    }

    public function testMapManyToManyJoinTableDefaults(): void
    {
        $cm = new ClassMetadata(CmsUser::class);
        $cm->initializeReflection(new RuntimeReflectionService());
        $cm->mapManyToMany(
            [
                'fieldName' => 'groups',
                'targetEntity' => 'CmsGroup',
            ],
        );

        $assoc = $cm->associationMappings['groups'];
        self::assertEquals(
            JoinTableMapping::fromMappingArray([
                'name' => 'cmsuser_cmsgroup',
                'joinColumns' => [['name' => 'cmsuser_id', 'referencedColumnName' => 'id', 'onDelete' => 'CASCADE']],
                'inverseJoinColumns' => [['name' => 'cmsgroup_id', 'referencedColumnName' => 'id', 'onDelete' => 'CASCADE']],
            ]),
            $assoc->joinTable,
        );
        self::assertTrue($assoc->isOnDeleteCascade);
    }

    public function testSerializeManyToManyJoinTableCascade(): void
    {
        $cm = new ClassMetadata(CmsUser::class);
        $cm->initializeReflection(new RuntimeReflectionService());
        $cm->mapManyToMany(
            [
                'fieldName' => 'groups',
                'targetEntity' => 'CmsGroup',
            ],
        );

        $assoc = $cm->associationMappings['groups'];
        $assoc = unserialize(serialize($assoc));

        self::assertTrue($assoc->isOnDeleteCascade);
    }

    #[TestGroup('DDC-115')]
    public function testSetDiscriminatorMapInGlobalNamespace(): void
    {
        require_once __DIR__ . '/../../Models/Global/GlobalNamespaceModel.php';

        $cm = new ClassMetadata('DoctrineGlobalUser');
        $cm->initializeReflection(new RuntimeReflectionService());
        $cm->setDiscriminatorMap(['descr' => 'DoctrineGlobalArticle', 'foo' => 'DoctrineGlobalUser']);

        self::assertEquals('DoctrineGlobalArticle', $cm->discriminatorMap['descr']);
        self::assertEquals('DoctrineGlobalUser', $cm->discriminatorMap['foo']);
    }

    #[TestGroup('DDC-115')]
    public function testSetSubClassesInGlobalNamespace(): void
    {
        require_once __DIR__ . '/../../Models/Global/GlobalNamespaceModel.php';

        $cm = new ClassMetadata('DoctrineGlobalUser');
        $cm->initializeReflection(new RuntimeReflectionService());
        $cm->setSubclasses(['DoctrineGlobalArticle']);

        self::assertEquals('DoctrineGlobalArticle', $cm->subClasses[0]);
    }

    #[TestGroup('DDC-268')]
    public function testSetInvalidVersionMappingThrowsException(): void
    {
        $field              = [];
        $field['fieldName'] = 'foo';
        $field['type']      = 'string';

        $cm = new ClassMetadata(CmsUser::class);
        $cm->initializeReflection(new RuntimeReflectionService());

        $this->expectException(MappingException::class);
        $cm->setVersionMapping($field);
    }

    public function testItThrowsOnJoinColumnForInverseOneToOne(): void
    {
        $cm = new ClassMetadata(CmsUser::class);
        $cm->initializeReflection(new RuntimeReflectionService());

        $this->expectException(MappingException::class);
        $this->expectExceptionMessage(
            'Doctrine\Tests\Models\CMS\CmsUser#address is a OneToOne inverse side, which does not allow join columns.',
        );
        $cm->mapOneToOne([
            'fieldName' => 'address',
            'targetEntity' => CmsAddress::class,
            'mappedBy' => 'user',
            'joinColumns' => ['non', 'empty', 'list'],
        ]);
    }

    public function testGetSingleIdentifierFieldNameMultipleIdentifierEntityThrowsException(): void
    {
        $cm = new ClassMetadata(CmsUser::class);
        $cm->initializeReflection(new RuntimeReflectionService());
        $cm->isIdentifierComposite = true;

        $this->expectException(MappingException::class);
        $cm->getSingleIdentifierFieldName();
    }

    public function testGetSingleIdentifierFieldNameNoIdEntityThrowsException(): void
    {
        $cm = new ClassMetadata(DDC6412File::class);
        $cm->initializeReflection(new RuntimeReflectionService());

        $this->expectException(MappingException::class);
        $cm->getSingleIdentifierFieldName();
    }

    public function testDuplicateAssociationMappingException(): void
    {
        $cm = new ClassMetadata(CmsUser::class);
        $cm->initializeReflection(new RuntimeReflectionService());

        $a1 = OneToManyAssociationMapping::fromMappingArray([
            'fieldName' => 'foo',
            'sourceEntity' => stdClass::class,
            'targetEntity' => stdClass::class,
            'mappedBy' => 'foo',
        ]);
        $a2 = OneToManyAssociationMapping::fromMappingArray([
            'fieldName' => 'foo',
            'sourceEntity' => stdClass::class,
            'targetEntity' => stdClass::class,
            'mappedBy' => 'foo',
        ]);

        $cm->addInheritedAssociationMapping($a1);
        $this->expectException(MappingException::class);
        $cm->addInheritedAssociationMapping($a2);
    }

    public function testDuplicateColumnNameThrowsMappingException(): void
    {
        $cm = new ClassMetadata(CmsUser::class);
        $cm->initializeReflection(new RuntimeReflectionService());

        $cm->mapField(['fieldName' => 'name', 'columnName' => 'name']);

        $this->expectException(MappingException::class);
        $cm->mapField(['fieldName' => 'username', 'columnName' => 'name']);
    }

    public function testDuplicateColumnNameDiscriminatorColumnThrowsMappingException(): void
    {
        $cm = new ClassMetadata(CmsUser::class);
        $cm->initializeReflection(new RuntimeReflectionService());

        $cm->mapField(['fieldName' => 'name', 'columnName' => 'name']);

        $this->expectException(MappingException::class);
        $cm->setDiscriminatorColumn(['name' => 'name']);
    }

    public function testDuplicateColumnNameDiscriminatorColumn2ThrowsMappingException(): void
    {
        $cm = new ClassMetadata(CmsUser::class);
        $cm->initializeReflection(new RuntimeReflectionService());

        $cm->setDiscriminatorColumn(['name' => 'name']);

        $this->expectException(MappingException::class);
        $cm->mapField(['fieldName' => 'name', 'columnName' => 'name']);
    }

    public function testDuplicateFieldAndAssociationMapping1ThrowsException(): void
    {
        $cm = new ClassMetadata(CmsUser::class);
        $cm->initializeReflection(new RuntimeReflectionService());

        $cm->mapField(['fieldName' => 'name', 'columnName' => 'name']);

        $this->expectException(MappingException::class);
        $cm->mapOneToOne(['fieldName' => 'name', 'targetEntity' => 'CmsUser']);
    }

    public function testDuplicateFieldAndAssociationMapping2ThrowsException(): void
    {
        $cm = new ClassMetadata(CmsUser::class);
        $cm->initializeReflection(new RuntimeReflectionService());

        $cm->mapOneToOne(['fieldName' => 'name', 'targetEntity' => 'CmsUser']);

        $this->expectException(MappingException::class);
        $cm->mapField(['fieldName' => 'name', 'columnName' => 'name']);
    }

    #[TestGroup('DDC-1224')]
    public function testGetTemporaryTableNameSchema(): void
    {
        $cm = new ClassMetadata(CmsUser::class);
        $cm->initializeReflection(new RuntimeReflectionService());

        $cm->setTableName('foo.bar');

        self::assertEquals('foo_bar_id_tmp', $cm->getTemporaryIdTableName());
    }

    public function testDefaultTableName(): void
    {
        $cm = new ClassMetadata(CmsUser::class);
        $cm->initializeReflection(new RuntimeReflectionService());

        // When table's name is not given
        $primaryTable = [];
        $cm->setPrimaryTable($primaryTable);

        self::assertEquals('CmsUser', $cm->getTableName());
        self::assertEquals('CmsUser', $cm->table['name']);

        $cm = new ClassMetadata(CmsAddress::class);
        $cm->initializeReflection(new RuntimeReflectionService());
        // When joinTable's name is not given
        $cm->mapManyToMany(
            [
                'fieldName' => 'user',
                'targetEntity' => 'CmsUser',
                'inversedBy' => 'users',
                'joinTable' => [
                    'joinColumns' => [['referencedColumnName' => 'id']],
                    'inverseJoinColumns' => [['referencedColumnName' => 'id']],
                ],
            ],
        );
        self::assertEquals('cmsaddress_cmsuser', $cm->associationMappings['user']->joinTable->name);
    }

    public function testDefaultJoinColumnName(): void
    {
        $cm = new ClassMetadata(CmsAddress::class);
        $cm->initializeReflection(new RuntimeReflectionService());

        // this is really dirty, but it's the simplest way to test whether
        // joinColumn's name will be automatically set to user_id
        $cm->mapOneToOne(
            [
                'fieldName' => 'user',
                'targetEntity' => 'CmsUser',
                'joinColumns' => [['referencedColumnName' => 'id']],
            ],
        );
        self::assertEquals('user_id', $cm->associationMappings['user']->joinColumns[0]->name);

        $cm = new ClassMetadata(CmsAddress::class);
        $cm->initializeReflection(new RuntimeReflectionService());
        $cm->mapManyToMany(
            [
                'fieldName' => 'user',
                'targetEntity' => 'CmsUser',
                'inversedBy' => 'users',
                'joinTable' => [
                    'name' => 'user_CmsUser',
                    'joinColumns' => [['referencedColumnName' => 'id']],
                    'inverseJoinColumns' => [['referencedColumnName' => 'id']],
                ],
            ],
        );
        self::assertEquals('cmsaddress_id', $cm->associationMappings['user']->joinTable->joinColumns[0]->name);
        self::assertEquals('cmsuser_id', $cm->associationMappings['user']->joinTable->inverseJoinColumns[0]->name);
    }

    #[TestGroup('DDC-559')]
    public function testUnderscoreNamingStrategyDefaults(): void
    {
        $namingStrategy     = new UnderscoreNamingStrategy(CASE_UPPER);
        $oneToOneMetadata   = new ClassMetadata(CmsAddress::class, $namingStrategy);
        $manyToManyMetadata = new ClassMetadata(CmsAddress::class, $namingStrategy);

        $oneToOneMetadata->mapOneToOne(
            [
                'fieldName'     => 'user',
                'targetEntity'  => 'CmsUser',
            ],
        );

        $manyToManyMetadata->mapManyToMany(
            [
                'fieldName'     => 'user',
                'targetEntity'  => 'CmsUser',
            ],
        );

        self::assertEquals(['USER_ID' => 'ID'], $oneToOneMetadata->associationMappings['user']->sourceToTargetKeyColumns);
        self::assertEquals(['USER_ID' => 'USER_ID'], $oneToOneMetadata->associationMappings['user']->joinColumnFieldNames);
        self::assertEquals(['ID' => 'USER_ID'], $oneToOneMetadata->associationMappings['user']->targetToSourceKeyColumns);

        self::assertEquals('USER_ID', $oneToOneMetadata->associationMappings['user']->joinColumns[0]->name);
        self::assertEquals('ID', $oneToOneMetadata->associationMappings['user']->joinColumns[0]->referencedColumnName);

        self::assertEquals('CMS_ADDRESS_CMS_USER', $manyToManyMetadata->associationMappings['user']->joinTable->name);

        self::assertEquals(['CMS_ADDRESS_ID', 'CMS_USER_ID'], $manyToManyMetadata->associationMappings['user']->joinTableColumns);
        self::assertEquals(['CMS_ADDRESS_ID' => 'ID'], $manyToManyMetadata->associationMappings['user']->relationToSourceKeyColumns);
        self::assertEquals(['CMS_USER_ID' => 'ID'], $manyToManyMetadata->associationMappings['user']->relationToTargetKeyColumns);

        self::assertEquals('CMS_ADDRESS_ID', $manyToManyMetadata->associationMappings['user']->joinTable->joinColumns[0]->name);
        self::assertEquals('CMS_USER_ID', $manyToManyMetadata->associationMappings['user']->joinTable->inverseJoinColumns[0]->name);

        self::assertEquals('ID', $manyToManyMetadata->associationMappings['user']->joinTable->joinColumns[0]->referencedColumnName);
        self::assertEquals('ID', $manyToManyMetadata->associationMappings['user']->joinTable->inverseJoinColumns[0]->referencedColumnName);

        $cm = new ClassMetadata('DoctrineGlobalArticle', $namingStrategy);
        $cm->mapManyToMany(['fieldName' => 'author', 'targetEntity' => CmsUser::class]);
        self::assertEquals('DOCTRINE_GLOBAL_ARTICLE_CMS_USER', $cm->associationMappings['author']->joinTable->name);
    }

    #[TestGroup('DDC-886')]
    public function testSetMultipleIdentifierSetsComposite(): void
    {
        $cm = new ClassMetadata(CmsUser::class);
        $cm->initializeReflection(new RuntimeReflectionService());

        $cm->mapField(['fieldName' => 'name']);
        $cm->mapField(['fieldName' => 'username']);

        $cm->setIdentifier(['name', 'username']);
        self::assertTrue($cm->isIdentifierComposite);
    }

    #[TestGroup('DDC-944')]
    public function testMappingNotFound(): void
    {
        $cm = new ClassMetadata(CmsUser::class);
        $cm->initializeReflection(new RuntimeReflectionService());

        $this->expectException(MappingException::class);
        $this->expectExceptionMessage("No mapping found for field 'foo' on class '" . CmsUser::class . "'.");

        $cm->getFieldMapping('foo');
    }

    #[TestGroup('DDC-961')]
    public function testJoinTableMappingDefaults(): void
    {
        $cm = new ClassMetadata('DoctrineGlobalArticle');
        $cm->initializeReflection(new RuntimeReflectionService());

        $cm->mapManyToMany(['fieldName' => 'author', 'targetEntity' => CmsUser::class]);

        self::assertEquals('doctrineglobalarticle_cmsuser', $cm->associationMappings['author']->joinTable->name);
    }

    #[TestGroup('DDC-117')]
    public function testMapIdentifierAssociation(): void
    {
        $cm = new ClassMetadata(DDC117ArticleDetails::class);
        $cm->initializeReflection(new RuntimeReflectionService());

        $cm->mapOneToOne(
            [
                'fieldName' => 'article',
                'id' => true,
                'targetEntity' => DDC117Article::class,
                'joinColumns' => [],
            ],
        );

        self::assertTrue($cm->containsForeignIdentifier, "Identifier Association should set 'containsForeignIdentifier' boolean flag.");
        self::assertEquals(['article'], $cm->identifier);
    }

    #[TestGroup('DDC-117')]
    public function testOrphanRemovalIdentifierAssociation(): void
    {
        $cm = new ClassMetadata(DDC117ArticleDetails::class);
        $cm->initializeReflection(new RuntimeReflectionService());

        $this->expectException(MappingException::class);
        $this->expectExceptionMessage('The orphan removal option is not allowed on an association that');

        $cm->mapOneToOne(
            [
                'fieldName' => 'article',
                'id' => true,
                'targetEntity' => DDC117Article::class,
                'orphanRemoval' => true,
                'joinColumns' => [],
            ],
        );
    }

    #[TestGroup('DDC-117')]
    public function testInverseIdentifierAssociation(): void
    {
        $cm = new ClassMetadata(DDC117ArticleDetails::class);
        $cm->initializeReflection(new RuntimeReflectionService());

        $this->expectException(MappingException::class);
        $this->expectExceptionMessage('An inverse association is not allowed to be identifier in');

        $cm->mapOneToOne(
            [
                'fieldName' => 'article',
                'id' => true,
                'mappedBy' => 'details', // INVERSE!
                'targetEntity' => DDC117Article::class,
                'joinColumns' => [],
            ],
        );
    }

    #[TestGroup('DDC-117')]
    public function testIdentifierAssociationManyToMany(): void
    {
        $cm = new ClassMetadata(DDC117ArticleDetails::class);
        $cm->initializeReflection(new RuntimeReflectionService());

        $this->expectException(MappingException::class);
        $this->expectExceptionMessage('Many-to-many or one-to-many associations are not allowed to be identifier in');

        $cm->mapManyToMany(
            [
                'fieldName' => 'article',
                'id' => true,
                'targetEntity' => DDC117Article::class,
                'joinColumns' => [],
            ],
        );
    }

    #[TestGroup('DDC-996')]
    public function testEmptyFieldNameThrowsException(): void
    {
        $this->expectException(MappingException::class);
        $this->expectExceptionMessage("The field or association mapping misses the 'fieldName' attribute in entity '" . CmsUser::class . "'.");

        $cm = new ClassMetadata(CmsUser::class);
        $cm->initializeReflection(new RuntimeReflectionService());

        $cm->mapField(['fieldName' => '']);
    }

    #[TestGroup('DDC-2451')]
    public function testSerializeEntityListeners(): void
    {
        $metadata = new ClassMetadata(CompanyContract::class);

        $metadata->initializeReflection(new RuntimeReflectionService());
        $metadata->addEntityListener(Events::prePersist, 'CompanyContractListener', 'prePersistHandler');
        $metadata->addEntityListener(Events::postPersist, 'CompanyContractListener', 'postPersistHandler');

        $serialize   = serialize($metadata);
        $unserialize = unserialize($serialize);

        self::assertEquals($metadata->entityListeners, $unserialize->entityListeners);
    }

    #[TestGroup('DDC-1068')]
    public function testClassCaseSensitivity(): void
    {
        $user = new CmsUser();
        $cm   = new ClassMetadata(strtoupper(CmsUser::class));
        $cm->initializeReflection(new RuntimeReflectionService());

        self::assertEquals(CmsUser::class, $cm->name);
    }

    #[TestGroup('DDC-659')]
    public function testLifecycleCallbackNotFound(): void
    {
        $cm = new ClassMetadata(CmsUser::class);
        $cm->initializeReflection(new RuntimeReflectionService());
        $cm->addLifecycleCallback('notfound', 'postLoad');

        $this->expectException(MappingException::class);
        $this->expectExceptionMessage("Entity '" . CmsUser::class . "' has no method 'notfound' to be registered as lifecycle callback.");

        $cm->validateLifecycleCallbacks(new RuntimeReflectionService());
    }

    #[TestGroup('ImproveErrorMessages')]
    public function testTargetEntityNotFound(): void
    {
        $cm = new ClassMetadata(CmsUser::class);
        $cm->initializeReflection(new RuntimeReflectionService());
        $cm->mapManyToOne(['fieldName' => 'address', 'targetEntity' => 'UnknownClass']);

        $this->expectException(MappingException::class);
        $this->expectExceptionMessage("The target-entity Doctrine\\Tests\\Models\\CMS\\UnknownClass cannot be found in '" . CmsUser::class . "#address'.");

        $cm->validateAssociations();
    }

    public function testNameIsMandatoryForDiscriminatorColumnsMappingException(): void
    {
        $this->expectException(MappingException::class);
        $this->expectExceptionMessage('Discriminator column name on entity class \'Doctrine\Tests\Models\CMS\CmsUser\' is not defined.');
        $cm = new ClassMetadata(CmsUser::class);
        $cm->initializeReflection(new RuntimeReflectionService());
        $cm->setDiscriminatorColumn([]);
    }

    #[TestGroup('DDC-984')]
    #[TestGroup('DDC-559')]
    #[TestGroup('DDC-1575')]
    public function testFullyQualifiedClassNameShouldBeGivenToNamingStrategy(): void
    {
        $namingStrategy  = new MyNamespacedNamingStrategy();
        $addressMetadata = new ClassMetadata(CmsAddress::class, $namingStrategy);
        $articleMetadata = new ClassMetadata(DoctrineGlobalArticle::class, $namingStrategy);
        $routingMetadata = new ClassMetadata(RoutingLeg::class, $namingStrategy);

        $addressMetadata->initializeReflection(new RuntimeReflectionService());
        $articleMetadata->initializeReflection(new RuntimeReflectionService());
        $routingMetadata->initializeReflection(new RuntimeReflectionService());

        $addressMetadata->mapManyToMany(
            [
                'fieldName'     => 'user',
                'targetEntity'  => 'CmsUser',
            ],
        );

        $articleMetadata->mapManyToMany(
            [
                'fieldName'     => 'author',
                'targetEntity'  => CmsUser::class,
            ],
        );

        self::assertEquals('routing_routingleg', $routingMetadata->table['name']);
        self::assertEquals('cms_cmsaddress_cms_cmsuser', $addressMetadata->associationMappings['user']->joinTable->name);
        self::assertEquals('doctrineglobalarticle_cms_cmsuser', $articleMetadata->associationMappings['author']->joinTable->name);
    }

    #[TestGroup('DDC-984')]
    #[TestGroup('DDC-559')]
    public function testFullyQualifiedClassNameShouldBeGivenToNamingStrategyPropertyToColumnName(): void
    {
        $namingStrategy = new MyPrefixNamingStrategy();
        $metadata       = new ClassMetadata(CmsAddress::class, $namingStrategy);

        $metadata->initializeReflection(new RuntimeReflectionService());

        $metadata->mapField(['fieldName' => 'country']);
        $metadata->mapField(['fieldName' => 'city']);

        self::assertEquals($metadata->fieldNames, [
            'cmsaddress_country'   => 'country',
            'cmsaddress_city'      => 'city',
        ]);
    }

    #[TestGroup('DDC-1746')]
    public function testInvalidCascade(): void
    {
        $cm = new ClassMetadata(CmsUser::class);
        $cm->initializeReflection(new RuntimeReflectionService());

        $this->expectException(MappingException::class);
        $this->expectExceptionMessage('You have specified invalid cascade options for ' . CmsUser::class . "::\$address: 'invalid'; available options: 'remove', 'persist', 'refresh', and 'detach'");

        $cm->mapManyToOne(['fieldName' => 'address', 'targetEntity' => 'UnknownClass', 'cascade' => ['invalid']]);
    }

    #[TestGroup('DDC-964')]
    public function testInvalidPropertyAssociationOverrideNameException(): void
    {
        $this->expectException(MappingException::class);
        $this->expectExceptionMessage('Invalid field override named \'invalidPropertyName\' for class \'Doctrine\Tests\Models\DDC964\DDC964Admin');
        $cm = new ClassMetadata(DDC964Admin::class);
        $cm->initializeReflection(new RuntimeReflectionService());
        $cm->mapManyToOne(['fieldName' => 'address', 'targetEntity' => 'DDC964Address']);

        $cm->setAssociationOverride('invalidPropertyName', []);
    }

    #[TestGroup('DDC-964')]
    public function testInvalidPropertyAttributeOverrideNameException(): void
    {
        $this->expectException(MappingException::class);
        $this->expectExceptionMessage('Invalid field override named \'invalidPropertyName\' for class \'Doctrine\Tests\Models\DDC964\DDC964Guest\'.');
        $cm = new ClassMetadata(DDC964Guest::class);
        $cm->initializeReflection(new RuntimeReflectionService());
        $cm->mapField(['fieldName' => 'name']);

        $cm->setAttributeOverride('invalidPropertyName', []);
    }

    #[TestGroup('DDC-964')]
    public function testInvalidOverrideAttributeFieldTypeException(): void
    {
        $this->expectException(MappingException::class);
        $this->expectExceptionMessage('The column type of attribute \'name\' on class \'Doctrine\Tests\Models\DDC964\DDC964Guest\' could not be changed.');
        $cm = new ClassMetadata(DDC964Guest::class);
        $cm->initializeReflection(new RuntimeReflectionService());
        $cm->mapField(['fieldName' => 'name', 'type' => 'string']);

        $cm->setAttributeOverride('name', ['type' => 'date']);
    }

<<<<<<< HEAD
    #[TestGroup('DDC-1955')]
=======
    public function testAttributeOverrideKeepsDeclaringClass(): void
    {
        $cm = new ClassMetadata(Directory::class);
        $cm->mapField(['fieldName' => 'id', 'type' => 'integer', 'declared' => AbstractContentItem::class]);
        $cm->setAttributeOverride('id', ['columnName' => 'new_id']);

        $mapping = $cm->getFieldMapping('id');

        self::assertArrayHasKey('declared', $mapping);
        self::assertSame(AbstractContentItem::class, $mapping['declared']);
    }

    public function testAssociationOverrideKeepsDeclaringClass(): void
    {
        $cm = new ClassMetadata(Directory::class);
        $cm->mapManyToOne(['fieldName' => 'parentDirectory', 'targetEntity' => Directory::class, 'cascade' => ['remove'], 'declared' => Directory::class]);
        $cm->setAssociationOverride('parentDirectory', ['cascade' => '']);

        $mapping = $cm->getAssociationMapping('parentDirectory');

        self::assertArrayHasKey('declared', $mapping);
        self::assertSame(Directory::class, $mapping['declared']);
    }

    /** @group DDC-1955 */
>>>>>>> 2b8d6f87
    public function testInvalidEntityListenerClassException(): void
    {
        $this->expectException(MappingException::class);
        $this->expectExceptionMessage('Entity Listener "\InvalidClassName" declared on "Doctrine\Tests\Models\CMS\CmsUser" not found.');
        $cm = new ClassMetadata(CmsUser::class);
        $cm->initializeReflection(new RuntimeReflectionService());

        $cm->addEntityListener(Events::postLoad, '\InvalidClassName', 'postLoadHandler');
    }

    #[TestGroup('DDC-1955')]
    public function testInvalidEntityListenerMethodException(): void
    {
        $this->expectException(MappingException::class);
        $this->expectExceptionMessage('Entity Listener "Doctrine\Tests\Models\Company\CompanyContractListener" declared on "Doctrine\Tests\Models\CMS\CmsUser" has no method "invalidMethod".');
        $cm = new ClassMetadata(CmsUser::class);
        $cm->initializeReflection(new RuntimeReflectionService());

        $cm->addEntityListener(Events::postLoad, CompanyContractListener::class, 'invalidMethod');
    }

    public function testManyToManySelfReferencingNamingStrategyDefaults(): void
    {
        $cm = new ClassMetadata(CustomTypeParent::class);
        $cm->initializeReflection(new RuntimeReflectionService());
        $cm->mapManyToMany(
            [
                'fieldName' => 'friendsWithMe',
                'targetEntity' => 'CustomTypeParent',
            ],
        );

        self::assertEquals(
            JoinTableMapping::fromMappingArray([
                'name' => 'customtypeparent_customtypeparent',
                'joinColumns' => [['name' => 'customtypeparent_source', 'referencedColumnName' => 'id', 'onDelete' => 'CASCADE']],
                'inverseJoinColumns' => [['name' => 'customtypeparent_target', 'referencedColumnName' => 'id', 'onDelete' => 'CASCADE']],
            ]),
            $cm->associationMappings['friendsWithMe']->joinTable,
        );
        self::assertEquals(['customtypeparent_source', 'customtypeparent_target'], $cm->associationMappings['friendsWithMe']->joinTableColumns);
        self::assertEquals(['customtypeparent_source' => 'id'], $cm->associationMappings['friendsWithMe']->relationToSourceKeyColumns);
        self::assertEquals(['customtypeparent_target' => 'id'], $cm->associationMappings['friendsWithMe']->relationToTargetKeyColumns);
    }

    #[TestGroup('DDC-2608')]
    public function testSetSequenceGeneratorThrowsExceptionWhenSequenceNameIsMissing(): void
    {
        $cm = new ClassMetadata(CmsUser::class);
        $cm->initializeReflection(new RuntimeReflectionService());

        $this->expectException(MappingException::class);
        $cm->setSequenceGeneratorDefinition([]);
    }

    #[TestGroup('DDC-2662')]
    #[TestGroup('6682')]
    public function testQuotedSequenceName(): void
    {
        $cm = new ClassMetadata(CmsUser::class);

        $cm->initializeReflection(new RuntimeReflectionService());
        $cm->setSequenceGeneratorDefinition(['sequenceName' => '`foo`']);

        self::assertSame(
            ['sequenceName' => 'foo', 'quoted' => true, 'allocationSize' => '1', 'initialValue' => '1'],
            $cm->sequenceGeneratorDefinition,
        );
    }

    #[TestGroup('DDC-2700')]
    public function testIsIdentifierMappedSuperClass(): void
    {
        $class = new ClassMetadata(DDC2700MappedSuperClass::class);

        self::assertFalse($class->isIdentifier('foo'));
    }

    #[TestGroup('DDC-3120')]
    public function testCanInstantiateInternalPhpClassSubclass(): void
    {
        $classMetadata = new ClassMetadata(MyArrayObjectEntity::class);

        self::assertInstanceOf(MyArrayObjectEntity::class, $classMetadata->newInstance());
    }

    #[TestGroup('DDC-3120')]
    public function testCanInstantiateInternalPhpClassSubclassFromUnserializedMetadata(): void
    {
        $classMetadata = unserialize(serialize(new ClassMetadata(MyArrayObjectEntity::class)));
        assert($classMetadata instanceof ClassMetadata);

        $classMetadata->wakeupReflection(new RuntimeReflectionService());

        self::assertInstanceOf(MyArrayObjectEntity::class, $classMetadata->newInstance());
    }

    public function testWakeupReflectionWithEmbeddableAndStaticReflectionService(): void
    {
        $classMetadata = new ClassMetadata(TestEntity1::class);

        $classMetadata->mapEmbedded(
            [
                'fieldName'    => 'test',
                'class'        => TestEntity1::class,
                'columnPrefix' => false,
            ],
        );

        $field = [
            'fieldName' => 'test.embeddedProperty',
            'type' => 'string',
            'originalClass' => TestEntity1::class,
            'declaredField' => 'test',
            'originalField' => 'embeddedProperty',
        ];

        $classMetadata->mapField($field);
        $classMetadata->wakeupReflection(new StaticReflectionService());

        self::assertEquals(['test' => null, 'test.embeddedProperty' => null], $classMetadata->getReflectionProperties());
    }

    public function testGetColumnNamesWithGivenFieldNames(): void
    {
        $metadata = new ClassMetadata(CmsUser::class);
        $metadata->initializeReflection(new RuntimeReflectionService());

        $metadata->mapField(['fieldName' => 'status', 'type' => 'string', 'columnName' => 'foo']);
        $metadata->mapField(['fieldName' => 'username', 'type' => 'string', 'columnName' => 'bar']);
        $metadata->mapField(['fieldName' => 'name', 'type' => 'string', 'columnName' => 'baz']);

        self::assertSame(['foo', 'baz'], $metadata->getColumnNames(['status', 'name']));
    }

    #[TestGroup('DDC-6460')]
    public function testInlineEmbeddable(): void
    {
        $classMetadata = new ClassMetadata(TestEntity1::class);

        $classMetadata->mapEmbedded(
            [
                'fieldName'    => 'test',
                'class'        => TestEntity1::class,
                'columnPrefix' => false,
            ],
        );

        self::assertTrue($classMetadata->hasField('test'));
    }

    #[TestGroup('DDC-3305')]
    public function testRejectsEmbeddableWithoutValidClassName(): void
    {
        $metadata = new ClassMetadata(TestEntity1::class);

        $this->expectException(MappingException::class);
        $this->expectExceptionMessage('The embed mapping \'embedded\' misses the \'class\' attribute.');
        $metadata->mapEmbedded([
            'fieldName'    => 'embedded',
            'class'        => '',
            'columnPrefix' => false,
        ]);
    }

    public function testItAddingLifecycleCallbackOnEmbeddedClassIsIllegal(): void
    {
        $metadata                  = new ClassMetadata(self::class);
        $metadata->isEmbeddedClass = true;

        $this->expectException(MappingException::class);
        $this->expectExceptionMessage(<<<'EXCEPTION'
            Context: Attempt to register lifecycle callback "foo" on embedded class "Doctrine\Tests\ORM\Mapping\ClassMetadataTest".
            Problem: Registering lifecycle callbacks on embedded classes is not allowed.
            EXCEPTION);

        $metadata->addLifecycleCallback('foo', 'bar');
    }
}

#[MappedSuperclass]
class DDC2700MappedSuperClass
{
    /** @var mixed */
    #[Column]
    private $foo;
}

class MyNamespacedNamingStrategy extends DefaultNamingStrategy
{
    public function classToTableName(string $className): string
    {
        if (str_contains($className, '\\')) {
            $className = str_replace('\\', '_', str_replace('Doctrine\Tests\Models\\', '', $className));
        }

        return strtolower($className);
    }
}

class MyPrefixNamingStrategy extends DefaultNamingStrategy
{
    public function propertyToColumnName(string $propertyName, string $className): string
    {
        return strtolower($this->classToTableName($className)) . '_' . $propertyName;
    }
}

class MyArrayObjectEntity extends ArrayObject
{
}<|MERGE_RESOLUTION|>--- conflicted
+++ resolved
@@ -851,9 +851,6 @@
         $cm->setAttributeOverride('name', ['type' => 'date']);
     }
 
-<<<<<<< HEAD
-    #[TestGroup('DDC-1955')]
-=======
     public function testAttributeOverrideKeepsDeclaringClass(): void
     {
         $cm = new ClassMetadata(Directory::class);
@@ -878,8 +875,7 @@
         self::assertSame(Directory::class, $mapping['declared']);
     }
 
-    /** @group DDC-1955 */
->>>>>>> 2b8d6f87
+    #[TestGroup('DDC-1955')]
     public function testInvalidEntityListenerClassException(): void
     {
         $this->expectException(MappingException::class);
