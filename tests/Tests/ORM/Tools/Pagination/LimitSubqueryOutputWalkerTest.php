<?php

declare(strict_types=1);

namespace Doctrine\Tests\ORM\Tools\Pagination;

use Doctrine\DBAL\Platforms\AbstractPlatform;
use Doctrine\DBAL\Platforms\MySQLPlatform;
use Doctrine\DBAL\Platforms\OraclePlatform;
use Doctrine\DBAL\Platforms\PostgreSQLPlatform;
use Doctrine\ORM\Query;
use Doctrine\ORM\Tools\Pagination\LimitSubqueryOutputWalker;
use PHPUnit\Framework\Attributes\Group;

final class LimitSubqueryOutputWalkerTest extends PaginationTestCase
{
    /**
     * @var AbstractPlatform|null
     */
    private $originalDatabasePlatform;

    protected function setUp(): void
    {
        parent::setUp();

        $this->originalDatabasePlatform = $this->entityManager->getConnection()->getDatabasePlatform();
    }

    protected function tearDown(): void
    {
        if ($this->originalDatabasePlatform) {
            $this->entityManager->getConnection()->setDatabasePlatform($this->originalDatabasePlatform);
        }

        parent::tearDown();
    }

    private function replaceDatabasePlatform(AbstractPlatform $platform): void
    {
        $this->entityManager->getConnection()->setDatabasePlatform($platform);
    }

    public function testLimitSubquery(): void
    {
<<<<<<< HEAD
        $query = $this->entityManager->createQuery(
            'SELECT p, c, a FROM Doctrine\Tests\ORM\Tools\Pagination\MyBlogPost p JOIN p.category c JOIN p.author a',
        );
        $query->expireQueryCache(true);
        $limitQuery = clone $query;
        $limitQuery->setHint(Query::HINT_CUSTOM_OUTPUT_WALKER, LimitSubqueryOutputWalker::class);

        self::assertSame(
            'SELECT DISTINCT id_0 FROM (SELECT m0_.id AS id_0, m0_.title AS title_1, c1_.id AS id_2, a2_.id AS id_3, a2_.name AS name_4, m0_.author_id AS author_id_5, m0_.category_id AS category_id_6 FROM MyBlogPost m0_ INNER JOIN Category c1_ ON m0_.category_id = c1_.id INNER JOIN Author a2_ ON m0_.author_id = a2_.id) dctrn_result',
            $limitQuery->getSQL(),
=======
        $query = $this->createQuery('SELECT p, c, a FROM Doctrine\Tests\ORM\Tools\Pagination\MyBlogPost p JOIN p.category c JOIN p.author a');

        self::assertSame(
            'SELECT DISTINCT id_0 FROM (SELECT m0_.id AS id_0, m0_.title AS title_1, c1_.id AS id_2, a2_.id AS id_3, a2_.name AS name_4, m0_.author_id AS author_id_5, m0_.category_id AS category_id_6 FROM MyBlogPost m0_ INNER JOIN Category c1_ ON m0_.category_id = c1_.id INNER JOIN Author a2_ ON m0_.author_id = a2_.id) dctrn_result LIMIT 20 OFFSET 10',
            $query->getSQL()
>>>>>>> f2176a9c
        );
    }

    public function testLimitSubqueryWithSortPg(): void
    {
<<<<<<< HEAD
        $entityManager = $this->createTestEntityManagerWithPlatform(new PostgreSQLPlatform());

        $query      = $entityManager->createQuery(
            'SELECT p, c, a FROM Doctrine\Tests\ORM\Tools\Pagination\MyBlogPost p JOIN p.category c JOIN p.author a ORDER BY p.title',
        );
        $limitQuery = clone $query;
        $limitQuery->setHint(Query::HINT_CUSTOM_OUTPUT_WALKER, LimitSubqueryOutputWalker::class);

        self::assertSame(
            'SELECT DISTINCT id_0, MIN(sclr_5) AS dctrn_minrownum FROM (SELECT m0_.id AS id_0, m0_.title AS title_1, c1_.id AS id_2, a2_.id AS id_3, a2_.name AS name_4, ROW_NUMBER() OVER(ORDER BY m0_.title ASC) AS sclr_5, m0_.author_id AS author_id_6, m0_.category_id AS category_id_7 FROM MyBlogPost m0_ INNER JOIN Category c1_ ON m0_.category_id = c1_.id INNER JOIN Author a2_ ON m0_.author_id = a2_.id) dctrn_result GROUP BY id_0 ORDER BY dctrn_minrownum ASC',
            $limitQuery->getSQL(),
=======
        $this->replaceDatabasePlatform(new PostgreSQLPlatform());

        $query = $this->createQuery('SELECT p, c, a FROM Doctrine\Tests\ORM\Tools\Pagination\MyBlogPost p JOIN p.category c JOIN p.author a ORDER BY p.title');

        self::assertSame(
            'SELECT DISTINCT id_0, MIN(sclr_5) AS dctrn_minrownum FROM (SELECT m0_.id AS id_0, m0_.title AS title_1, c1_.id AS id_2, a2_.id AS id_3, a2_.name AS name_4, ROW_NUMBER() OVER(ORDER BY m0_.title ASC) AS sclr_5, m0_.author_id AS author_id_6, m0_.category_id AS category_id_7 FROM MyBlogPost m0_ INNER JOIN Category c1_ ON m0_.category_id = c1_.id INNER JOIN Author a2_ ON m0_.author_id = a2_.id) dctrn_result GROUP BY id_0 ORDER BY dctrn_minrownum ASC LIMIT 20 OFFSET 10',
            $query->getSQL()
>>>>>>> f2176a9c
        );
    }

    public function testLimitSubqueryWithScalarSortPg(): void
    {
<<<<<<< HEAD
        $entityManager = $this->createTestEntityManagerWithPlatform(new PostgreSQLPlatform());

        $query      = $entityManager->createQuery(
            'SELECT u, g, COUNT(g.id) AS g_quantity FROM Doctrine\Tests\ORM\Tools\Pagination\User u JOIN u.groups g ORDER BY g_quantity',
        );
        $limitQuery = clone $query;
        $limitQuery->setHint(Query::HINT_CUSTOM_OUTPUT_WALKER, LimitSubqueryOutputWalker::class);

        self::assertSame(
            'SELECT DISTINCT id_1, MIN(sclr_3) AS dctrn_minrownum FROM (SELECT COUNT(g0_.id) AS sclr_0, u1_.id AS id_1, g0_.id AS id_2, ROW_NUMBER() OVER(ORDER BY COUNT(g0_.id) ASC) AS sclr_3 FROM User u1_ INNER JOIN user_group u2_ ON u1_.id = u2_.user_id INNER JOIN groups g0_ ON g0_.id = u2_.group_id) dctrn_result GROUP BY id_1 ORDER BY dctrn_minrownum ASC',
            $limitQuery->getSQL(),
=======
        $this->replaceDatabasePlatform(new PostgreSQLPlatform());

        $query = $this->createQuery('SELECT u, g, COUNT(g.id) AS g_quantity FROM Doctrine\Tests\ORM\Tools\Pagination\User u JOIN u.groups g ORDER BY g_quantity');

        self::assertSame(
            'SELECT DISTINCT id_1, MIN(sclr_3) AS dctrn_minrownum FROM (SELECT COUNT(g0_.id) AS sclr_0, u1_.id AS id_1, g0_.id AS id_2, ROW_NUMBER() OVER(ORDER BY COUNT(g0_.id) ASC) AS sclr_3 FROM User u1_ INNER JOIN user_group u2_ ON u1_.id = u2_.user_id INNER JOIN groups g0_ ON g0_.id = u2_.group_id) dctrn_result GROUP BY id_1 ORDER BY dctrn_minrownum ASC LIMIT 20 OFFSET 10',
            $query->getSQL()
>>>>>>> f2176a9c
        );
    }

    public function testLimitSubqueryWithMixedSortPg(): void
    {
<<<<<<< HEAD
        $entityManager = $this->createTestEntityManagerWithPlatform(new PostgreSQLPlatform());

        $query      = $entityManager->createQuery(
            'SELECT u, g, COUNT(g.id) AS g_quantity FROM Doctrine\Tests\ORM\Tools\Pagination\User u JOIN u.groups g ORDER BY g_quantity, u.id DESC',
        );
        $limitQuery = clone $query;
        $limitQuery->setHint(Query::HINT_CUSTOM_OUTPUT_WALKER, LimitSubqueryOutputWalker::class);

        self::assertSame(
            'SELECT DISTINCT id_1, MIN(sclr_3) AS dctrn_minrownum FROM (SELECT COUNT(g0_.id) AS sclr_0, u1_.id AS id_1, g0_.id AS id_2, ROW_NUMBER() OVER(ORDER BY COUNT(g0_.id) ASC, u1_.id DESC) AS sclr_3 FROM User u1_ INNER JOIN user_group u2_ ON u1_.id = u2_.user_id INNER JOIN groups g0_ ON g0_.id = u2_.group_id) dctrn_result GROUP BY id_1 ORDER BY dctrn_minrownum ASC',
            $limitQuery->getSQL(),
=======
        $this->replaceDatabasePlatform(new PostgreSQLPlatform());

        $query = $this->createQuery('SELECT u, g, COUNT(g.id) AS g_quantity FROM Doctrine\Tests\ORM\Tools\Pagination\User u JOIN u.groups g ORDER BY g_quantity, u.id DESC');

        self::assertSame(
            'SELECT DISTINCT id_1, MIN(sclr_3) AS dctrn_minrownum FROM (SELECT COUNT(g0_.id) AS sclr_0, u1_.id AS id_1, g0_.id AS id_2, ROW_NUMBER() OVER(ORDER BY COUNT(g0_.id) ASC, u1_.id DESC) AS sclr_3 FROM User u1_ INNER JOIN user_group u2_ ON u1_.id = u2_.user_id INNER JOIN groups g0_ ON g0_.id = u2_.group_id) dctrn_result GROUP BY id_1 ORDER BY dctrn_minrownum ASC LIMIT 20 OFFSET 10',
            $query->getSQL()
>>>>>>> f2176a9c
        );
    }

    public function testLimitSubqueryWithHiddenScalarSortPg(): void
    {
<<<<<<< HEAD
        $entityManager = $this->createTestEntityManagerWithPlatform(new PostgreSQLPlatform());

        $query      = $entityManager->createQuery(
            'SELECT u, g, COUNT(g.id) AS hidden g_quantity FROM Doctrine\Tests\ORM\Tools\Pagination\User u JOIN u.groups g ORDER BY g_quantity, u.id DESC',
        );
        $limitQuery = clone $query;
        $limitQuery->setHint(Query::HINT_CUSTOM_OUTPUT_WALKER, LimitSubqueryOutputWalker::class);

        self::assertSame(
            'SELECT DISTINCT id_1, MIN(sclr_3) AS dctrn_minrownum FROM (SELECT COUNT(g0_.id) AS sclr_0, u1_.id AS id_1, g0_.id AS id_2, ROW_NUMBER() OVER(ORDER BY COUNT(g0_.id) ASC, u1_.id DESC) AS sclr_3 FROM User u1_ INNER JOIN user_group u2_ ON u1_.id = u2_.user_id INNER JOIN groups g0_ ON g0_.id = u2_.group_id) dctrn_result GROUP BY id_1 ORDER BY dctrn_minrownum ASC',
            $limitQuery->getSQL(),
=======
        $this->replaceDatabasePlatform(new PostgreSQLPlatform());

        $query = $this->createQuery('SELECT u, g, COUNT(g.id) AS hidden g_quantity FROM Doctrine\Tests\ORM\Tools\Pagination\User u JOIN u.groups g ORDER BY g_quantity, u.id DESC');

        self::assertSame(
            'SELECT DISTINCT id_1, MIN(sclr_3) AS dctrn_minrownum FROM (SELECT COUNT(g0_.id) AS sclr_0, u1_.id AS id_1, g0_.id AS id_2, ROW_NUMBER() OVER(ORDER BY COUNT(g0_.id) ASC, u1_.id DESC) AS sclr_3 FROM User u1_ INNER JOIN user_group u2_ ON u1_.id = u2_.user_id INNER JOIN groups g0_ ON g0_.id = u2_.group_id) dctrn_result GROUP BY id_1 ORDER BY dctrn_minrownum ASC LIMIT 20 OFFSET 10',
            $query->getSQL()
>>>>>>> f2176a9c
        );
    }

    public function testLimitSubqueryPg(): void
    {
<<<<<<< HEAD
        $this->entityManager = $this->createTestEntityManagerWithPlatform(new PostgreSQLPlatform());
=======
        $this->replaceDatabasePlatform(new PostgreSQLPlatform());
>>>>>>> f2176a9c

        $this->testLimitSubquery();
    }

    public function testLimitSubqueryWithSortOracle(): void
    {
<<<<<<< HEAD
        $entityManager = $this->createTestEntityManagerWithPlatform(new OraclePlatform());

        $query = $entityManager->createQuery(
            'SELECT p, c, a FROM Doctrine\Tests\ORM\Tools\Pagination\MyBlogPost p JOIN p.category c JOIN p.author a ORDER BY p.title',
        );
        $query->expireQueryCache(true);
        $limitQuery = clone $query;
        $limitQuery->setHint(Query::HINT_CUSTOM_OUTPUT_WALKER, LimitSubqueryOutputWalker::class);

        self::assertSame(
            'SELECT DISTINCT ID_0, MIN(SCLR_5) AS dctrn_minrownum FROM (SELECT m0_.id AS ID_0, m0_.title AS TITLE_1, c1_.id AS ID_2, a2_.id AS ID_3, a2_.name AS NAME_4, ROW_NUMBER() OVER(ORDER BY m0_.title ASC) AS SCLR_5, m0_.author_id AS AUTHOR_ID_6, m0_.category_id AS CATEGORY_ID_7 FROM MyBlogPost m0_ INNER JOIN Category c1_ ON m0_.category_id = c1_.id INNER JOIN Author a2_ ON m0_.author_id = a2_.id) dctrn_result GROUP BY ID_0 ORDER BY dctrn_minrownum ASC',
            $limitQuery->getSQL(),
=======
        $this->replaceDatabasePlatform(new OraclePlatform());

        $query = $this->createQuery('SELECT p, c, a FROM Doctrine\Tests\ORM\Tools\Pagination\MyBlogPost p JOIN p.category c JOIN p.author a ORDER BY p.title');

        self::assertSame(
            'SELECT * FROM (SELECT a.*, ROWNUM AS doctrine_rownum FROM (SELECT DISTINCT ID_0, MIN(SCLR_5) AS dctrn_minrownum FROM (SELECT m0_.id AS ID_0, m0_.title AS TITLE_1, c1_.id AS ID_2, a2_.id AS ID_3, a2_.name AS NAME_4, ROW_NUMBER() OVER(ORDER BY m0_.title ASC) AS SCLR_5, m0_.author_id AS AUTHOR_ID_6, m0_.category_id AS CATEGORY_ID_7 FROM MyBlogPost m0_ INNER JOIN Category c1_ ON m0_.category_id = c1_.id INNER JOIN Author a2_ ON m0_.author_id = a2_.id) dctrn_result GROUP BY ID_0 ORDER BY dctrn_minrownum ASC) a WHERE ROWNUM <= 30) WHERE doctrine_rownum >= 11',
            $query->getSQL()
>>>>>>> f2176a9c
        );
    }

    public function testLimitSubqueryWithScalarSortOracle(): void
    {
<<<<<<< HEAD
        $entityManager = $this->createTestEntityManagerWithPlatform(new OraclePlatform());

        $query = $entityManager->createQuery(
            'SELECT u, g, COUNT(g.id) AS g_quantity FROM Doctrine\Tests\ORM\Tools\Pagination\User u JOIN u.groups g ORDER BY g_quantity',
        );
        $query->expireQueryCache(true);
        $limitQuery = clone $query;
        $limitQuery->setHint(Query::HINT_CUSTOM_OUTPUT_WALKER, LimitSubqueryOutputWalker::class);

        self::assertSame(
            'SELECT DISTINCT ID_1, MIN(SCLR_3) AS dctrn_minrownum FROM (SELECT COUNT(g0_.id) AS SCLR_0, u1_.id AS ID_1, g0_.id AS ID_2, ROW_NUMBER() OVER(ORDER BY COUNT(g0_.id) ASC) AS SCLR_3 FROM User u1_ INNER JOIN user_group u2_ ON u1_.id = u2_.user_id INNER JOIN groups g0_ ON g0_.id = u2_.group_id) dctrn_result GROUP BY ID_1 ORDER BY dctrn_minrownum ASC',
            $limitQuery->getSQL(),
=======
        $this->replaceDatabasePlatform(new OraclePlatform());

        $query = $this->createQuery('SELECT u, g, COUNT(g.id) AS g_quantity FROM Doctrine\Tests\ORM\Tools\Pagination\User u JOIN u.groups g ORDER BY g_quantity');

        self::assertSame(
            'SELECT * FROM (SELECT a.*, ROWNUM AS doctrine_rownum FROM (SELECT DISTINCT ID_1, MIN(SCLR_3) AS dctrn_minrownum FROM (SELECT COUNT(g0_.id) AS SCLR_0, u1_.id AS ID_1, g0_.id AS ID_2, ROW_NUMBER() OVER(ORDER BY COUNT(g0_.id) ASC) AS SCLR_3 FROM User u1_ INNER JOIN user_group u2_ ON u1_.id = u2_.user_id INNER JOIN groups g0_ ON g0_.id = u2_.group_id) dctrn_result GROUP BY ID_1 ORDER BY dctrn_minrownum ASC) a WHERE ROWNUM <= 30) WHERE doctrine_rownum >= 11',
            $query->getSQL()
>>>>>>> f2176a9c
        );
    }

    public function testLimitSubqueryWithMixedSortOracle(): void
    {
<<<<<<< HEAD
        $entityManager = $this->createTestEntityManagerWithPlatform(new OraclePlatform());

        $query = $entityManager->createQuery(
            'SELECT u, g, COUNT(g.id) AS g_quantity FROM Doctrine\Tests\ORM\Tools\Pagination\User u JOIN u.groups g ORDER BY g_quantity, u.id DESC',
        );
        $query->expireQueryCache(true);
        $limitQuery = clone $query;
        $limitQuery->setHint(Query::HINT_CUSTOM_OUTPUT_WALKER, LimitSubqueryOutputWalker::class);

        self::assertSame(
            'SELECT DISTINCT ID_1, MIN(SCLR_3) AS dctrn_minrownum FROM (SELECT COUNT(g0_.id) AS SCLR_0, u1_.id AS ID_1, g0_.id AS ID_2, ROW_NUMBER() OVER(ORDER BY COUNT(g0_.id) ASC, u1_.id DESC) AS SCLR_3 FROM User u1_ INNER JOIN user_group u2_ ON u1_.id = u2_.user_id INNER JOIN groups g0_ ON g0_.id = u2_.group_id) dctrn_result GROUP BY ID_1 ORDER BY dctrn_minrownum ASC',
            $limitQuery->getSQL(),
=======
        $this->replaceDatabasePlatform(new OraclePlatform());

        $query = $this->createQuery('SELECT u, g, COUNT(g.id) AS g_quantity FROM Doctrine\Tests\ORM\Tools\Pagination\User u JOIN u.groups g ORDER BY g_quantity, u.id DESC');

        self::assertSame(
            'SELECT * FROM (SELECT a.*, ROWNUM AS doctrine_rownum FROM (SELECT DISTINCT ID_1, MIN(SCLR_3) AS dctrn_minrownum FROM (SELECT COUNT(g0_.id) AS SCLR_0, u1_.id AS ID_1, g0_.id AS ID_2, ROW_NUMBER() OVER(ORDER BY COUNT(g0_.id) ASC, u1_.id DESC) AS SCLR_3 FROM User u1_ INNER JOIN user_group u2_ ON u1_.id = u2_.user_id INNER JOIN groups g0_ ON g0_.id = u2_.group_id) dctrn_result GROUP BY ID_1 ORDER BY dctrn_minrownum ASC) a WHERE ROWNUM <= 30) WHERE doctrine_rownum >= 11',
            $query->getSQL()
>>>>>>> f2176a9c
        );
    }

    public function testLimitSubqueryOracle(): void
    {
<<<<<<< HEAD
        $entityManager = $this->createTestEntityManagerWithPlatform(new OraclePlatform());

        $query = $entityManager->createQuery(
            'SELECT p, c, a FROM Doctrine\Tests\ORM\Tools\Pagination\MyBlogPost p JOIN p.category c JOIN p.author a',
        );
        $query->expireQueryCache(true);
        $limitQuery = clone $query;
        $limitQuery->setHint(Query::HINT_CUSTOM_OUTPUT_WALKER, LimitSubqueryOutputWalker::class);

        self::assertSame(
            'SELECT DISTINCT ID_0 FROM (SELECT m0_.id AS ID_0, m0_.title AS TITLE_1, c1_.id AS ID_2, a2_.id AS ID_3, a2_.name AS NAME_4, m0_.author_id AS AUTHOR_ID_5, m0_.category_id AS CATEGORY_ID_6 FROM MyBlogPost m0_ INNER JOIN Category c1_ ON m0_.category_id = c1_.id INNER JOIN Author a2_ ON m0_.author_id = a2_.id) dctrn_result',
            $limitQuery->getSQL(),
=======
        $this->replaceDatabasePlatform(new OraclePlatform());

        $query = $this->createQuery('SELECT p, c, a FROM Doctrine\Tests\ORM\Tools\Pagination\MyBlogPost p JOIN p.category c JOIN p.author a');

        self::assertSame(
            'SELECT * FROM (SELECT a.*, ROWNUM AS doctrine_rownum FROM (SELECT DISTINCT ID_0 FROM (SELECT m0_.id AS ID_0, m0_.title AS TITLE_1, c1_.id AS ID_2, a2_.id AS ID_3, a2_.name AS NAME_4, m0_.author_id AS AUTHOR_ID_5, m0_.category_id AS CATEGORY_ID_6 FROM MyBlogPost m0_ INNER JOIN Category c1_ ON m0_.category_id = c1_.id INNER JOIN Author a2_ ON m0_.author_id = a2_.id) dctrn_result) a WHERE ROWNUM <= 30) WHERE doctrine_rownum >= 11',
            $query->getSQL()
>>>>>>> f2176a9c
        );
    }

    public function testCountQueryMixedResultsWithName(): void
    {
<<<<<<< HEAD
        $query      = $this->entityManager->createQuery(
            'SELECT a, sum(a.name) as foo FROM Doctrine\Tests\ORM\Tools\Pagination\Author a',
        );
        $limitQuery = clone $query;
        $limitQuery->setHint(Query::HINT_CUSTOM_OUTPUT_WALKER, LimitSubqueryOutputWalker::class);

        self::assertSame(
            'SELECT DISTINCT id_0 FROM (SELECT a0_.id AS id_0, a0_.name AS name_1, sum(a0_.name) AS sclr_2 FROM Author a0_) dctrn_result',
            $limitQuery->getSQL(),
=======
        $query = $this->createQuery('SELECT a, sum(a.name) as foo FROM Doctrine\Tests\ORM\Tools\Pagination\Author a');

        self::assertSame(
            'SELECT DISTINCT id_0 FROM (SELECT a0_.id AS id_0, a0_.name AS name_1, sum(a0_.name) AS sclr_2 FROM Author a0_) dctrn_result LIMIT 20 OFFSET 10',
            $query->getSQL()
>>>>>>> f2176a9c
        );
    }

    #[Group('DDC-3336')]
    public function testCountQueryWithArithmeticOrderByCondition(): void
    {
<<<<<<< HEAD
        $entityManager = $this->createTestEntityManagerWithPlatform(new MySQLPlatform());

        $query = $entityManager->createQuery(
            'SELECT a FROM Doctrine\Tests\ORM\Tools\Pagination\Author a ORDER BY (1 - 1000) * 1 DESC',
        );
=======
        $this->replaceDatabasePlatform(new MySQLPlatform());
>>>>>>> f2176a9c

        $query = $this->createQuery('SELECT a FROM Doctrine\Tests\ORM\Tools\Pagination\Author a ORDER BY (1 - 1000) * 1 DESC');

        self::assertSame(
<<<<<<< HEAD
            'SELECT DISTINCT id_0 FROM (SELECT DISTINCT id_0, (1 - 1000) * 1 FROM (SELECT a0_.id AS id_0, a0_.name AS name_1 FROM Author a0_) dctrn_result_inner ORDER BY (1 - 1000) * 1 DESC) dctrn_result',
            $query->getSQL(),
=======
            'SELECT DISTINCT id_0 FROM (SELECT DISTINCT id_0, (1 - 1000) * 1 FROM (SELECT a0_.id AS id_0, a0_.name AS name_1 FROM Author a0_) dctrn_result_inner ORDER BY (1 - 1000) * 1 DESC) dctrn_result LIMIT 20 OFFSET 10',
            $query->getSQL()
>>>>>>> f2176a9c
        );
    }

    public function testCountQueryWithComplexScalarOrderByItemWithoutJoin(): void
    {
<<<<<<< HEAD
        $entityManager = $this->createTestEntityManagerWithPlatform(new MySQLPlatform());

        $query = $entityManager->createQuery(
            'SELECT a FROM Doctrine\Tests\ORM\Tools\Pagination\Avatar a ORDER BY a.imageHeight * a.imageWidth DESC',
        );
=======
        $this->replaceDatabasePlatform(new MySQLPlatform());
>>>>>>> f2176a9c

        $query = $this->createQuery('SELECT a FROM Doctrine\Tests\ORM\Tools\Pagination\Avatar a ORDER BY a.imageHeight * a.imageWidth DESC');

        self::assertSame(
<<<<<<< HEAD
            'SELECT DISTINCT id_0 FROM (SELECT DISTINCT id_0, imageHeight_2 * imageWidth_3 FROM (SELECT a0_.id AS id_0, a0_.image AS image_1, a0_.imageHeight AS imageHeight_2, a0_.imageWidth AS imageWidth_3, a0_.imageAltDesc AS imageAltDesc_4, a0_.user_id AS user_id_5 FROM Avatar a0_) dctrn_result_inner ORDER BY imageHeight_2 * imageWidth_3 DESC) dctrn_result',
            $query->getSQL(),
=======
            'SELECT DISTINCT id_0 FROM (SELECT DISTINCT id_0, imageHeight_2 * imageWidth_3 FROM (SELECT a0_.id AS id_0, a0_.image AS image_1, a0_.imageHeight AS imageHeight_2, a0_.imageWidth AS imageWidth_3, a0_.imageAltDesc AS imageAltDesc_4, a0_.user_id AS user_id_5 FROM Avatar a0_) dctrn_result_inner ORDER BY imageHeight_2 * imageWidth_3 DESC) dctrn_result LIMIT 20 OFFSET 10',
            $query->getSQL()
>>>>>>> f2176a9c
        );
    }

    public function testCountQueryWithComplexScalarOrderByItemJoined(): void
    {
<<<<<<< HEAD
        $entityManager = $this->createTestEntityManagerWithPlatform(new MySQLPlatform());

        $query = $entityManager->createQuery(
            'SELECT u FROM Doctrine\Tests\ORM\Tools\Pagination\User u JOIN u.avatar a ORDER BY a.imageHeight * a.imageWidth DESC',
        );
=======
        $this->replaceDatabasePlatform(new MySQLPlatform());

        $query = $this->createQuery('SELECT u FROM Doctrine\Tests\ORM\Tools\Pagination\User u JOIN u.avatar a ORDER BY a.imageHeight * a.imageWidth DESC');

        self::assertSame(
            'SELECT DISTINCT id_0 FROM (SELECT DISTINCT id_0, imageHeight_3 * imageWidth_4 FROM (SELECT u0_.id AS id_0, a1_.id AS id_1, a1_.image AS image_2, a1_.imageHeight AS imageHeight_3, a1_.imageWidth AS imageWidth_4, a1_.imageAltDesc AS imageAltDesc_5, a1_.user_id AS user_id_6 FROM User u0_ INNER JOIN Avatar a1_ ON u0_.id = a1_.user_id) dctrn_result_inner ORDER BY imageHeight_3 * imageWidth_4 DESC) dctrn_result LIMIT 20 OFFSET 10',
            $query->getSQL()
        );
    }

    public function testCountQueryWithComplexScalarOrderByItemJoinedWithPartial(): void
    {
        $this->replaceDatabasePlatform(new MySQLPlatform());
>>>>>>> f2176a9c

        $query = $this->createQuery('SELECT u, partial a.{id, imageAltDesc} FROM Doctrine\Tests\ORM\Tools\Pagination\User u JOIN u.avatar a ORDER BY a.imageHeight * a.imageWidth DESC');

        self::assertSame(
<<<<<<< HEAD
            'SELECT DISTINCT id_0 FROM (SELECT DISTINCT id_0, imageHeight_3 * imageWidth_4 FROM (SELECT u0_.id AS id_0, a1_.id AS id_1, a1_.image AS image_2, a1_.imageHeight AS imageHeight_3, a1_.imageWidth AS imageWidth_4, a1_.imageAltDesc AS imageAltDesc_5, a1_.user_id AS user_id_6 FROM User u0_ INNER JOIN Avatar a1_ ON u0_.id = a1_.user_id) dctrn_result_inner ORDER BY imageHeight_3 * imageWidth_4 DESC) dctrn_result',
            $query->getSQL(),
=======
            'SELECT DISTINCT id_0 FROM (SELECT DISTINCT id_0, imageHeight_5 * imageWidth_6 FROM (SELECT u0_.id AS id_0, a1_.id AS id_1, a1_.imageAltDesc AS imageAltDesc_2, a1_.id AS id_3, a1_.image AS image_4, a1_.imageHeight AS imageHeight_5, a1_.imageWidth AS imageWidth_6, a1_.imageAltDesc AS imageAltDesc_7, a1_.user_id AS user_id_8 FROM User u0_ INNER JOIN Avatar a1_ ON u0_.id = a1_.user_id) dctrn_result_inner ORDER BY imageHeight_5 * imageWidth_6 DESC) dctrn_result LIMIT 20 OFFSET 10',
            $query->getSQL()
>>>>>>> f2176a9c
        );
    }

    public function testCountQueryWithComplexScalarOrderByItemOracle(): void
    {
<<<<<<< HEAD
        $entityManager = $this->createTestEntityManagerWithPlatform(new OraclePlatform());

        $query = $entityManager->createQuery(
            'SELECT a FROM Doctrine\Tests\ORM\Tools\Pagination\Avatar a ORDER BY a.imageHeight * a.imageWidth DESC',
        );
=======
        $this->replaceDatabasePlatform(new OraclePlatform());
>>>>>>> f2176a9c

        $query = $this->createQuery('SELECT a FROM Doctrine\Tests\ORM\Tools\Pagination\Avatar a ORDER BY a.imageHeight * a.imageWidth DESC');

        self::assertSame(
<<<<<<< HEAD
            'SELECT DISTINCT ID_0, MIN(SCLR_5) AS dctrn_minrownum FROM (SELECT a0_.id AS ID_0, a0_.image AS IMAGE_1, a0_.imageHeight AS IMAGEHEIGHT_2, a0_.imageWidth AS IMAGEWIDTH_3, a0_.imageAltDesc AS IMAGEALTDESC_4, ROW_NUMBER() OVER(ORDER BY a0_.imageHeight * a0_.imageWidth DESC) AS SCLR_5, a0_.user_id AS USER_ID_6 FROM Avatar a0_) dctrn_result GROUP BY ID_0 ORDER BY dctrn_minrownum ASC',
            $query->getSQL(),
=======
            'SELECT * FROM (SELECT a.*, ROWNUM AS doctrine_rownum FROM (SELECT DISTINCT ID_0, MIN(SCLR_5) AS dctrn_minrownum FROM (SELECT a0_.id AS ID_0, a0_.image AS IMAGE_1, a0_.imageHeight AS IMAGEHEIGHT_2, a0_.imageWidth AS IMAGEWIDTH_3, a0_.imageAltDesc AS IMAGEALTDESC_4, ROW_NUMBER() OVER(ORDER BY a0_.imageHeight * a0_.imageWidth DESC) AS SCLR_5, a0_.user_id AS USER_ID_6 FROM Avatar a0_) dctrn_result GROUP BY ID_0 ORDER BY dctrn_minrownum ASC) a WHERE ROWNUM <= 30) WHERE doctrine_rownum >= 11',
            $query->getSQL()
>>>>>>> f2176a9c
        );
    }

    #[Group('DDC-3434')]
    public function testLimitSubqueryWithHiddenSelectionInOrderBy(): void
    {
<<<<<<< HEAD
        $query = $this->entityManager->createQuery(
            'SELECT a, a.name AS HIDDEN ord FROM Doctrine\Tests\ORM\Tools\Pagination\Author a ORDER BY ord DESC',
=======
        $query = $this->createQuery(
            'SELECT a, a.name AS HIDDEN ord FROM Doctrine\Tests\ORM\Tools\Pagination\Author a ORDER BY ord DESC'
>>>>>>> f2176a9c
        );

        self::assertSame(
<<<<<<< HEAD
            'SELECT DISTINCT id_0 FROM (SELECT DISTINCT id_0, name_2 FROM (SELECT a0_.id AS id_0, a0_.name AS name_1, a0_.name AS name_2 FROM Author a0_) dctrn_result_inner ORDER BY name_2 DESC) dctrn_result',
            $query->getSQL(),
=======
            'SELECT DISTINCT id_0 FROM (SELECT DISTINCT id_0, name_2 FROM (SELECT a0_.id AS id_0, a0_.name AS name_1, a0_.name AS name_2 FROM Author a0_) dctrn_result_inner ORDER BY name_2 DESC) dctrn_result LIMIT 20 OFFSET 10',
            $query->getSQL()
>>>>>>> f2176a9c
        );
    }

    public function testLimitSubqueryWithColumnWithSortDirectionInName(): void
    {
<<<<<<< HEAD
        $entityManager = $this->createTestEntityManagerWithPlatform(new MySQLPlatform());

        $query = $entityManager->createQuery(
            'SELECT a FROM Doctrine\Tests\ORM\Tools\Pagination\Avatar a ORDER BY a.imageAltDesc DESC',
        );

        $query->setHint(Query::HINT_CUSTOM_OUTPUT_WALKER, LimitSubqueryOutputWalker::class);

        self::assertSame(
            'SELECT DISTINCT id_0 FROM (SELECT DISTINCT id_0, imageAltDesc_4 FROM (SELECT a0_.id AS id_0, a0_.image AS image_1, a0_.imageHeight AS imageHeight_2, a0_.imageWidth AS imageWidth_3, a0_.imageAltDesc AS imageAltDesc_4, a0_.user_id AS user_id_5 FROM Avatar a0_) dctrn_result_inner ORDER BY imageAltDesc_4 DESC) dctrn_result',
            $query->getSQL(),
=======
        $this->replaceDatabasePlatform(new MySQLPlatform());
        $query = $this->createQuery('SELECT a FROM Doctrine\Tests\ORM\Tools\Pagination\Avatar a ORDER BY a.imageAltDesc DESC');

        self::assertSame(
            'SELECT DISTINCT id_0 FROM (SELECT DISTINCT id_0, imageAltDesc_4 FROM (SELECT a0_.id AS id_0, a0_.image AS image_1, a0_.imageHeight AS imageHeight_2, a0_.imageWidth AS imageWidth_3, a0_.imageAltDesc AS imageAltDesc_4, a0_.user_id AS user_id_5 FROM Avatar a0_) dctrn_result_inner ORDER BY imageAltDesc_4 DESC) dctrn_result LIMIT 20 OFFSET 10',
            $query->getSQL()
>>>>>>> f2176a9c
        );
    }

    public function testLimitSubqueryWithOrderByInnerJoined(): void
    {
<<<<<<< HEAD
        $query = $this->entityManager->createQuery(
            'SELECT b FROM Doctrine\Tests\ORM\Tools\Pagination\BlogPost b JOIN b.author a ORDER BY a.name ASC',
        );

        $query->setHint(Query::HINT_CUSTOM_OUTPUT_WALKER, LimitSubqueryOutputWalker::class);

        self::assertSame(
            'SELECT DISTINCT id_0 FROM (SELECT DISTINCT id_0, name_2 FROM (SELECT b0_.id AS id_0, a1_.id AS id_1, a1_.name AS name_2, b0_.author_id AS author_id_3, b0_.category_id AS category_id_4 FROM BlogPost b0_ INNER JOIN Author a1_ ON b0_.author_id = a1_.id) dctrn_result_inner ORDER BY name_2 ASC) dctrn_result',
            $query->getSQL(),
=======
        $query = $this->createQuery('SELECT b FROM Doctrine\Tests\ORM\Tools\Pagination\BlogPost b JOIN b.author a ORDER BY a.name ASC');

        self::assertSame(
            'SELECT DISTINCT id_0 FROM (SELECT DISTINCT id_0, name_2 FROM (SELECT b0_.id AS id_0, a1_.id AS id_1, a1_.name AS name_2, b0_.author_id AS author_id_3, b0_.category_id AS category_id_4 FROM BlogPost b0_ INNER JOIN Author a1_ ON b0_.author_id = a1_.id) dctrn_result_inner ORDER BY name_2 ASC) dctrn_result LIMIT 20 OFFSET 10',
            $query->getSQL()
>>>>>>> f2176a9c
        );
    }

    public function testLimitSubqueryWithOrderByAndSubSelectInWhereClauseMySql(): void
    {
<<<<<<< HEAD
        $entityManager = $this->createTestEntityManagerWithPlatform(new MySQLPlatform());
        $query         = $entityManager->createQuery(
=======
        $this->replaceDatabasePlatform(new MySQLPlatform());

        $query = $this->createQuery(
>>>>>>> f2176a9c
            'SELECT b FROM Doctrine\Tests\ORM\Tools\Pagination\BlogPost b
WHERE  ((SELECT COUNT(simple.id) FROM Doctrine\Tests\ORM\Tools\Pagination\BlogPost simple) = 1)
ORDER BY b.id DESC',
        );

        self::assertSame(
<<<<<<< HEAD
            'SELECT DISTINCT id_0 FROM (SELECT DISTINCT id_0 FROM (SELECT b0_.id AS id_0, b0_.author_id AS author_id_1, b0_.category_id AS category_id_2 FROM BlogPost b0_ WHERE ((SELECT COUNT(b1_.id) AS sclr_3 FROM BlogPost b1_) = 1)) dctrn_result_inner ORDER BY id_0 DESC) dctrn_result',
            $query->getSQL(),
=======
            'SELECT DISTINCT id_0 FROM (SELECT DISTINCT id_0 FROM (SELECT b0_.id AS id_0, b0_.author_id AS author_id_1, b0_.category_id AS category_id_2 FROM BlogPost b0_ WHERE ((SELECT COUNT(b1_.id) AS sclr_3 FROM BlogPost b1_) = 1)) dctrn_result_inner ORDER BY id_0 DESC) dctrn_result LIMIT 20 OFFSET 10',
            $query->getSQL()
>>>>>>> f2176a9c
        );
    }

    public function testLimitSubqueryWithOrderByAndSubSelectInWhereClausePgSql(): void
    {
<<<<<<< HEAD
        $entityManager = $this->createTestEntityManagerWithPlatform(new PostgreSQLPlatform());
        $query         = $entityManager->createQuery(
=======
        $this->replaceDatabasePlatform(new PostgreSQLPlatform());

        $query = $this->createQuery(
>>>>>>> f2176a9c
            'SELECT b FROM Doctrine\Tests\ORM\Tools\Pagination\BlogPost b
WHERE  ((SELECT COUNT(simple.id) FROM Doctrine\Tests\ORM\Tools\Pagination\BlogPost simple) = 1)
ORDER BY b.id DESC',
        );

        self::assertSame(
<<<<<<< HEAD
            'SELECT DISTINCT id_0, MIN(sclr_1) AS dctrn_minrownum FROM (SELECT b0_.id AS id_0, ROW_NUMBER() OVER(ORDER BY b0_.id DESC) AS sclr_1, b0_.author_id AS author_id_2, b0_.category_id AS category_id_3 FROM BlogPost b0_ WHERE ((SELECT COUNT(b1_.id) AS sclr_4 FROM BlogPost b1_) = 1)) dctrn_result GROUP BY id_0 ORDER BY dctrn_minrownum ASC',
            $query->getSQL(),
=======
            'SELECT DISTINCT id_0, MIN(sclr_1) AS dctrn_minrownum FROM (SELECT b0_.id AS id_0, ROW_NUMBER() OVER(ORDER BY b0_.id DESC) AS sclr_1, b0_.author_id AS author_id_2, b0_.category_id AS category_id_3 FROM BlogPost b0_ WHERE ((SELECT COUNT(b1_.id) AS sclr_4 FROM BlogPost b1_) = 1)) dctrn_result GROUP BY id_0 ORDER BY dctrn_minrownum ASC LIMIT 20 OFFSET 10',
            $query->getSQL()
>>>>>>> f2176a9c
        );
    }

    /**
     * This tests ordering by property that has the 'declared' field.
     */
    public function testLimitSubqueryOrderByFieldFromMappedSuperclass(): void
    {
<<<<<<< HEAD
        $entityManager = $this->createTestEntityManagerWithPlatform(new MySQLPlatform());

        // now use the third one in query
        $query = $entityManager->createQuery(
            'SELECT b FROM Doctrine\Tests\ORM\Tools\Pagination\Banner b ORDER BY b.id DESC',
=======
        $this->replaceDatabasePlatform(new MySQLPlatform());

        // now use the third one in query
        $query = $this->createQuery(
            'SELECT b FROM Doctrine\Tests\ORM\Tools\Pagination\Banner b ORDER BY b.id DESC'
>>>>>>> f2176a9c
        );

        self::assertSame(
<<<<<<< HEAD
            'SELECT DISTINCT id_0 FROM (SELECT DISTINCT id_0 FROM (SELECT b0_.id AS id_0, b0_.name AS name_1 FROM Banner b0_) dctrn_result_inner ORDER BY id_0 DESC) dctrn_result',
            $query->getSQL(),
=======
            'SELECT DISTINCT id_0 FROM (SELECT DISTINCT id_0 FROM (SELECT b0_.id AS id_0, b0_.name AS name_1 FROM Banner b0_) dctrn_result_inner ORDER BY id_0 DESC) dctrn_result LIMIT 20 OFFSET 10',
            $query->getSQL()
>>>>>>> f2176a9c
        );
    }

    /**
     * Tests order by on a subselect expression (mysql).
     */
    public function testLimitSubqueryOrderBySubSelectOrderByExpression(): void
    {
<<<<<<< HEAD
        $entityManager = $this->createTestEntityManagerWithPlatform(new MySQLPlatform());

        $query = $entityManager->createQuery(
=======
        $this->replaceDatabasePlatform(new MySQLPlatform());

        $query = $this->createQuery(
>>>>>>> f2176a9c
            'SELECT a,
                (
                    SELECT MIN(bp.title)
                    FROM Doctrine\Tests\ORM\Tools\Pagination\MyBlogPost bp
                    WHERE bp.author = a
                ) AS HIDDEN first_blog_post
            FROM Doctrine\Tests\ORM\Tools\Pagination\Author a
            ORDER BY first_blog_post DESC',
        );

        self::assertSame(
<<<<<<< HEAD
            'SELECT DISTINCT id_0 FROM (SELECT DISTINCT id_0, sclr_2 FROM (SELECT a0_.id AS id_0, a0_.name AS name_1, (SELECT MIN(m1_.title) AS sclr_3 FROM MyBlogPost m1_ WHERE m1_.author_id = a0_.id) AS sclr_2 FROM Author a0_) dctrn_result_inner ORDER BY sclr_2 DESC) dctrn_result',
            $query->getSQL(),
=======
            'SELECT DISTINCT id_0 FROM (SELECT DISTINCT id_0, sclr_2 FROM (SELECT a0_.id AS id_0, a0_.name AS name_1, (SELECT MIN(m1_.title) AS sclr_3 FROM MyBlogPost m1_ WHERE m1_.author_id = a0_.id) AS sclr_2 FROM Author a0_) dctrn_result_inner ORDER BY sclr_2 DESC) dctrn_result LIMIT 20 OFFSET 10',
            $query->getSQL()
>>>>>>> f2176a9c
        );
    }

    /**
     * Tests order by on a subselect expression invoking RowNumberOverFunction (postgres).
     */
    public function testLimitSubqueryOrderBySubSelectOrderByExpressionPg(): void
    {
<<<<<<< HEAD
        $entityManager = $this->createTestEntityManagerWithPlatform(new PostgreSQLPlatform());

        $query = $entityManager->createQuery(
=======
        $this->replaceDatabasePlatform(new PostgreSQLPlatform());

        $query = $this->createQuery(
>>>>>>> f2176a9c
            'SELECT a,
                (
                    SELECT MIN(bp.title)
                    FROM Doctrine\Tests\ORM\Tools\Pagination\MyBlogPost bp
                    WHERE bp.author = a
                ) AS HIDDEN first_blog_post
            FROM Doctrine\Tests\ORM\Tools\Pagination\Author a
            ORDER BY first_blog_post DESC',
        );

        self::assertSame(
<<<<<<< HEAD
            'SELECT DISTINCT id_0, MIN(sclr_4) AS dctrn_minrownum FROM (SELECT a0_.id AS id_0, a0_.name AS name_1, (SELECT MIN(m1_.title) AS sclr_3 FROM MyBlogPost m1_ WHERE m1_.author_id = a0_.id) AS sclr_2, ROW_NUMBER() OVER(ORDER BY (SELECT MIN(m1_.title) AS sclr_5 FROM MyBlogPost m1_ WHERE m1_.author_id = a0_.id) DESC) AS sclr_4 FROM Author a0_) dctrn_result GROUP BY id_0 ORDER BY dctrn_minrownum ASC',
            $query->getSQL(),
=======
            'SELECT DISTINCT id_0, MIN(sclr_4) AS dctrn_minrownum FROM (SELECT a0_.id AS id_0, a0_.name AS name_1, (SELECT MIN(m1_.title) AS sclr_3 FROM MyBlogPost m1_ WHERE m1_.author_id = a0_.id) AS sclr_2, ROW_NUMBER() OVER(ORDER BY (SELECT MIN(m1_.title) AS sclr_5 FROM MyBlogPost m1_ WHERE m1_.author_id = a0_.id) DESC) AS sclr_4 FROM Author a0_) dctrn_result GROUP BY id_0 ORDER BY dctrn_minrownum ASC LIMIT 20 OFFSET 10',
            $query->getSQL()
>>>>>>> f2176a9c
        );
    }

    /**
     * Tests order by on a subselect expression invoking RowNumberOverFunction (oracle).
     */
    public function testLimitSubqueryOrderBySubSelectOrderByExpressionOracle(): void
    {
<<<<<<< HEAD
        $entityManager = $this->createTestEntityManagerWithPlatform(new OraclePlatform());

        $query = $entityManager->createQuery(
=======
        $this->replaceDatabasePlatform(new OraclePlatform());

        $query = $this->createQuery(
>>>>>>> f2176a9c
            'SELECT a,
                (
                    SELECT MIN(bp.title)
                    FROM Doctrine\Tests\ORM\Tools\Pagination\MyBlogPost bp
                    WHERE bp.author = a
                ) AS HIDDEN first_blog_post
            FROM Doctrine\Tests\ORM\Tools\Pagination\Author a
            ORDER BY first_blog_post DESC',
        );

        self::assertSame(
<<<<<<< HEAD
            'SELECT DISTINCT ID_0, MIN(SCLR_4) AS dctrn_minrownum FROM (SELECT a0_.id AS ID_0, a0_.name AS NAME_1, (SELECT MIN(m1_.title) AS SCLR_3 FROM MyBlogPost m1_ WHERE m1_.author_id = a0_.id) AS SCLR_2, ROW_NUMBER() OVER(ORDER BY (SELECT MIN(m1_.title) AS SCLR_5 FROM MyBlogPost m1_ WHERE m1_.author_id = a0_.id) DESC) AS SCLR_4 FROM Author a0_) dctrn_result GROUP BY ID_0 ORDER BY dctrn_minrownum ASC',
            $query->getSQL(),
=======
            'SELECT * FROM (SELECT a.*, ROWNUM AS doctrine_rownum FROM (SELECT DISTINCT ID_0, MIN(SCLR_4) AS dctrn_minrownum FROM (SELECT a0_.id AS ID_0, a0_.name AS NAME_1, (SELECT MIN(m1_.title) AS SCLR_3 FROM MyBlogPost m1_ WHERE m1_.author_id = a0_.id) AS SCLR_2, ROW_NUMBER() OVER(ORDER BY (SELECT MIN(m1_.title) AS SCLR_5 FROM MyBlogPost m1_ WHERE m1_.author_id = a0_.id) DESC) AS SCLR_4 FROM Author a0_) dctrn_result GROUP BY ID_0 ORDER BY dctrn_minrownum ASC) a WHERE ROWNUM <= 30) WHERE doctrine_rownum >= 11',
            $query->getSQL()
>>>>>>> f2176a9c
        );
    }

    private function createQuery(string $dql): Query
    {
        $query = $this->entityManager->createQuery($dql);
        $query->setHint(Query::HINT_CUSTOM_OUTPUT_WALKER, LimitSubqueryOutputWalker::class);
        $query->setFirstResult(10);
        $query->setMaxResults(20);

        return $query;
    }
}<|MERGE_RESOLUTION|>--- conflicted
+++ resolved
@@ -4,7 +4,6 @@
 
 namespace Doctrine\Tests\ORM\Tools\Pagination;
 
-use Doctrine\DBAL\Platforms\AbstractPlatform;
 use Doctrine\DBAL\Platforms\MySQLPlatform;
 use Doctrine\DBAL\Platforms\OraclePlatform;
 use Doctrine\DBAL\Platforms\PostgreSQLPlatform;
@@ -14,361 +13,157 @@
 
 final class LimitSubqueryOutputWalkerTest extends PaginationTestCase
 {
-    /**
-     * @var AbstractPlatform|null
-     */
-    private $originalDatabasePlatform;
-
-    protected function setUp(): void
-    {
-        parent::setUp();
-
-        $this->originalDatabasePlatform = $this->entityManager->getConnection()->getDatabasePlatform();
-    }
-
-    protected function tearDown(): void
-    {
-        if ($this->originalDatabasePlatform) {
-            $this->entityManager->getConnection()->setDatabasePlatform($this->originalDatabasePlatform);
-        }
-
-        parent::tearDown();
-    }
-
-    private function replaceDatabasePlatform(AbstractPlatform $platform): void
-    {
-        $this->entityManager->getConnection()->setDatabasePlatform($platform);
-    }
-
     public function testLimitSubquery(): void
     {
-<<<<<<< HEAD
-        $query = $this->entityManager->createQuery(
-            'SELECT p, c, a FROM Doctrine\Tests\ORM\Tools\Pagination\MyBlogPost p JOIN p.category c JOIN p.author a',
-        );
-        $query->expireQueryCache(true);
-        $limitQuery = clone $query;
-        $limitQuery->setHint(Query::HINT_CUSTOM_OUTPUT_WALKER, LimitSubqueryOutputWalker::class);
-
-        self::assertSame(
-            'SELECT DISTINCT id_0 FROM (SELECT m0_.id AS id_0, m0_.title AS title_1, c1_.id AS id_2, a2_.id AS id_3, a2_.name AS name_4, m0_.author_id AS author_id_5, m0_.category_id AS category_id_6 FROM MyBlogPost m0_ INNER JOIN Category c1_ ON m0_.category_id = c1_.id INNER JOIN Author a2_ ON m0_.author_id = a2_.id) dctrn_result',
-            $limitQuery->getSQL(),
-=======
         $query = $this->createQuery('SELECT p, c, a FROM Doctrine\Tests\ORM\Tools\Pagination\MyBlogPost p JOIN p.category c JOIN p.author a');
 
         self::assertSame(
             'SELECT DISTINCT id_0 FROM (SELECT m0_.id AS id_0, m0_.title AS title_1, c1_.id AS id_2, a2_.id AS id_3, a2_.name AS name_4, m0_.author_id AS author_id_5, m0_.category_id AS category_id_6 FROM MyBlogPost m0_ INNER JOIN Category c1_ ON m0_.category_id = c1_.id INNER JOIN Author a2_ ON m0_.author_id = a2_.id) dctrn_result LIMIT 20 OFFSET 10',
             $query->getSQL()
->>>>>>> f2176a9c
         );
     }
 
     public function testLimitSubqueryWithSortPg(): void
     {
-<<<<<<< HEAD
-        $entityManager = $this->createTestEntityManagerWithPlatform(new PostgreSQLPlatform());
-
-        $query      = $entityManager->createQuery(
-            'SELECT p, c, a FROM Doctrine\Tests\ORM\Tools\Pagination\MyBlogPost p JOIN p.category c JOIN p.author a ORDER BY p.title',
-        );
-        $limitQuery = clone $query;
-        $limitQuery->setHint(Query::HINT_CUSTOM_OUTPUT_WALKER, LimitSubqueryOutputWalker::class);
-
-        self::assertSame(
-            'SELECT DISTINCT id_0, MIN(sclr_5) AS dctrn_minrownum FROM (SELECT m0_.id AS id_0, m0_.title AS title_1, c1_.id AS id_2, a2_.id AS id_3, a2_.name AS name_4, ROW_NUMBER() OVER(ORDER BY m0_.title ASC) AS sclr_5, m0_.author_id AS author_id_6, m0_.category_id AS category_id_7 FROM MyBlogPost m0_ INNER JOIN Category c1_ ON m0_.category_id = c1_.id INNER JOIN Author a2_ ON m0_.author_id = a2_.id) dctrn_result GROUP BY id_0 ORDER BY dctrn_minrownum ASC',
-            $limitQuery->getSQL(),
-=======
-        $this->replaceDatabasePlatform(new PostgreSQLPlatform());
+        $this->entityManager = $this->createTestEntityManagerWithPlatform(new PostgreSQLPlatform());
 
         $query = $this->createQuery('SELECT p, c, a FROM Doctrine\Tests\ORM\Tools\Pagination\MyBlogPost p JOIN p.category c JOIN p.author a ORDER BY p.title');
 
         self::assertSame(
             'SELECT DISTINCT id_0, MIN(sclr_5) AS dctrn_minrownum FROM (SELECT m0_.id AS id_0, m0_.title AS title_1, c1_.id AS id_2, a2_.id AS id_3, a2_.name AS name_4, ROW_NUMBER() OVER(ORDER BY m0_.title ASC) AS sclr_5, m0_.author_id AS author_id_6, m0_.category_id AS category_id_7 FROM MyBlogPost m0_ INNER JOIN Category c1_ ON m0_.category_id = c1_.id INNER JOIN Author a2_ ON m0_.author_id = a2_.id) dctrn_result GROUP BY id_0 ORDER BY dctrn_minrownum ASC LIMIT 20 OFFSET 10',
             $query->getSQL()
->>>>>>> f2176a9c
         );
     }
 
     public function testLimitSubqueryWithScalarSortPg(): void
     {
-<<<<<<< HEAD
-        $entityManager = $this->createTestEntityManagerWithPlatform(new PostgreSQLPlatform());
-
-        $query      = $entityManager->createQuery(
-            'SELECT u, g, COUNT(g.id) AS g_quantity FROM Doctrine\Tests\ORM\Tools\Pagination\User u JOIN u.groups g ORDER BY g_quantity',
-        );
-        $limitQuery = clone $query;
-        $limitQuery->setHint(Query::HINT_CUSTOM_OUTPUT_WALKER, LimitSubqueryOutputWalker::class);
-
-        self::assertSame(
-            'SELECT DISTINCT id_1, MIN(sclr_3) AS dctrn_minrownum FROM (SELECT COUNT(g0_.id) AS sclr_0, u1_.id AS id_1, g0_.id AS id_2, ROW_NUMBER() OVER(ORDER BY COUNT(g0_.id) ASC) AS sclr_3 FROM User u1_ INNER JOIN user_group u2_ ON u1_.id = u2_.user_id INNER JOIN groups g0_ ON g0_.id = u2_.group_id) dctrn_result GROUP BY id_1 ORDER BY dctrn_minrownum ASC',
-            $limitQuery->getSQL(),
-=======
-        $this->replaceDatabasePlatform(new PostgreSQLPlatform());
+        $this->entityManager = $this->createTestEntityManagerWithPlatform(new PostgreSQLPlatform());
 
         $query = $this->createQuery('SELECT u, g, COUNT(g.id) AS g_quantity FROM Doctrine\Tests\ORM\Tools\Pagination\User u JOIN u.groups g ORDER BY g_quantity');
 
         self::assertSame(
             'SELECT DISTINCT id_1, MIN(sclr_3) AS dctrn_minrownum FROM (SELECT COUNT(g0_.id) AS sclr_0, u1_.id AS id_1, g0_.id AS id_2, ROW_NUMBER() OVER(ORDER BY COUNT(g0_.id) ASC) AS sclr_3 FROM User u1_ INNER JOIN user_group u2_ ON u1_.id = u2_.user_id INNER JOIN groups g0_ ON g0_.id = u2_.group_id) dctrn_result GROUP BY id_1 ORDER BY dctrn_minrownum ASC LIMIT 20 OFFSET 10',
             $query->getSQL()
->>>>>>> f2176a9c
         );
     }
 
     public function testLimitSubqueryWithMixedSortPg(): void
     {
-<<<<<<< HEAD
-        $entityManager = $this->createTestEntityManagerWithPlatform(new PostgreSQLPlatform());
-
-        $query      = $entityManager->createQuery(
-            'SELECT u, g, COUNT(g.id) AS g_quantity FROM Doctrine\Tests\ORM\Tools\Pagination\User u JOIN u.groups g ORDER BY g_quantity, u.id DESC',
-        );
-        $limitQuery = clone $query;
-        $limitQuery->setHint(Query::HINT_CUSTOM_OUTPUT_WALKER, LimitSubqueryOutputWalker::class);
-
-        self::assertSame(
-            'SELECT DISTINCT id_1, MIN(sclr_3) AS dctrn_minrownum FROM (SELECT COUNT(g0_.id) AS sclr_0, u1_.id AS id_1, g0_.id AS id_2, ROW_NUMBER() OVER(ORDER BY COUNT(g0_.id) ASC, u1_.id DESC) AS sclr_3 FROM User u1_ INNER JOIN user_group u2_ ON u1_.id = u2_.user_id INNER JOIN groups g0_ ON g0_.id = u2_.group_id) dctrn_result GROUP BY id_1 ORDER BY dctrn_minrownum ASC',
-            $limitQuery->getSQL(),
-=======
-        $this->replaceDatabasePlatform(new PostgreSQLPlatform());
+        $this->entityManager = $this->createTestEntityManagerWithPlatform(new PostgreSQLPlatform());
 
         $query = $this->createQuery('SELECT u, g, COUNT(g.id) AS g_quantity FROM Doctrine\Tests\ORM\Tools\Pagination\User u JOIN u.groups g ORDER BY g_quantity, u.id DESC');
 
         self::assertSame(
             'SELECT DISTINCT id_1, MIN(sclr_3) AS dctrn_minrownum FROM (SELECT COUNT(g0_.id) AS sclr_0, u1_.id AS id_1, g0_.id AS id_2, ROW_NUMBER() OVER(ORDER BY COUNT(g0_.id) ASC, u1_.id DESC) AS sclr_3 FROM User u1_ INNER JOIN user_group u2_ ON u1_.id = u2_.user_id INNER JOIN groups g0_ ON g0_.id = u2_.group_id) dctrn_result GROUP BY id_1 ORDER BY dctrn_minrownum ASC LIMIT 20 OFFSET 10',
             $query->getSQL()
->>>>>>> f2176a9c
         );
     }
 
     public function testLimitSubqueryWithHiddenScalarSortPg(): void
     {
-<<<<<<< HEAD
-        $entityManager = $this->createTestEntityManagerWithPlatform(new PostgreSQLPlatform());
-
-        $query      = $entityManager->createQuery(
-            'SELECT u, g, COUNT(g.id) AS hidden g_quantity FROM Doctrine\Tests\ORM\Tools\Pagination\User u JOIN u.groups g ORDER BY g_quantity, u.id DESC',
-        );
-        $limitQuery = clone $query;
-        $limitQuery->setHint(Query::HINT_CUSTOM_OUTPUT_WALKER, LimitSubqueryOutputWalker::class);
-
-        self::assertSame(
-            'SELECT DISTINCT id_1, MIN(sclr_3) AS dctrn_minrownum FROM (SELECT COUNT(g0_.id) AS sclr_0, u1_.id AS id_1, g0_.id AS id_2, ROW_NUMBER() OVER(ORDER BY COUNT(g0_.id) ASC, u1_.id DESC) AS sclr_3 FROM User u1_ INNER JOIN user_group u2_ ON u1_.id = u2_.user_id INNER JOIN groups g0_ ON g0_.id = u2_.group_id) dctrn_result GROUP BY id_1 ORDER BY dctrn_minrownum ASC',
-            $limitQuery->getSQL(),
-=======
-        $this->replaceDatabasePlatform(new PostgreSQLPlatform());
+        $this->entityManager = $this->createTestEntityManagerWithPlatform(new PostgreSQLPlatform());
 
         $query = $this->createQuery('SELECT u, g, COUNT(g.id) AS hidden g_quantity FROM Doctrine\Tests\ORM\Tools\Pagination\User u JOIN u.groups g ORDER BY g_quantity, u.id DESC');
 
         self::assertSame(
             'SELECT DISTINCT id_1, MIN(sclr_3) AS dctrn_minrownum FROM (SELECT COUNT(g0_.id) AS sclr_0, u1_.id AS id_1, g0_.id AS id_2, ROW_NUMBER() OVER(ORDER BY COUNT(g0_.id) ASC, u1_.id DESC) AS sclr_3 FROM User u1_ INNER JOIN user_group u2_ ON u1_.id = u2_.user_id INNER JOIN groups g0_ ON g0_.id = u2_.group_id) dctrn_result GROUP BY id_1 ORDER BY dctrn_minrownum ASC LIMIT 20 OFFSET 10',
             $query->getSQL()
->>>>>>> f2176a9c
         );
     }
 
     public function testLimitSubqueryPg(): void
     {
-<<<<<<< HEAD
-        $this->entityManager = $this->createTestEntityManagerWithPlatform(new PostgreSQLPlatform());
-=======
-        $this->replaceDatabasePlatform(new PostgreSQLPlatform());
->>>>>>> f2176a9c
+        $this->entityManager = $this->createTestEntityManagerWithPlatform(new PostgreSQLPlatform());
 
         $this->testLimitSubquery();
     }
 
     public function testLimitSubqueryWithSortOracle(): void
     {
-<<<<<<< HEAD
-        $entityManager = $this->createTestEntityManagerWithPlatform(new OraclePlatform());
-
-        $query = $entityManager->createQuery(
-            'SELECT p, c, a FROM Doctrine\Tests\ORM\Tools\Pagination\MyBlogPost p JOIN p.category c JOIN p.author a ORDER BY p.title',
-        );
-        $query->expireQueryCache(true);
-        $limitQuery = clone $query;
-        $limitQuery->setHint(Query::HINT_CUSTOM_OUTPUT_WALKER, LimitSubqueryOutputWalker::class);
-
-        self::assertSame(
-            'SELECT DISTINCT ID_0, MIN(SCLR_5) AS dctrn_minrownum FROM (SELECT m0_.id AS ID_0, m0_.title AS TITLE_1, c1_.id AS ID_2, a2_.id AS ID_3, a2_.name AS NAME_4, ROW_NUMBER() OVER(ORDER BY m0_.title ASC) AS SCLR_5, m0_.author_id AS AUTHOR_ID_6, m0_.category_id AS CATEGORY_ID_7 FROM MyBlogPost m0_ INNER JOIN Category c1_ ON m0_.category_id = c1_.id INNER JOIN Author a2_ ON m0_.author_id = a2_.id) dctrn_result GROUP BY ID_0 ORDER BY dctrn_minrownum ASC',
-            $limitQuery->getSQL(),
-=======
-        $this->replaceDatabasePlatform(new OraclePlatform());
+        $this->entityManager = $this->createTestEntityManagerWithPlatform(new OraclePlatform());
 
         $query = $this->createQuery('SELECT p, c, a FROM Doctrine\Tests\ORM\Tools\Pagination\MyBlogPost p JOIN p.category c JOIN p.author a ORDER BY p.title');
 
         self::assertSame(
-            'SELECT * FROM (SELECT a.*, ROWNUM AS doctrine_rownum FROM (SELECT DISTINCT ID_0, MIN(SCLR_5) AS dctrn_minrownum FROM (SELECT m0_.id AS ID_0, m0_.title AS TITLE_1, c1_.id AS ID_2, a2_.id AS ID_3, a2_.name AS NAME_4, ROW_NUMBER() OVER(ORDER BY m0_.title ASC) AS SCLR_5, m0_.author_id AS AUTHOR_ID_6, m0_.category_id AS CATEGORY_ID_7 FROM MyBlogPost m0_ INNER JOIN Category c1_ ON m0_.category_id = c1_.id INNER JOIN Author a2_ ON m0_.author_id = a2_.id) dctrn_result GROUP BY ID_0 ORDER BY dctrn_minrownum ASC) a WHERE ROWNUM <= 30) WHERE doctrine_rownum >= 11',
-            $query->getSQL()
->>>>>>> f2176a9c
+            'SELECT DISTINCT ID_0, MIN(SCLR_5) AS dctrn_minrownum FROM (SELECT m0_.id AS ID_0, m0_.title AS TITLE_1, c1_.id AS ID_2, a2_.id AS ID_3, a2_.name AS NAME_4, ROW_NUMBER() OVER(ORDER BY m0_.title ASC) AS SCLR_5, m0_.author_id AS AUTHOR_ID_6, m0_.category_id AS CATEGORY_ID_7 FROM MyBlogPost m0_ INNER JOIN Category c1_ ON m0_.category_id = c1_.id INNER JOIN Author a2_ ON m0_.author_id = a2_.id) dctrn_result GROUP BY ID_0 ORDER BY dctrn_minrownum ASC OFFSET 10 ROWS FETCH NEXT 20 ROWS ONLY',
+            $query->getSQL()
         );
     }
 
     public function testLimitSubqueryWithScalarSortOracle(): void
     {
-<<<<<<< HEAD
-        $entityManager = $this->createTestEntityManagerWithPlatform(new OraclePlatform());
-
-        $query = $entityManager->createQuery(
-            'SELECT u, g, COUNT(g.id) AS g_quantity FROM Doctrine\Tests\ORM\Tools\Pagination\User u JOIN u.groups g ORDER BY g_quantity',
-        );
-        $query->expireQueryCache(true);
-        $limitQuery = clone $query;
-        $limitQuery->setHint(Query::HINT_CUSTOM_OUTPUT_WALKER, LimitSubqueryOutputWalker::class);
-
-        self::assertSame(
-            'SELECT DISTINCT ID_1, MIN(SCLR_3) AS dctrn_minrownum FROM (SELECT COUNT(g0_.id) AS SCLR_0, u1_.id AS ID_1, g0_.id AS ID_2, ROW_NUMBER() OVER(ORDER BY COUNT(g0_.id) ASC) AS SCLR_3 FROM User u1_ INNER JOIN user_group u2_ ON u1_.id = u2_.user_id INNER JOIN groups g0_ ON g0_.id = u2_.group_id) dctrn_result GROUP BY ID_1 ORDER BY dctrn_minrownum ASC',
-            $limitQuery->getSQL(),
-=======
-        $this->replaceDatabasePlatform(new OraclePlatform());
+        $this->entityManager = $this->createTestEntityManagerWithPlatform(new OraclePlatform());
 
         $query = $this->createQuery('SELECT u, g, COUNT(g.id) AS g_quantity FROM Doctrine\Tests\ORM\Tools\Pagination\User u JOIN u.groups g ORDER BY g_quantity');
 
         self::assertSame(
-            'SELECT * FROM (SELECT a.*, ROWNUM AS doctrine_rownum FROM (SELECT DISTINCT ID_1, MIN(SCLR_3) AS dctrn_minrownum FROM (SELECT COUNT(g0_.id) AS SCLR_0, u1_.id AS ID_1, g0_.id AS ID_2, ROW_NUMBER() OVER(ORDER BY COUNT(g0_.id) ASC) AS SCLR_3 FROM User u1_ INNER JOIN user_group u2_ ON u1_.id = u2_.user_id INNER JOIN groups g0_ ON g0_.id = u2_.group_id) dctrn_result GROUP BY ID_1 ORDER BY dctrn_minrownum ASC) a WHERE ROWNUM <= 30) WHERE doctrine_rownum >= 11',
-            $query->getSQL()
->>>>>>> f2176a9c
+            'SELECT DISTINCT ID_1, MIN(SCLR_3) AS dctrn_minrownum FROM (SELECT COUNT(g0_.id) AS SCLR_0, u1_.id AS ID_1, g0_.id AS ID_2, ROW_NUMBER() OVER(ORDER BY COUNT(g0_.id) ASC) AS SCLR_3 FROM User u1_ INNER JOIN user_group u2_ ON u1_.id = u2_.user_id INNER JOIN groups g0_ ON g0_.id = u2_.group_id) dctrn_result GROUP BY ID_1 ORDER BY dctrn_minrownum ASC OFFSET 10 ROWS FETCH NEXT 20 ROWS ONLY',
+            $query->getSQL()
         );
     }
 
     public function testLimitSubqueryWithMixedSortOracle(): void
     {
-<<<<<<< HEAD
-        $entityManager = $this->createTestEntityManagerWithPlatform(new OraclePlatform());
-
-        $query = $entityManager->createQuery(
-            'SELECT u, g, COUNT(g.id) AS g_quantity FROM Doctrine\Tests\ORM\Tools\Pagination\User u JOIN u.groups g ORDER BY g_quantity, u.id DESC',
-        );
-        $query->expireQueryCache(true);
-        $limitQuery = clone $query;
-        $limitQuery->setHint(Query::HINT_CUSTOM_OUTPUT_WALKER, LimitSubqueryOutputWalker::class);
-
-        self::assertSame(
-            'SELECT DISTINCT ID_1, MIN(SCLR_3) AS dctrn_minrownum FROM (SELECT COUNT(g0_.id) AS SCLR_0, u1_.id AS ID_1, g0_.id AS ID_2, ROW_NUMBER() OVER(ORDER BY COUNT(g0_.id) ASC, u1_.id DESC) AS SCLR_3 FROM User u1_ INNER JOIN user_group u2_ ON u1_.id = u2_.user_id INNER JOIN groups g0_ ON g0_.id = u2_.group_id) dctrn_result GROUP BY ID_1 ORDER BY dctrn_minrownum ASC',
-            $limitQuery->getSQL(),
-=======
-        $this->replaceDatabasePlatform(new OraclePlatform());
+        $this->entityManager = $this->createTestEntityManagerWithPlatform(new OraclePlatform());
 
         $query = $this->createQuery('SELECT u, g, COUNT(g.id) AS g_quantity FROM Doctrine\Tests\ORM\Tools\Pagination\User u JOIN u.groups g ORDER BY g_quantity, u.id DESC');
 
         self::assertSame(
-            'SELECT * FROM (SELECT a.*, ROWNUM AS doctrine_rownum FROM (SELECT DISTINCT ID_1, MIN(SCLR_3) AS dctrn_minrownum FROM (SELECT COUNT(g0_.id) AS SCLR_0, u1_.id AS ID_1, g0_.id AS ID_2, ROW_NUMBER() OVER(ORDER BY COUNT(g0_.id) ASC, u1_.id DESC) AS SCLR_3 FROM User u1_ INNER JOIN user_group u2_ ON u1_.id = u2_.user_id INNER JOIN groups g0_ ON g0_.id = u2_.group_id) dctrn_result GROUP BY ID_1 ORDER BY dctrn_minrownum ASC) a WHERE ROWNUM <= 30) WHERE doctrine_rownum >= 11',
-            $query->getSQL()
->>>>>>> f2176a9c
+            'SELECT DISTINCT ID_1, MIN(SCLR_3) AS dctrn_minrownum FROM (SELECT COUNT(g0_.id) AS SCLR_0, u1_.id AS ID_1, g0_.id AS ID_2, ROW_NUMBER() OVER(ORDER BY COUNT(g0_.id) ASC, u1_.id DESC) AS SCLR_3 FROM User u1_ INNER JOIN user_group u2_ ON u1_.id = u2_.user_id INNER JOIN groups g0_ ON g0_.id = u2_.group_id) dctrn_result GROUP BY ID_1 ORDER BY dctrn_minrownum ASC OFFSET 10 ROWS FETCH NEXT 20 ROWS ONLY',
+            $query->getSQL()
         );
     }
 
     public function testLimitSubqueryOracle(): void
     {
-<<<<<<< HEAD
-        $entityManager = $this->createTestEntityManagerWithPlatform(new OraclePlatform());
-
-        $query = $entityManager->createQuery(
-            'SELECT p, c, a FROM Doctrine\Tests\ORM\Tools\Pagination\MyBlogPost p JOIN p.category c JOIN p.author a',
-        );
-        $query->expireQueryCache(true);
-        $limitQuery = clone $query;
-        $limitQuery->setHint(Query::HINT_CUSTOM_OUTPUT_WALKER, LimitSubqueryOutputWalker::class);
-
-        self::assertSame(
-            'SELECT DISTINCT ID_0 FROM (SELECT m0_.id AS ID_0, m0_.title AS TITLE_1, c1_.id AS ID_2, a2_.id AS ID_3, a2_.name AS NAME_4, m0_.author_id AS AUTHOR_ID_5, m0_.category_id AS CATEGORY_ID_6 FROM MyBlogPost m0_ INNER JOIN Category c1_ ON m0_.category_id = c1_.id INNER JOIN Author a2_ ON m0_.author_id = a2_.id) dctrn_result',
-            $limitQuery->getSQL(),
-=======
-        $this->replaceDatabasePlatform(new OraclePlatform());
+        $this->entityManager = $this->createTestEntityManagerWithPlatform(new OraclePlatform());
 
         $query = $this->createQuery('SELECT p, c, a FROM Doctrine\Tests\ORM\Tools\Pagination\MyBlogPost p JOIN p.category c JOIN p.author a');
 
         self::assertSame(
-            'SELECT * FROM (SELECT a.*, ROWNUM AS doctrine_rownum FROM (SELECT DISTINCT ID_0 FROM (SELECT m0_.id AS ID_0, m0_.title AS TITLE_1, c1_.id AS ID_2, a2_.id AS ID_3, a2_.name AS NAME_4, m0_.author_id AS AUTHOR_ID_5, m0_.category_id AS CATEGORY_ID_6 FROM MyBlogPost m0_ INNER JOIN Category c1_ ON m0_.category_id = c1_.id INNER JOIN Author a2_ ON m0_.author_id = a2_.id) dctrn_result) a WHERE ROWNUM <= 30) WHERE doctrine_rownum >= 11',
-            $query->getSQL()
->>>>>>> f2176a9c
+            'SELECT DISTINCT ID_0 FROM (SELECT m0_.id AS ID_0, m0_.title AS TITLE_1, c1_.id AS ID_2, a2_.id AS ID_3, a2_.name AS NAME_4, m0_.author_id AS AUTHOR_ID_5, m0_.category_id AS CATEGORY_ID_6 FROM MyBlogPost m0_ INNER JOIN Category c1_ ON m0_.category_id = c1_.id INNER JOIN Author a2_ ON m0_.author_id = a2_.id) dctrn_result OFFSET 10 ROWS FETCH NEXT 20 ROWS ONLY',
+            $query->getSQL()
         );
     }
 
     public function testCountQueryMixedResultsWithName(): void
     {
-<<<<<<< HEAD
-        $query      = $this->entityManager->createQuery(
-            'SELECT a, sum(a.name) as foo FROM Doctrine\Tests\ORM\Tools\Pagination\Author a',
-        );
-        $limitQuery = clone $query;
-        $limitQuery->setHint(Query::HINT_CUSTOM_OUTPUT_WALKER, LimitSubqueryOutputWalker::class);
-
-        self::assertSame(
-            'SELECT DISTINCT id_0 FROM (SELECT a0_.id AS id_0, a0_.name AS name_1, sum(a0_.name) AS sclr_2 FROM Author a0_) dctrn_result',
-            $limitQuery->getSQL(),
-=======
         $query = $this->createQuery('SELECT a, sum(a.name) as foo FROM Doctrine\Tests\ORM\Tools\Pagination\Author a');
 
         self::assertSame(
             'SELECT DISTINCT id_0 FROM (SELECT a0_.id AS id_0, a0_.name AS name_1, sum(a0_.name) AS sclr_2 FROM Author a0_) dctrn_result LIMIT 20 OFFSET 10',
             $query->getSQL()
->>>>>>> f2176a9c
         );
     }
 
     #[Group('DDC-3336')]
     public function testCountQueryWithArithmeticOrderByCondition(): void
     {
-<<<<<<< HEAD
-        $entityManager = $this->createTestEntityManagerWithPlatform(new MySQLPlatform());
-
-        $query = $entityManager->createQuery(
-            'SELECT a FROM Doctrine\Tests\ORM\Tools\Pagination\Author a ORDER BY (1 - 1000) * 1 DESC',
-        );
-=======
-        $this->replaceDatabasePlatform(new MySQLPlatform());
->>>>>>> f2176a9c
+        $this->entityManager = $this->createTestEntityManagerWithPlatform(new MySQLPlatform());
 
         $query = $this->createQuery('SELECT a FROM Doctrine\Tests\ORM\Tools\Pagination\Author a ORDER BY (1 - 1000) * 1 DESC');
 
         self::assertSame(
-<<<<<<< HEAD
-            'SELECT DISTINCT id_0 FROM (SELECT DISTINCT id_0, (1 - 1000) * 1 FROM (SELECT a0_.id AS id_0, a0_.name AS name_1 FROM Author a0_) dctrn_result_inner ORDER BY (1 - 1000) * 1 DESC) dctrn_result',
-            $query->getSQL(),
-=======
             'SELECT DISTINCT id_0 FROM (SELECT DISTINCT id_0, (1 - 1000) * 1 FROM (SELECT a0_.id AS id_0, a0_.name AS name_1 FROM Author a0_) dctrn_result_inner ORDER BY (1 - 1000) * 1 DESC) dctrn_result LIMIT 20 OFFSET 10',
             $query->getSQL()
->>>>>>> f2176a9c
         );
     }
 
     public function testCountQueryWithComplexScalarOrderByItemWithoutJoin(): void
     {
-<<<<<<< HEAD
-        $entityManager = $this->createTestEntityManagerWithPlatform(new MySQLPlatform());
-
-        $query = $entityManager->createQuery(
-            'SELECT a FROM Doctrine\Tests\ORM\Tools\Pagination\Avatar a ORDER BY a.imageHeight * a.imageWidth DESC',
-        );
-=======
-        $this->replaceDatabasePlatform(new MySQLPlatform());
->>>>>>> f2176a9c
+        $this->entityManager = $this->createTestEntityManagerWithPlatform(new MySQLPlatform());
 
         $query = $this->createQuery('SELECT a FROM Doctrine\Tests\ORM\Tools\Pagination\Avatar a ORDER BY a.imageHeight * a.imageWidth DESC');
 
         self::assertSame(
-<<<<<<< HEAD
-            'SELECT DISTINCT id_0 FROM (SELECT DISTINCT id_0, imageHeight_2 * imageWidth_3 FROM (SELECT a0_.id AS id_0, a0_.image AS image_1, a0_.imageHeight AS imageHeight_2, a0_.imageWidth AS imageWidth_3, a0_.imageAltDesc AS imageAltDesc_4, a0_.user_id AS user_id_5 FROM Avatar a0_) dctrn_result_inner ORDER BY imageHeight_2 * imageWidth_3 DESC) dctrn_result',
-            $query->getSQL(),
-=======
             'SELECT DISTINCT id_0 FROM (SELECT DISTINCT id_0, imageHeight_2 * imageWidth_3 FROM (SELECT a0_.id AS id_0, a0_.image AS image_1, a0_.imageHeight AS imageHeight_2, a0_.imageWidth AS imageWidth_3, a0_.imageAltDesc AS imageAltDesc_4, a0_.user_id AS user_id_5 FROM Avatar a0_) dctrn_result_inner ORDER BY imageHeight_2 * imageWidth_3 DESC) dctrn_result LIMIT 20 OFFSET 10',
             $query->getSQL()
->>>>>>> f2176a9c
         );
     }
 
     public function testCountQueryWithComplexScalarOrderByItemJoined(): void
     {
-<<<<<<< HEAD
-        $entityManager = $this->createTestEntityManagerWithPlatform(new MySQLPlatform());
-
-        $query = $entityManager->createQuery(
-            'SELECT u FROM Doctrine\Tests\ORM\Tools\Pagination\User u JOIN u.avatar a ORDER BY a.imageHeight * a.imageWidth DESC',
-        );
-=======
-        $this->replaceDatabasePlatform(new MySQLPlatform());
+        $this->entityManager = $this->createTestEntityManagerWithPlatform(new MySQLPlatform());
 
         $query = $this->createQuery('SELECT u FROM Doctrine\Tests\ORM\Tools\Pagination\User u JOIN u.avatar a ORDER BY a.imageHeight * a.imageWidth DESC');
 
@@ -378,168 +173,81 @@
         );
     }
 
-    public function testCountQueryWithComplexScalarOrderByItemJoinedWithPartial(): void
-    {
-        $this->replaceDatabasePlatform(new MySQLPlatform());
->>>>>>> f2176a9c
-
-        $query = $this->createQuery('SELECT u, partial a.{id, imageAltDesc} FROM Doctrine\Tests\ORM\Tools\Pagination\User u JOIN u.avatar a ORDER BY a.imageHeight * a.imageWidth DESC');
-
-        self::assertSame(
-<<<<<<< HEAD
-            'SELECT DISTINCT id_0 FROM (SELECT DISTINCT id_0, imageHeight_3 * imageWidth_4 FROM (SELECT u0_.id AS id_0, a1_.id AS id_1, a1_.image AS image_2, a1_.imageHeight AS imageHeight_3, a1_.imageWidth AS imageWidth_4, a1_.imageAltDesc AS imageAltDesc_5, a1_.user_id AS user_id_6 FROM User u0_ INNER JOIN Avatar a1_ ON u0_.id = a1_.user_id) dctrn_result_inner ORDER BY imageHeight_3 * imageWidth_4 DESC) dctrn_result',
-            $query->getSQL(),
-=======
-            'SELECT DISTINCT id_0 FROM (SELECT DISTINCT id_0, imageHeight_5 * imageWidth_6 FROM (SELECT u0_.id AS id_0, a1_.id AS id_1, a1_.imageAltDesc AS imageAltDesc_2, a1_.id AS id_3, a1_.image AS image_4, a1_.imageHeight AS imageHeight_5, a1_.imageWidth AS imageWidth_6, a1_.imageAltDesc AS imageAltDesc_7, a1_.user_id AS user_id_8 FROM User u0_ INNER JOIN Avatar a1_ ON u0_.id = a1_.user_id) dctrn_result_inner ORDER BY imageHeight_5 * imageWidth_6 DESC) dctrn_result LIMIT 20 OFFSET 10',
-            $query->getSQL()
->>>>>>> f2176a9c
-        );
-    }
-
     public function testCountQueryWithComplexScalarOrderByItemOracle(): void
     {
-<<<<<<< HEAD
-        $entityManager = $this->createTestEntityManagerWithPlatform(new OraclePlatform());
-
-        $query = $entityManager->createQuery(
-            'SELECT a FROM Doctrine\Tests\ORM\Tools\Pagination\Avatar a ORDER BY a.imageHeight * a.imageWidth DESC',
-        );
-=======
-        $this->replaceDatabasePlatform(new OraclePlatform());
->>>>>>> f2176a9c
+        $this->entityManager = $this->createTestEntityManagerWithPlatform(new OraclePlatform());
 
         $query = $this->createQuery('SELECT a FROM Doctrine\Tests\ORM\Tools\Pagination\Avatar a ORDER BY a.imageHeight * a.imageWidth DESC');
 
         self::assertSame(
-<<<<<<< HEAD
-            'SELECT DISTINCT ID_0, MIN(SCLR_5) AS dctrn_minrownum FROM (SELECT a0_.id AS ID_0, a0_.image AS IMAGE_1, a0_.imageHeight AS IMAGEHEIGHT_2, a0_.imageWidth AS IMAGEWIDTH_3, a0_.imageAltDesc AS IMAGEALTDESC_4, ROW_NUMBER() OVER(ORDER BY a0_.imageHeight * a0_.imageWidth DESC) AS SCLR_5, a0_.user_id AS USER_ID_6 FROM Avatar a0_) dctrn_result GROUP BY ID_0 ORDER BY dctrn_minrownum ASC',
-            $query->getSQL(),
-=======
-            'SELECT * FROM (SELECT a.*, ROWNUM AS doctrine_rownum FROM (SELECT DISTINCT ID_0, MIN(SCLR_5) AS dctrn_minrownum FROM (SELECT a0_.id AS ID_0, a0_.image AS IMAGE_1, a0_.imageHeight AS IMAGEHEIGHT_2, a0_.imageWidth AS IMAGEWIDTH_3, a0_.imageAltDesc AS IMAGEALTDESC_4, ROW_NUMBER() OVER(ORDER BY a0_.imageHeight * a0_.imageWidth DESC) AS SCLR_5, a0_.user_id AS USER_ID_6 FROM Avatar a0_) dctrn_result GROUP BY ID_0 ORDER BY dctrn_minrownum ASC) a WHERE ROWNUM <= 30) WHERE doctrine_rownum >= 11',
-            $query->getSQL()
->>>>>>> f2176a9c
+            'SELECT DISTINCT ID_0, MIN(SCLR_5) AS dctrn_minrownum FROM (SELECT a0_.id AS ID_0, a0_.image AS IMAGE_1, a0_.imageHeight AS IMAGEHEIGHT_2, a0_.imageWidth AS IMAGEWIDTH_3, a0_.imageAltDesc AS IMAGEALTDESC_4, ROW_NUMBER() OVER(ORDER BY a0_.imageHeight * a0_.imageWidth DESC) AS SCLR_5, a0_.user_id AS USER_ID_6 FROM Avatar a0_) dctrn_result GROUP BY ID_0 ORDER BY dctrn_minrownum ASC OFFSET 10 ROWS FETCH NEXT 20 ROWS ONLY',
+            $query->getSQL()
         );
     }
 
     #[Group('DDC-3434')]
     public function testLimitSubqueryWithHiddenSelectionInOrderBy(): void
     {
-<<<<<<< HEAD
-        $query = $this->entityManager->createQuery(
-            'SELECT a, a.name AS HIDDEN ord FROM Doctrine\Tests\ORM\Tools\Pagination\Author a ORDER BY ord DESC',
-=======
         $query = $this->createQuery(
             'SELECT a, a.name AS HIDDEN ord FROM Doctrine\Tests\ORM\Tools\Pagination\Author a ORDER BY ord DESC'
->>>>>>> f2176a9c
-        );
-
-        self::assertSame(
-<<<<<<< HEAD
-            'SELECT DISTINCT id_0 FROM (SELECT DISTINCT id_0, name_2 FROM (SELECT a0_.id AS id_0, a0_.name AS name_1, a0_.name AS name_2 FROM Author a0_) dctrn_result_inner ORDER BY name_2 DESC) dctrn_result',
-            $query->getSQL(),
-=======
+        );
+
+        self::assertSame(
             'SELECT DISTINCT id_0 FROM (SELECT DISTINCT id_0, name_2 FROM (SELECT a0_.id AS id_0, a0_.name AS name_1, a0_.name AS name_2 FROM Author a0_) dctrn_result_inner ORDER BY name_2 DESC) dctrn_result LIMIT 20 OFFSET 10',
             $query->getSQL()
->>>>>>> f2176a9c
         );
     }
 
     public function testLimitSubqueryWithColumnWithSortDirectionInName(): void
     {
-<<<<<<< HEAD
-        $entityManager = $this->createTestEntityManagerWithPlatform(new MySQLPlatform());
-
-        $query = $entityManager->createQuery(
-            'SELECT a FROM Doctrine\Tests\ORM\Tools\Pagination\Avatar a ORDER BY a.imageAltDesc DESC',
-        );
-
-        $query->setHint(Query::HINT_CUSTOM_OUTPUT_WALKER, LimitSubqueryOutputWalker::class);
-
-        self::assertSame(
-            'SELECT DISTINCT id_0 FROM (SELECT DISTINCT id_0, imageAltDesc_4 FROM (SELECT a0_.id AS id_0, a0_.image AS image_1, a0_.imageHeight AS imageHeight_2, a0_.imageWidth AS imageWidth_3, a0_.imageAltDesc AS imageAltDesc_4, a0_.user_id AS user_id_5 FROM Avatar a0_) dctrn_result_inner ORDER BY imageAltDesc_4 DESC) dctrn_result',
-            $query->getSQL(),
-=======
-        $this->replaceDatabasePlatform(new MySQLPlatform());
+        $this->entityManager = $this->createTestEntityManagerWithPlatform(new MySQLPlatform());
         $query = $this->createQuery('SELECT a FROM Doctrine\Tests\ORM\Tools\Pagination\Avatar a ORDER BY a.imageAltDesc DESC');
 
         self::assertSame(
             'SELECT DISTINCT id_0 FROM (SELECT DISTINCT id_0, imageAltDesc_4 FROM (SELECT a0_.id AS id_0, a0_.image AS image_1, a0_.imageHeight AS imageHeight_2, a0_.imageWidth AS imageWidth_3, a0_.imageAltDesc AS imageAltDesc_4, a0_.user_id AS user_id_5 FROM Avatar a0_) dctrn_result_inner ORDER BY imageAltDesc_4 DESC) dctrn_result LIMIT 20 OFFSET 10',
             $query->getSQL()
->>>>>>> f2176a9c
         );
     }
 
     public function testLimitSubqueryWithOrderByInnerJoined(): void
     {
-<<<<<<< HEAD
-        $query = $this->entityManager->createQuery(
-            'SELECT b FROM Doctrine\Tests\ORM\Tools\Pagination\BlogPost b JOIN b.author a ORDER BY a.name ASC',
-        );
-
-        $query->setHint(Query::HINT_CUSTOM_OUTPUT_WALKER, LimitSubqueryOutputWalker::class);
-
-        self::assertSame(
-            'SELECT DISTINCT id_0 FROM (SELECT DISTINCT id_0, name_2 FROM (SELECT b0_.id AS id_0, a1_.id AS id_1, a1_.name AS name_2, b0_.author_id AS author_id_3, b0_.category_id AS category_id_4 FROM BlogPost b0_ INNER JOIN Author a1_ ON b0_.author_id = a1_.id) dctrn_result_inner ORDER BY name_2 ASC) dctrn_result',
-            $query->getSQL(),
-=======
         $query = $this->createQuery('SELECT b FROM Doctrine\Tests\ORM\Tools\Pagination\BlogPost b JOIN b.author a ORDER BY a.name ASC');
 
         self::assertSame(
             'SELECT DISTINCT id_0 FROM (SELECT DISTINCT id_0, name_2 FROM (SELECT b0_.id AS id_0, a1_.id AS id_1, a1_.name AS name_2, b0_.author_id AS author_id_3, b0_.category_id AS category_id_4 FROM BlogPost b0_ INNER JOIN Author a1_ ON b0_.author_id = a1_.id) dctrn_result_inner ORDER BY name_2 ASC) dctrn_result LIMIT 20 OFFSET 10',
             $query->getSQL()
->>>>>>> f2176a9c
         );
     }
 
     public function testLimitSubqueryWithOrderByAndSubSelectInWhereClauseMySql(): void
     {
-<<<<<<< HEAD
-        $entityManager = $this->createTestEntityManagerWithPlatform(new MySQLPlatform());
-        $query         = $entityManager->createQuery(
-=======
-        $this->replaceDatabasePlatform(new MySQLPlatform());
-
-        $query = $this->createQuery(
->>>>>>> f2176a9c
+        $this->entityManager = $this->createTestEntityManagerWithPlatform(new MySQLPlatform());
+
+        $query = $this->createQuery(
             'SELECT b FROM Doctrine\Tests\ORM\Tools\Pagination\BlogPost b
 WHERE  ((SELECT COUNT(simple.id) FROM Doctrine\Tests\ORM\Tools\Pagination\BlogPost simple) = 1)
 ORDER BY b.id DESC',
         );
 
         self::assertSame(
-<<<<<<< HEAD
-            'SELECT DISTINCT id_0 FROM (SELECT DISTINCT id_0 FROM (SELECT b0_.id AS id_0, b0_.author_id AS author_id_1, b0_.category_id AS category_id_2 FROM BlogPost b0_ WHERE ((SELECT COUNT(b1_.id) AS sclr_3 FROM BlogPost b1_) = 1)) dctrn_result_inner ORDER BY id_0 DESC) dctrn_result',
-            $query->getSQL(),
-=======
             'SELECT DISTINCT id_0 FROM (SELECT DISTINCT id_0 FROM (SELECT b0_.id AS id_0, b0_.author_id AS author_id_1, b0_.category_id AS category_id_2 FROM BlogPost b0_ WHERE ((SELECT COUNT(b1_.id) AS sclr_3 FROM BlogPost b1_) = 1)) dctrn_result_inner ORDER BY id_0 DESC) dctrn_result LIMIT 20 OFFSET 10',
             $query->getSQL()
->>>>>>> f2176a9c
         );
     }
 
     public function testLimitSubqueryWithOrderByAndSubSelectInWhereClausePgSql(): void
     {
-<<<<<<< HEAD
-        $entityManager = $this->createTestEntityManagerWithPlatform(new PostgreSQLPlatform());
-        $query         = $entityManager->createQuery(
-=======
-        $this->replaceDatabasePlatform(new PostgreSQLPlatform());
-
-        $query = $this->createQuery(
->>>>>>> f2176a9c
+        $this->entityManager = $this->createTestEntityManagerWithPlatform(new PostgreSQLPlatform());
+
+        $query = $this->createQuery(
             'SELECT b FROM Doctrine\Tests\ORM\Tools\Pagination\BlogPost b
 WHERE  ((SELECT COUNT(simple.id) FROM Doctrine\Tests\ORM\Tools\Pagination\BlogPost simple) = 1)
 ORDER BY b.id DESC',
         );
 
         self::assertSame(
-<<<<<<< HEAD
-            'SELECT DISTINCT id_0, MIN(sclr_1) AS dctrn_minrownum FROM (SELECT b0_.id AS id_0, ROW_NUMBER() OVER(ORDER BY b0_.id DESC) AS sclr_1, b0_.author_id AS author_id_2, b0_.category_id AS category_id_3 FROM BlogPost b0_ WHERE ((SELECT COUNT(b1_.id) AS sclr_4 FROM BlogPost b1_) = 1)) dctrn_result GROUP BY id_0 ORDER BY dctrn_minrownum ASC',
-            $query->getSQL(),
-=======
             'SELECT DISTINCT id_0, MIN(sclr_1) AS dctrn_minrownum FROM (SELECT b0_.id AS id_0, ROW_NUMBER() OVER(ORDER BY b0_.id DESC) AS sclr_1, b0_.author_id AS author_id_2, b0_.category_id AS category_id_3 FROM BlogPost b0_ WHERE ((SELECT COUNT(b1_.id) AS sclr_4 FROM BlogPost b1_) = 1)) dctrn_result GROUP BY id_0 ORDER BY dctrn_minrownum ASC LIMIT 20 OFFSET 10',
             $query->getSQL()
->>>>>>> f2176a9c
         );
     }
 
@@ -548,29 +256,16 @@
      */
     public function testLimitSubqueryOrderByFieldFromMappedSuperclass(): void
     {
-<<<<<<< HEAD
-        $entityManager = $this->createTestEntityManagerWithPlatform(new MySQLPlatform());
+        $this->entityManager = $this->createTestEntityManagerWithPlatform(new MySQLPlatform());
 
         // now use the third one in query
-        $query = $entityManager->createQuery(
-            'SELECT b FROM Doctrine\Tests\ORM\Tools\Pagination\Banner b ORDER BY b.id DESC',
-=======
-        $this->replaceDatabasePlatform(new MySQLPlatform());
-
-        // now use the third one in query
         $query = $this->createQuery(
             'SELECT b FROM Doctrine\Tests\ORM\Tools\Pagination\Banner b ORDER BY b.id DESC'
->>>>>>> f2176a9c
-        );
-
-        self::assertSame(
-<<<<<<< HEAD
-            'SELECT DISTINCT id_0 FROM (SELECT DISTINCT id_0 FROM (SELECT b0_.id AS id_0, b0_.name AS name_1 FROM Banner b0_) dctrn_result_inner ORDER BY id_0 DESC) dctrn_result',
-            $query->getSQL(),
-=======
+        );
+
+        self::assertSame(
             'SELECT DISTINCT id_0 FROM (SELECT DISTINCT id_0 FROM (SELECT b0_.id AS id_0, b0_.name AS name_1 FROM Banner b0_) dctrn_result_inner ORDER BY id_0 DESC) dctrn_result LIMIT 20 OFFSET 10',
             $query->getSQL()
->>>>>>> f2176a9c
         );
     }
 
@@ -579,15 +274,9 @@
      */
     public function testLimitSubqueryOrderBySubSelectOrderByExpression(): void
     {
-<<<<<<< HEAD
-        $entityManager = $this->createTestEntityManagerWithPlatform(new MySQLPlatform());
-
-        $query = $entityManager->createQuery(
-=======
-        $this->replaceDatabasePlatform(new MySQLPlatform());
-
-        $query = $this->createQuery(
->>>>>>> f2176a9c
+        $this->entityManager = $this->createTestEntityManagerWithPlatform(new MySQLPlatform());
+
+        $query = $this->createQuery(
             'SELECT a,
                 (
                     SELECT MIN(bp.title)
@@ -599,13 +288,8 @@
         );
 
         self::assertSame(
-<<<<<<< HEAD
-            'SELECT DISTINCT id_0 FROM (SELECT DISTINCT id_0, sclr_2 FROM (SELECT a0_.id AS id_0, a0_.name AS name_1, (SELECT MIN(m1_.title) AS sclr_3 FROM MyBlogPost m1_ WHERE m1_.author_id = a0_.id) AS sclr_2 FROM Author a0_) dctrn_result_inner ORDER BY sclr_2 DESC) dctrn_result',
-            $query->getSQL(),
-=======
             'SELECT DISTINCT id_0 FROM (SELECT DISTINCT id_0, sclr_2 FROM (SELECT a0_.id AS id_0, a0_.name AS name_1, (SELECT MIN(m1_.title) AS sclr_3 FROM MyBlogPost m1_ WHERE m1_.author_id = a0_.id) AS sclr_2 FROM Author a0_) dctrn_result_inner ORDER BY sclr_2 DESC) dctrn_result LIMIT 20 OFFSET 10',
             $query->getSQL()
->>>>>>> f2176a9c
         );
     }
 
@@ -614,15 +298,9 @@
      */
     public function testLimitSubqueryOrderBySubSelectOrderByExpressionPg(): void
     {
-<<<<<<< HEAD
-        $entityManager = $this->createTestEntityManagerWithPlatform(new PostgreSQLPlatform());
-
-        $query = $entityManager->createQuery(
-=======
-        $this->replaceDatabasePlatform(new PostgreSQLPlatform());
-
-        $query = $this->createQuery(
->>>>>>> f2176a9c
+        $this->entityManager = $this->createTestEntityManagerWithPlatform(new PostgreSQLPlatform());
+
+        $query = $this->createQuery(
             'SELECT a,
                 (
                     SELECT MIN(bp.title)
@@ -634,13 +312,8 @@
         );
 
         self::assertSame(
-<<<<<<< HEAD
-            'SELECT DISTINCT id_0, MIN(sclr_4) AS dctrn_minrownum FROM (SELECT a0_.id AS id_0, a0_.name AS name_1, (SELECT MIN(m1_.title) AS sclr_3 FROM MyBlogPost m1_ WHERE m1_.author_id = a0_.id) AS sclr_2, ROW_NUMBER() OVER(ORDER BY (SELECT MIN(m1_.title) AS sclr_5 FROM MyBlogPost m1_ WHERE m1_.author_id = a0_.id) DESC) AS sclr_4 FROM Author a0_) dctrn_result GROUP BY id_0 ORDER BY dctrn_minrownum ASC',
-            $query->getSQL(),
-=======
             'SELECT DISTINCT id_0, MIN(sclr_4) AS dctrn_minrownum FROM (SELECT a0_.id AS id_0, a0_.name AS name_1, (SELECT MIN(m1_.title) AS sclr_3 FROM MyBlogPost m1_ WHERE m1_.author_id = a0_.id) AS sclr_2, ROW_NUMBER() OVER(ORDER BY (SELECT MIN(m1_.title) AS sclr_5 FROM MyBlogPost m1_ WHERE m1_.author_id = a0_.id) DESC) AS sclr_4 FROM Author a0_) dctrn_result GROUP BY id_0 ORDER BY dctrn_minrownum ASC LIMIT 20 OFFSET 10',
             $query->getSQL()
->>>>>>> f2176a9c
         );
     }
 
@@ -649,15 +322,9 @@
      */
     public function testLimitSubqueryOrderBySubSelectOrderByExpressionOracle(): void
     {
-<<<<<<< HEAD
-        $entityManager = $this->createTestEntityManagerWithPlatform(new OraclePlatform());
-
-        $query = $entityManager->createQuery(
-=======
-        $this->replaceDatabasePlatform(new OraclePlatform());
-
-        $query = $this->createQuery(
->>>>>>> f2176a9c
+        $this->entityManager = $this->createTestEntityManagerWithPlatform(new OraclePlatform());
+
+        $query = $this->createQuery(
             'SELECT a,
                 (
                     SELECT MIN(bp.title)
@@ -669,13 +336,8 @@
         );
 
         self::assertSame(
-<<<<<<< HEAD
-            'SELECT DISTINCT ID_0, MIN(SCLR_4) AS dctrn_minrownum FROM (SELECT a0_.id AS ID_0, a0_.name AS NAME_1, (SELECT MIN(m1_.title) AS SCLR_3 FROM MyBlogPost m1_ WHERE m1_.author_id = a0_.id) AS SCLR_2, ROW_NUMBER() OVER(ORDER BY (SELECT MIN(m1_.title) AS SCLR_5 FROM MyBlogPost m1_ WHERE m1_.author_id = a0_.id) DESC) AS SCLR_4 FROM Author a0_) dctrn_result GROUP BY ID_0 ORDER BY dctrn_minrownum ASC',
-            $query->getSQL(),
-=======
-            'SELECT * FROM (SELECT a.*, ROWNUM AS doctrine_rownum FROM (SELECT DISTINCT ID_0, MIN(SCLR_4) AS dctrn_minrownum FROM (SELECT a0_.id AS ID_0, a0_.name AS NAME_1, (SELECT MIN(m1_.title) AS SCLR_3 FROM MyBlogPost m1_ WHERE m1_.author_id = a0_.id) AS SCLR_2, ROW_NUMBER() OVER(ORDER BY (SELECT MIN(m1_.title) AS SCLR_5 FROM MyBlogPost m1_ WHERE m1_.author_id = a0_.id) DESC) AS SCLR_4 FROM Author a0_) dctrn_result GROUP BY ID_0 ORDER BY dctrn_minrownum ASC) a WHERE ROWNUM <= 30) WHERE doctrine_rownum >= 11',
-            $query->getSQL()
->>>>>>> f2176a9c
+            'SELECT DISTINCT ID_0, MIN(SCLR_4) AS dctrn_minrownum FROM (SELECT a0_.id AS ID_0, a0_.name AS NAME_1, (SELECT MIN(m1_.title) AS SCLR_3 FROM MyBlogPost m1_ WHERE m1_.author_id = a0_.id) AS SCLR_2, ROW_NUMBER() OVER(ORDER BY (SELECT MIN(m1_.title) AS SCLR_5 FROM MyBlogPost m1_ WHERE m1_.author_id = a0_.id) DESC) AS SCLR_4 FROM Author a0_) dctrn_result GROUP BY ID_0 ORDER BY dctrn_minrownum ASC OFFSET 10 ROWS FETCH NEXT 20 ROWS ONLY',
+            $query->getSQL()
         );
     }
 
